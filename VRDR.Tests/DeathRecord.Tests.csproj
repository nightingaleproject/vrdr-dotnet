<Project Sdk="Microsoft.NET.Sdk">
  <PropertyGroup>
    <TargetFrameworks>netcoreapp6.0</TargetFrameworks>
    <RootNamespace>VRDR.Tests</RootNamespace>
    <IsPackable>false</IsPackable>
    <GenerateAssemblyInfo>false</GenerateAssemblyInfo>
    <!-- <GenerateProgramFile>false</GenerateProgramFile> -->
  </PropertyGroup>
  <ItemGroup>
    <PackageReference Include="Microsoft.NET.Test.Sdk" Version="17.8.0" />
<<<<<<< HEAD
    <PackageReference Include="xunit" Version="2.6.3" />
    <PackageReference Include="xunit.runner.visualstudio" Version="2.5.7" />
=======
    <PackageReference Include="xunit" Version="2.7.0" />
    <PackageReference Include="xunit.runner.visualstudio" Version="2.5.5" />
>>>>>>> 5a81f87a
    <DotNetCliToolReference Include="dotnet-xunit" Version="2.3.1" />
  </ItemGroup>
  <ItemGroup>
    <ProjectReference Include="..\VRDR.Filter\DeathRecord.Filter.csproj" />
    <ProjectReference Include="..\VRDR\DeathRecord.csproj" />
    <ProjectReference Include="..\VRDR.Messaging\VRDRMessaging.csproj" />
  </ItemGroup>
  <ItemGroup>
    <None Update="fixtures/json/DeathRecordBadDplaceCode.json" CopyToOutputDirectory="PreserveNewest" />
    <None Update="fixtures/json/RecordVRDRv1.2.json" CopyToOutputDirectory="PreserveNewest" />
    <None Update="fixtures/json/2022CT000008_record.json" CopyToOutputDirectory="PreserveNewest" />
    <None Update="fixtures/json/Bundle-DeathCertificateDocument-Example2.json" CopyToOutputDirectory="PreserveNewest" />
    <None Update="fixtures/json/Bundle-DeathCertificateDocument-Example1.json" CopyToOutputDirectory="PreserveNewest" />
    <None Update="fixtures/json/Bundle-CauseOfDeathCodedContentBundle-Example1.json" CopyToOutputDirectory="PreserveNewest" />
    <None Update="fixtures/json/Bundle-DemographicCodedContentBundle-Example1.json" CopyToOutputDirectory="PreserveNewest" />
    <None Update="fixtures/xml/Bundle-DeathCertificateDocument-Example2.xml" CopyToOutputDirectory="PreserveNewest" />
    <None Update="fixtures/json/DeathRecord1.json" CopyToOutputDirectory="PreserveNewest" />
    <None Update="fixtures/json/DeathRecordNoIdentifiers.json" CopyToOutputDirectory="PreserveNewest" />
    <None Update="fixtures/json/AcknowledgementMessage.json" CopyToOutputDirectory="PreserveNewest" />
    <None Update="fixtures/json/AllRaceLiterals.json" CopyToOutputDirectory="PreserveNewest" />
    <None Update="fixtures/json/BadConditions.json" CopyToOutputDirectory="PreserveNewest" />
    <None Update="fixtures/json/CauseOfDeathCodingMessage.json" CopyToOutputDirectory="PreserveNewest" />
    <None Update="fixtures/json/CauseOfDeathCodingMessage2.json" CopyToOutputDirectory="PreserveNewest" />
    <None Update="fixtures/json/CauseOfDeathCodingUpdateMessage.json" CopyToOutputDirectory="PreserveNewest" />
    <None Update="fixtures/json/CodingResponseMessage.json" CopyToOutputDirectory="PreserveNewest" />
    <None Update="fixtures/json/CodingUpdateMessage.json" CopyToOutputDirectory="PreserveNewest" />
    <None Update="fixtures/json/DeathLocationType.json" CopyToOutputDirectory="PreserveNewest" />
    <None Update="fixtures/json/BirthAndDeathDateDataAbsent.json" CopyToOutputDirectory="PreserveNewest" />
    <None Update="fixtures/json/BirthAndDeathDateDateOnly.json" CopyToOutputDirectory="PreserveNewest" />
    <None Update="fixtures/json/BirthAndDeathDateNoDatePronounced.json" CopyToOutputDirectory="PreserveNewest" />
    <None Update="fixtures/json/BirthAndDeathDateTimeOnly.json" CopyToOutputDirectory="PreserveNewest" />
    <None Update="fixtures/json/BlankLocationNames.json" CopyToOutputDirectory="PreserveNewest" />
    <None Update="fixtures/json/DeathRecordBirthRecordDataAbsent.json" CopyToOutputDirectory="PreserveNewest" />
    <None Update="fixtures/json/DeathRecordSubmissionMessage.json" CopyToOutputDirectory="PreserveNewest" />
    <None Update="fixtures/json/DeathRecordSubmissionNoIdentifiers.json" CopyToOutputDirectory="PreserveNewest" />
    <None Update="fixtures/json/DeathRecordUpdateMessage.json" CopyToOutputDirectory="PreserveNewest" />
    <None Update="fixtures/json/DeathRecordUpdateNoIdentifiers.json" CopyToOutputDirectory="PreserveNewest" />
    <None Update="fixtures/json/DemographicsCodingMessage.json" CopyToOutputDirectory="PreserveNewest" />
    <None Update="fixtures/json/DemographicsCodingUpdateMessage.json" CopyToOutputDirectory="PreserveNewest" />
    <None Update="fixtures/json/Empty.json" CopyToOutputDirectory="PreserveNewest" />
    <None Update="fixtures/json/EmptyMessage.json" CopyToOutputDirectory="PreserveNewest" />
    <None Update="fixtures/json/EmptySubmission.json" CopyToOutputDirectory="PreserveNewest" />
    <None Update="fixtures/json/ExtractionErrorMessage.json" CopyToOutputDirectory="PreserveNewest" />
    <None Update="fixtures/json/InvalidJurisdictionId.json" CopyToOutputDirectory="PreserveNewest" />
    <None Update="fixtures/json/InvalidMessageType.json" CopyToOutputDirectory="PreserveNewest" />
    <None Update="fixtures/json/MissingArray.json" CopyToOutputDirectory="PreserveNewest" />
    <None Update="fixtures/json/MissingAge.json" CopyToOutputDirectory="PreserveNewest" />
    <None Update="fixtures/json/MissingCertifier.json" CopyToOutputDirectory="PreserveNewest" />
    <None Update="fixtures/json/MissingComposition.json" CopyToOutputDirectory="PreserveNewest" />
    <None Update="fixtures/json/MissingCompositionAttestor.json" CopyToOutputDirectory="PreserveNewest" />
    <None Update="fixtures/json/MissingCompositionSubject.json" CopyToOutputDirectory="PreserveNewest" />
    <None Update="fixtures/json/MissingDecedent.json" CopyToOutputDirectory="PreserveNewest" />
    <None Update="fixtures/json/MissingMessageType.json" CopyToOutputDirectory="PreserveNewest" />
    <None Update="fixtures/json/MissingObservationCode.json" CopyToOutputDirectory="PreserveNewest" />
    <None Update="fixtures/json/MissingRelatedPersonRelationshipCode.json" CopyToOutputDirectory="PreserveNewest" />
    <None Update="fixtures/json/old-trx-pre-IGv13.json" CopyToOutputDirectory="PreserveNewest" />
    <None Update="fixtures/json/RaceEthnicityCaseRecord.json" CopyToOutputDirectory="PreserveNewest" />
    <None Update="fixtures/json/RaceEthnicityCaseRecord2.json" CopyToOutputDirectory="PreserveNewest" />
    <None Update="fixtures/json/DeathRecordVoidMessage.json" CopyToOutputDirectory="PreserveNewest" />
    <None Update="fixtures/json/DeathRecordVoidMessageNoIdentifiers.json" CopyToOutputDirectory="PreserveNewest" />
    <None Update="fixtures/json/DeathRecordValueCodeableConceptText.json" CopyToOutputDirectory="PreserveNewest" />
    <None Update="fixtures/json/DeathRecordAliasMessage.json" CopyToOutputDirectory="PreserveNewest" />
    <None Update="fixtures/json/StatusMessage.json" CopyToOutputDirectory="PreserveNewest" />
    <None Update="fixtures/json/MissingEthnicityData.json" CopyToOutputDirectory="PreserveNewest" />
    <None Update="fixtures/json/EmptyRaceLiteral.json" CopyToOutputDirectory="PreserveNewest" />
    <None Update="fixtures/json/DeathTimeZone.json" CopyToOutputDirectory="PreserveNewest" />
    <None Update="fixtures/json/MultipleDestinationsMessage.json" CopyToOutputDirectory="PreserveNewest" />
    <None Update="fixtures/json/TempUnknownDateOfDeath.json" CopyToOutputDirectory="PreserveNewest" />
    <None Update="fixtures/json/UnknownDateOfDeath.json" CopyToOutputDirectory="PreserveNewest" />
    <None Update="fixtures/json/UnknownDateOfInjury.json" CopyToOutputDirectory="PreserveNewest" />
    <None Update="fixtures/xml/DeathRecord1.xml" CopyToOutputDirectory="PreserveNewest" />
    <None Update="fixtures/xml/AcknowledgementMessage.xml" CopyToOutputDirectory="PreserveNewest" />
    <None Update="fixtures/xml/MissingValue.xml" CopyToOutputDirectory="PreserveNewest" />
    <None Update="fixtures/ije/CODandCOUNTYCUnknown.ije" CopyToOutputDirectory="PreserveNewest" />
    <None Update="fixtures/ije/CODandCOUNTYCOther.ije" CopyToOutputDirectory="PreserveNewest" />
    <None Update="fixtures/ije/EthnicityAllH.ije" CopyToOutputDirectory="PreserveNewest" />
    <None Update="fixtures/ije/DeathLocation.ije" CopyToOutputDirectory="PreserveNewest" />
    <None Update="fixtures/ije/DOBDatePartAbsent.ije" CopyToOutputDirectory="PreserveNewest" />
    <None Update="fixtures/ije/EthnicityAllUnknown.ije" CopyToOutputDirectory="PreserveNewest" />
    <None Update="fixtures/ije/EthnicityOtherCase.ije" CopyToOutputDirectory="PreserveNewest" />
    <None Update="fixtures/ije/EthnicityOtherCaseNoWriteIn.ije" CopyToOutputDirectory="PreserveNewest" />
    <None Update="fixtures/ije/EthnicityPlusOtherCase.ije" CopyToOutputDirectory="PreserveNewest" />
    <None Update="fixtures/ije/UnknownBirthRecordId.ije" CopyToOutputDirectory="PreserveNewest" />
    <None Update="fixtures/ije/DOBPartsAllUnknown.ije" CopyToOutputDirectory="PreserveNewest" />
    <None Update="fixtures/filter/Pre-filtered-file.json" CopyToOutputDirectory="PreserveNewest" />
    <None Update="fixtures/filter/NCHSIJEFilter.json" CopyToOutputDirectory="PreserveNewest" />
    <None Update="fixtures/filter/AllFieldsIJEFilter.json" CopyToOutputDirectory="PreserveNewest" />
    <None Update="fixtures/filter/NoFieldsIJEFilter.json" CopyToOutputDirectory="PreserveNewest" />
    <None Update="fixtures/filter/JurisdictionFieldsIJEFilter.json" CopyToOutputDirectory="PreserveNewest" />
    <None Update="fixtures/filter/IJEToFHIRMapping.json" CopyToOutputDirectory="PreserveNewest" />
    <None Update="fixtures/filter/ADDRESS_D-test.json" CopyToOutputDirectory="PreserveNewest" />
    <None Update="fixtures/filter/LIMITS-test_1.json" CopyToOutputDirectory="PreserveNewest" />
    <None Update="fixtures/filter/LIMITS-test_2.json" CopyToOutputDirectory="PreserveNewest" />
    <None Update="fixtures/filter/Filtering+Parsing_1.json" CopyToOutputDirectory="PreserveNewest" />
    <None Update="fixtures/json/DeathRecordBadPartialDate.json" CopyToOutputDirectory="PreserveNewest" />
    <None Update="fixtures/json/DeathRecordBadPartialDateTime.json" CopyToOutputDirectory="PreserveNewest" />
  </ItemGroup>
</Project><|MERGE_RESOLUTION|>--- conflicted
+++ resolved
@@ -8,13 +8,8 @@
   </PropertyGroup>
   <ItemGroup>
     <PackageReference Include="Microsoft.NET.Test.Sdk" Version="17.8.0" />
-<<<<<<< HEAD
-    <PackageReference Include="xunit" Version="2.6.3" />
     <PackageReference Include="xunit.runner.visualstudio" Version="2.5.7" />
-=======
     <PackageReference Include="xunit" Version="2.7.0" />
-    <PackageReference Include="xunit.runner.visualstudio" Version="2.5.5" />
->>>>>>> 5a81f87a
     <DotNetCliToolReference Include="dotnet-xunit" Version="2.3.1" />
   </ItemGroup>
   <ItemGroup>
