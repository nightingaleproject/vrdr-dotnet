--- conflicted
+++ resolved
@@ -1,79 +1,74 @@
-﻿using System;
-using System.IO;
-using System.Linq;
-using System.Text.RegularExpressions;
-using Hl7.Fhir.Model;
-using Hl7.Fhir.Serialization;
-using Hl7.Fhir.ElementModel;
-using Hl7.FhirPath;
-using FhirDeathRecord;
-
-namespace csharp_fhir_death_record
-{
-    class Program
-    {
-        static void Main(string[] args)
-        {
-            foreach (var path in args)
-            {
-                ReadFile(path);
-            }
-        }
-
-        private static void ReadFile(string path)
-        {
-            if (File.Exists(path))
-            {
-                Console.WriteLine($"Reading file '{path}'");
-                string json = File.ReadAllText(path);
-                DeathRecord deathRecord = new DeathRecord(json);
-
-                // Decedent Information
-                Console.WriteLine($"\tGiven Name: {deathRecord.GivenName}");
-                Console.WriteLine($"\tLast Name: {deathRecord.LastName}");
-                Console.WriteLine($"\tSSN: {deathRecord.SSN}");
-
-                // Certifier Information
-                Console.WriteLine($"\tCertifier Given Name: {deathRecord.CertifierGivenName}");
-                Console.WriteLine($"\tCertifier Last Name: {deathRecord.CertifierLastName}");
-
-                // Conditions
-                Tuple<string, string>[] causes = deathRecord.CausesOfDeath;
-                foreach (var cause in causes)
-                {
-                    Console.WriteLine($"\tCause: {cause.Item1}, Onset: {cause.Item2}");
-                }
-                Console.WriteLine($"\tContributing Conditions: {deathRecord.ContributingConditions}");
-
-                // Observations
-                Console.WriteLine($"\tAutopsy Performed: {deathRecord.AutopsyPerformed}");
-                Console.WriteLine($"\tAutopsy Results Available: {deathRecord.AutopsyResultsAvailable}");
-<<<<<<< HEAD
-                Console.WriteLine($"\tManner of Death: {deathRecord.MannerOfDeath}");
-                Console.WriteLine($"\tTobacco Use Contributed to Death: {deathRecord.TobaccoUseContributedToDeath}");
-                Console.WriteLine($"\tActual Or Presumed Date of Death: {deathRecord.ActualOrPresumedDateOfDeath}");
-                Console.WriteLine($"\tDate Pronounced Dead: {deathRecord.DatePronouncedDead}");
-                Console.WriteLine($"\tDeath Resulted from Injury at Work: {deathRecord.DeathResultedFromInjuryAtWork}");
-                Console.WriteLine($"\tDeath From Transport Injury: {deathRecord.DeathFromTransportInjury}");
-                Console.WriteLine($"\tDetails of Injury: {deathRecord.DetailsOfInjury}");
-                Console.WriteLine($"\tMedical Examiner Contacted: {deathRecord.MedicalExaminerContacted}");
-                Console.WriteLine($"\tTiming of Recent Pregnancy In Relation to Death: {deathRecord.TimingOfRecentPregnancyInRelationToDeath}");
-=======
-                foreach(var pair in deathRecord.MannerOfDeath)
-                {
-                    Console.WriteLine($"\tManner of Death key: {pair.Key}: value: {pair.Value}");
-                }
-                
-                foreach(var pair in deathRecord.TobaccoUseContributedToDeath)
-                {
-                    Console.WriteLine($"\tTobacco Use Contributed to Death key: {pair.Key}: value: {pair.Value}");
-                }
->>>>>>> 4de52079
-            }
-            else
-            {
-                Console.WriteLine($"Error: File '{path}' does not exist");
-            }
-        }
-    }
-}
+﻿using System;
+using System.IO;
+using System.Linq;
+using System.Text.RegularExpressions;
+using Hl7.Fhir.Model;
+using Hl7.Fhir.Serialization;
+using Hl7.Fhir.ElementModel;
+using Hl7.FhirPath;
+using FhirDeathRecord;
+
+namespace csharp_fhir_death_record
+{
+    class Program
+    {
+        static void Main(string[] args)
+        {
+            foreach (var path in args)
+            {
+                ReadFile(path);
+            }
+        }
+
+        private static void ReadFile(string path)
+        {
+            if (File.Exists(path))
+            {
+                Console.WriteLine($"Reading file '{path}'");
+                string json = File.ReadAllText(path);
+                DeathRecord deathRecord = new DeathRecord(json);
+
+                // Decedent Information
+                Console.WriteLine($"\tGiven Name: {deathRecord.GivenName}");
+                Console.WriteLine($"\tLast Name: {deathRecord.LastName}");
+                Console.WriteLine($"\tSSN: {deathRecord.SSN}");
+
+                // Certifier Information
+                Console.WriteLine($"\tCertifier Given Name: {deathRecord.CertifierGivenName}");
+                Console.WriteLine($"\tCertifier Last Name: {deathRecord.CertifierLastName}");
+
+                // Conditions
+                Tuple<string, string>[] causes = deathRecord.CausesOfDeath;
+                foreach (var cause in causes)
+                {
+                    Console.WriteLine($"\tCause: {cause.Item1}, Onset: {cause.Item2}");
+                }
+                Console.WriteLine($"\tContributing Conditions: {deathRecord.ContributingConditions}");
+
+                // Observations
+                Console.WriteLine($"\tAutopsy Performed: {deathRecord.AutopsyPerformed}");
+                Console.WriteLine($"\tAutopsy Results Available: {deathRecord.AutopsyResultsAvailable}");
+                Console.WriteLine($"\tActual Or Presumed Date of Death: {deathRecord.ActualOrPresumedDateOfDeath}");
+                Console.WriteLine($"\tDate Pronounced Dead: {deathRecord.DatePronouncedDead}");
+                Console.WriteLine($"\tDeath Resulted from Injury at Work: {deathRecord.DeathResultedFromInjuryAtWork}");
+                Console.WriteLine($"\tDeath From Transport Injury: {deathRecord.DeathFromTransportInjury}");
+                Console.WriteLine($"\tDetails of Injury: {deathRecord.DetailsOfInjury}");
+                Console.WriteLine($"\tMedical Examiner Contacted: {deathRecord.MedicalExaminerContacted}");
+                Console.WriteLine($"\tTiming of Recent Pregnancy In Relation to Death: {deathRecord.TimingOfRecentPregnancyInRelationToDeath}");
+                foreach(var pair in deathRecord.MannerOfDeath)
+                {
+                    Console.WriteLine($"\tManner of Death key: {pair.Key}: value: {pair.Value}");
+                }
+                
+                foreach(var pair in deathRecord.TobaccoUseContributedToDeath)
+                {
+                    Console.WriteLine($"\tTobacco Use Contributed to Death key: {pair.Key}: value: {pair.Value}");
+                }
+            }
+            else
+            {
+                Console.WriteLine($"Error: File '{path}' does not exist");
+            }
+        }
+    }
+}