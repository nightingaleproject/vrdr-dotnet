--- conflicted
+++ resolved
@@ -61,8 +61,4 @@
           echo "* dotnet run --project VRDR.CLI roundtrip-all VRDR.CLI/1_wJurisdiction.json"
           dotnet run --project VRDR.CLI roundtrip-all VRDR.CLI/1_wJurisdiction.json
           echo "* ./VRDR.Tests/test_translation_service.sh"
-<<<<<<< HEAD
-          echo " ./VRDR.Tests/test_translation_service.sh DISABLE FOR 1.3"
-=======
-          echo "TEMPORARILY SKIPPING FOR 1.3 ./VRDR.Tests/test_translation_service.sh"
->>>>>>> f0e1dcf2
+          echo "TEMPORARILY SKIPPING FOR 1.3 ./VRDR.Tests/test_translation_service.sh"