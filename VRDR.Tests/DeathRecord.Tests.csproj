--- conflicted
+++ resolved
@@ -7,15 +7,9 @@
     <!-- <GenerateProgramFile>false</GenerateProgramFile> -->
   </PropertyGroup>
   <ItemGroup>
-<<<<<<< HEAD
     <PackageReference Include="Microsoft.NET.Test.Sdk" Version="17.9.0" />
-    <PackageReference Include="xunit" Version="2.6.3" />
-    <PackageReference Include="xunit.runner.visualstudio" Version="2.5.5" />
-=======
-    <PackageReference Include="Microsoft.NET.Test.Sdk" Version="17.8.0" />
     <PackageReference Include="xunit.runner.visualstudio" Version="2.5.7" />
     <PackageReference Include="xunit" Version="2.7.0" />
->>>>>>> b684be9c
     <DotNetCliToolReference Include="dotnet-xunit" Version="2.3.1" />
   </ItemGroup>
   <ItemGroup>
