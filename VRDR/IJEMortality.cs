using System;
using System.Linq;
using System.Text;
using System.Reflection;
using System.Collections.Generic;

namespace VRDR
{
    /// <summary>Property attribute used to describe a field in the IJE Mortality format.</summary>
    [System.AttributeUsage(System.AttributeTargets.Property)]
    public class IJEField : System.Attribute
    {
        /// <summary>Field number.</summary>
        public int Field;

        /// <summary>Beginning location.</summary>
        public int Location;

        /// <summary>Field length.</summary>
        public int Length;

        /// <summary>Description of what the field contains.</summary>
        public string Contents;

        /// <summary>Field name.</summary>
        public string Name;

        /// <summary>Priority - lower will be "GET" and "SET" earlier.</summary>
        public int Priority;

        /// <summary>Constructor.</summary>
        public IJEField(int field, int location, int length, string contents, string name, int priority)
        {
            this.Field = field;
            this.Location = location;
            this.Length = length;
            this.Contents = contents;
            this.Name = name;
            this.Priority = priority;
        }
    }

    /// <summary>A "wrapper" class to convert between a FHIR based <c>DeathRecord</c> and
    /// a record in IJE Mortality format. Each property of this class corresponds exactly
    /// with a field in the IJE Mortality format. The getters convert from the embedded
    /// FHIR based <c>DeathRecord</c> to the IJE format for a specific field, and
    /// the setters convert from IJE format for a specific field and set that value
    /// on the embedded FHIR based <c>DeathRecord</c>.</summary>
    public class IJEMortality
    {
        /// <summary>FHIR based death record.</summary>
        private DeathRecord record;

        /// <summary>IJE data lookup helper. Thread-safe singleton!</summary>
        private MortalityData dataLookup = MortalityData.Instance;

        /// <summary>Constructor that takes a <c>DeathRecord</c>.</summary>
        public IJEMortality(DeathRecord record)
        {
            this.record = record;
        }

        /// <summary>Constructor that takes an IJE string and builds a corresponding internal <c>DeathRecord</c>.</summary>
        public IJEMortality(string ije, bool validate = true)
        {
            if (ije == null)
            {
                throw new ArgumentException("IJE string cannot be null.");
            }
            if (ije.Length < 5000)
            {
                ije = ije.PadRight(5000, ' ');
            }
            this.record = new DeathRecord();
            // Loop over every property (these are the fields); Order by priority
            List<PropertyInfo> properties = typeof(IJEMortality).GetProperties().ToList().OrderBy(p => ((IJEField)p.GetCustomAttributes().First()).Priority).ToList();
            foreach(PropertyInfo property in properties)
            {
                // Grab the field attributes
                IJEField info = (IJEField)property.GetCustomAttributes().First();
                // Grab the field value
                string field = ije.Substring(info.Location - 1, info.Length);
                // Set the value on this IJEMortality (and the embedded record)
                property.SetValue(this, field);
            }
            if(validate){
                this.Validate();
            }
        }

        /// <summary>Converts the internal <c>DeathRecord</c> into an IJE string.</summary>
        public override string ToString()
        {
            // Start with empty IJE Mortality record
            StringBuilder ije = new StringBuilder(new String(' ', 5000), 5000);

            // Loop over every property (these are the fields)
            foreach(PropertyInfo property in typeof(IJEMortality).GetProperties())
            {
                // Grab the field value
                string field = Convert.ToString(property.GetValue(this, null));
                // Grab the field attributes
                IJEField info = (IJEField)property.GetCustomAttributes().First();
                // Be mindful about lengths
                if (field.Length > info.Length)
                {
                    field = field.Substring(0, info.Length);
                }
                // Insert the field value into the record
                ije.Remove(info.Location - 1, field.Length);
                ije.Insert(info.Location - 1, field);
            }
            return ije.ToString();
        }

        /// <summary>Returns the corresponding <c>DeathRecord</c> for this IJE string.</summary>
        public DeathRecord ToDeathRecord()
        {
            return this.record;
        }

       /// <summary>Validates this IJE string.  Throws an exception if it is invalid, otherwise returns true</summary>
        private Boolean Validate()
        {
            string dstate = this.DSTATE;
            Boolean valid = dataLookup.JurisdictionNameToJurisdictionCode(dstate) != null;
            string code = dataLookup.JurisdictionNameToJurisdictionCode(dstate);
             if (!valid){
                throw new ArgumentOutOfRangeException("DSTATE value of " + dstate + " is invalid.");
            }
            return(true);
        }

        /////////////////////////////////////////////////////////////////////////////////
        //
        // Class helper methods for getting and settings IJE fields.
        //
        /////////////////////////////////////////////////////////////////////////////////

        /// <summary>Truncates the given string to the given length.</summary>
        private static string Truncate(string value, int length)
        {
            if (String.IsNullOrWhiteSpace(value) || value.Length <= length)
            {
                return value;
            }
            else
            {
                return value.Substring(0, length);
            }
        }

        /// <summary>Grabs the IJEInfo for a specific IJE field name.</summary>
        private static IJEField FieldInfo(string ijeFieldName)
        {
            return (IJEField)typeof(IJEMortality).GetProperty(ijeFieldName).GetCustomAttributes().First();
        }

        /// <summary>Helps decompose a DateTime into individual parts (year, month, day, time).</summary>
        private string DateTimeStringHelper(IJEField info, string value, string type, DateTimeOffset date, bool dateOnly = false, bool withTimezoneOffset = false)
        {
            if (type == "yyyy")
            {
                if (value == null || value.Length < 4)
                {
                    return "";
                }
                int year;
                if (Int32.TryParse(Truncate(value, info.Length), out year))
                {
                    date = new DateTimeOffset(year, date.Month, date.Day, date.Hour, date.Minute, date.Second, date.Millisecond, TimeSpan.Zero);
                }
            }
            else if (type == "MM")
            {
                if (value == null || value.Length < 2)
                {
                    return "";
                }
                int month;
                if (Int32.TryParse(Truncate(value, info.Length), out month))
                {
                    date = new DateTimeOffset(date.Year, month, date.Day, date.Hour, date.Minute, date.Second, date.Millisecond, TimeSpan.Zero);
                }
            }
            else if (type == "dd")
            {
                if (value == null || value.Length < 2)
                {
                    return "";
                }
                int day;
                if (Int32.TryParse(Truncate(value, info.Length), out day))
                {
                    date = new DateTimeOffset(date.Year, date.Month, day, date.Hour, date.Minute, date.Second, date.Millisecond, TimeSpan.Zero);
                }
            }
            else if (type == "HHmm")
            {
                if (value == null || value.Length < 4)
                {
                    return "";
                }
                int hour;
                if (Int32.TryParse(Truncate(value, info.Length).Substring(0, 2), out hour))
                {
                    // Treat 99 as blank
                    if (hour != 99)
                    {
                        date = new DateTimeOffset(date.Year, date.Month, date.Day, hour, date.Minute, date.Second, date.Millisecond, TimeSpan.Zero);
                    }
                }
                int minute;
                if (Int32.TryParse(Truncate(value, info.Length).Substring(2, 2), out minute))
                {
                    // Treat 99 as blank
                    if (minute != 99)
                    {
                        date = new DateTimeOffset(date.Year, date.Month, date.Day, date.Hour, minute, date.Second, date.Millisecond, TimeSpan.Zero);
                    }
                }
            }
            else if (type == "MMddyyyy")
            {
                if (value == null || value.Length < 8)
                {
                    return "";
                }
                int month;
                if (Int32.TryParse(Truncate(value, info.Length).Substring(0, 2), out month))
                {
                    // Treat 99 as blank
                    if (month != 99)
                    {
                        date = new DateTimeOffset(date.Year, month, date.Day, date.Hour, date.Minute, date.Second, date.Millisecond, TimeSpan.Zero);
                    }
                }
                int day;
                if (Int32.TryParse(Truncate(value, info.Length).Substring(2, 2), out day))
                {
                    // Treat 99 as blank
                    if (day != 99)
                    {
                        date = new DateTimeOffset(date.Year, date.Month, day, date.Hour, date.Minute, date.Second, date.Millisecond, TimeSpan.Zero);
                    }
                }
                int year;
                if (Int32.TryParse(Truncate(value, info.Length).Substring(4, 4), out year))
                {
                    // Treat 9999 as blank
                    if (year != 9999)
                    {
                        date = new DateTimeOffset(year, date.Month, date.Day, date.Hour, date.Minute, date.Second, date.Millisecond, TimeSpan.Zero);
                    }
                }
            }
            if (dateOnly)
            {
                return date == null ? null : date.ToString("yyyy-MM-dd");
            }
            else if (withTimezoneOffset)
            {
                return date == null ? null : date.ToString("o");
            }
            else
            {
                return date == null ? null : date.ToString("s");
            }
        }

        /// <summary>Get a value on the DeathRecord whose type is some part of a DateTime.</summary>
        private string DateTime_Get(string ijeFieldName, string dateTimeType, string fhirFieldName)
        {
            IJEField info = FieldInfo(ijeFieldName);
            DateTimeOffset date;
            string current = this.record == null ? null : Convert.ToString(typeof(DeathRecord).GetProperty(fhirFieldName).GetValue(this.record));
            if (DateTimeOffset.TryParse(current, out date))
            {
                date = date.ToUniversalTime();
                date = new DateTimeOffset(date.Year, date.Month, date.Day, date.Hour, date.Minute, date.Second, date.Millisecond, TimeSpan.Zero);
                return Truncate(date.ToString(dateTimeType), info.Length);
            }
            else
            {
                return new String(' ', info.Length);
            }
        }

        /// <summary>Set a value on the DeathRecord whose type is some part of a DateTime.</summary>
        private void DateTime_Set(string ijeFieldName, string dateTimeType, string fhirFieldName, string value, bool dateOnly = false, bool withTimezoneOffset = false)
        {
            IJEField info = FieldInfo(ijeFieldName);
            string current = Convert.ToString(typeof(DeathRecord).GetProperty(fhirFieldName).GetValue(this.record));
            DateTimeOffset date;
            if (current != null && DateTimeOffset.TryParse(current, out date))
            {
                date = date.ToUniversalTime();
                date = new DateTimeOffset(date.Year, date.Month, date.Day, date.Hour, date.Minute, date.Second, date.Millisecond, TimeSpan.Zero);
                typeof(DeathRecord).GetProperty(fhirFieldName).SetValue(this.record, DateTimeStringHelper(info, value, dateTimeType, date, dateOnly, withTimezoneOffset));
            }
            else
            {
                date = new DateTimeOffset(1, 1, 1, 0, 0, 0, 0, TimeSpan.Zero);
                typeof(DeathRecord).GetProperty(fhirFieldName).SetValue(this.record, DateTimeStringHelper(info, value, dateTimeType, date, dateOnly, withTimezoneOffset));
            }
        }

        /// <summary>Get a value on the DeathRecord whose IJE type is a left justified string.</summary>
        private string RightJustifiedZeroed_Get(string ijeFieldName, string fhirFieldName)
        {
            IJEField info = FieldInfo(ijeFieldName);
            string current = Convert.ToString(typeof(DeathRecord).GetProperty(fhirFieldName).GetValue(this.record));
            if (current != null)
            {
                return Truncate(current, info.Length).PadLeft(info.Length, '0');
            }
            else
            {
                return new String('0', info.Length);
            }
        }

        /// <summary>Set a value on the DeathRecord whose IJE type is a right justified, zeroed filled string.</summary>
        private void RightJustifiedZeroed_Set(string ijeFieldName, string fhirFieldName, string value)
        {
            IJEField info = FieldInfo(ijeFieldName);
            typeof(DeathRecord).GetProperty(fhirFieldName).SetValue(this.record, value.TrimStart('0'));
        }

        /// <summary>Get a value on the DeathRecord whose IJE type is a left justified string.</summary>
        private string LeftJustified_Get(string ijeFieldName, string fhirFieldName)
        {
            IJEField info = FieldInfo(ijeFieldName);
            string current = Convert.ToString(typeof(DeathRecord).GetProperty(fhirFieldName).GetValue(this.record));
            if (current != null)
            {
                return Truncate(current, info.Length).PadRight(info.Length, ' ');
            }
            else
            {
                return new String(' ', info.Length);
            }
        }

        /// <summary>Set a value on the DeathRecord whose IJE type is a left justified string.</summary>
        private void LeftJustified_Set(string ijeFieldName, string fhirFieldName, string value)
        {
            IJEField info = FieldInfo(ijeFieldName);
            typeof(DeathRecord).GetProperty(fhirFieldName).SetValue(this.record, value.Trim());
        }

        /// <summary>Get a value on the DeathRecord whose property is a Dictionary type.</summary>
        private string Dictionary_Get(string ijeFieldName, string fhirFieldName, string key)
        {
            IJEField info = FieldInfo(ijeFieldName);
            Dictionary<string, string> dictionary = (Dictionary<string, string>)typeof(DeathRecord).GetProperty(fhirFieldName).GetValue(this.record);
            if (dictionary == null || !dictionary.ContainsKey(key))
            {
                return "";
            }
            string current = Convert.ToString(dictionary[key]);
            if (current != null)
            {
                return Truncate(current, info.Length).PadRight(info.Length, ' ');
            }
            else
            {
                return new String(' ', info.Length);
            }
        }

        /// <summary>Get a value on the DeathRecord whose property is a Dictionary type, with NO truncating.</summary>
        private string Dictionary_Get_Full(string ijeFieldName, string fhirFieldName, string key)
        {
            IJEField info = FieldInfo(ijeFieldName);
            Dictionary<string, string> dictionary = (Dictionary<string, string>)typeof(DeathRecord).GetProperty(fhirFieldName).GetValue(this.record);
            if (dictionary != null && dictionary.ContainsKey(key))
            {
                string current = Convert.ToString(dictionary[key]);
                if (current != null)
                {
                    return current;
                }
                else
                {
                    return "";
                }
            }
            return "";
        }

        /// <summary>Set a value on the DeathRecord whose property is a Dictionary type.</summary>
        private void Dictionary_Set(string ijeFieldName, string fhirFieldName, string key, string value)
        {
            IJEField info = FieldInfo(ijeFieldName);
            Dictionary<string, string> dictionary = (Dictionary<string, string>)typeof(DeathRecord).GetProperty(fhirFieldName).GetValue(this.record);
            if (dictionary != null && (!dictionary.ContainsKey(key) || String.IsNullOrWhiteSpace(dictionary[key])))
            {
                if (!String.IsNullOrWhiteSpace(value))
                {
                    dictionary[key] = value.Trim();
                }
            }
            else
            {
                dictionary = new Dictionary<string, string>();
                if (!String.IsNullOrWhiteSpace(value))
                {
                    dictionary[key] = value.Trim();
                }
            }
            typeof(DeathRecord).GetProperty(fhirFieldName).SetValue(this.record, dictionary);
        }

        /// <summary>Get a value on the DeathRecord whose property is a geographic type (and is contained in a dictionary).</summary>
        private string Dictionary_Geo_Get(string ijeFieldName, string fhirFieldName, string keyPrefix, string geoType, bool isCoded)
        {
            IJEField info = FieldInfo(ijeFieldName);
            Dictionary<string, string> dictionary = this.record == null ? null : (Dictionary<string, string>)typeof(DeathRecord).GetProperty(fhirFieldName).GetValue(this.record);
            string key = keyPrefix + char.ToUpper(geoType[0]) + geoType.Substring(1);
            if (dictionary == null || !dictionary.ContainsKey(key))
            {
                return new String(' ', info.Length);
            }
            string current = Convert.ToString(dictionary[key]);
            if (isCoded)
            {
                if (geoType == "place"|| geoType == "city")
                {
                    string state = null;
                    string county = null;
                    dictionary.TryGetValue(keyPrefix + "State", out state);
                    dictionary.TryGetValue(keyPrefix + "County", out county);
                    if (state != null && county != null)
                    {
                        current = dataLookup.StateNameAndCountyNameAndPlaceNameToPlaceCode(state, county, current);
                    }
                }
                else if (geoType == "county")
                {
                    string state = null;
                    dictionary.TryGetValue(keyPrefix + "State", out state);
                    if (state != null)
                    {
                        current = dataLookup.StateNameAndCountyNameToCountyCode(state, current);
                    }
                }
                else if (geoType == "state")
                {
                    current = dataLookup.StateNameToStateCode(current);
                }
                else if (geoType == "country")
                {
                    current = dataLookup.CountryNameToCountryCode(current);
                }
                else if (geoType == "insideCityLimits")
                {
                    if (String.IsNullOrWhiteSpace(current))
                    {
                        current = "U";
                    }
                    else if (current == "true" || current == "True")
                    {
                        current = "Y";
                    }
                    else if (current == "false" || current == "False")
                    {
                        current = "N";
                    }
                }
            }
            if (current != null)
            {
                return Truncate(current.Replace("-", string.Empty), info.Length).PadRight(info.Length, ' '); // Remove "-" for zip
            }
            else
            {
                return new String(' ', info.Length);
            }
        }

        /// <summary>Set a value on the DeathRecord whose property is a geographic type (and is contained in a dictionary).</summary>
        private void Dictionary_Geo_Set(string ijeFieldName, string fhirFieldName, string keyPrefix, string geoType, bool isCoded, string value)
        {
            IJEField info = FieldInfo(ijeFieldName);
            Dictionary<string, string> dictionary = (Dictionary<string, string>)typeof(DeathRecord).GetProperty(fhirFieldName).GetValue(this.record);
            string key = keyPrefix + char.ToUpper(geoType[0]) + geoType.Substring(1);
            if (dictionary != null && (!dictionary.ContainsKey(key) || String.IsNullOrWhiteSpace(dictionary[key])))
            {
                if (isCoded)
                {
                    if (geoType == "place" || geoType == "city") // This is a tricky case, we need to know about county and state!
                    {
                        string state = null;
                        string county = null;
                        dictionary.TryGetValue(keyPrefix + "State", out state);
                        dictionary.TryGetValue(keyPrefix + "County", out county);
                        if (!String.IsNullOrWhiteSpace(state) && !String.IsNullOrWhiteSpace(county))
                        {
                            string city = dataLookup.StateNameAndCountyNameAndPlaceCodeToPlaceName(state, county, value);
                            if (!String.IsNullOrWhiteSpace(city))
                            {
                                dictionary[key] = city;
                            }
                        }
                    }
                    else if (geoType == "county") // This is a tricky case, we need to know about state!
                    {
                        string state = null;
                        dictionary.TryGetValue(keyPrefix + "State", out state);
                        if (!String.IsNullOrWhiteSpace(state))
                        {
                            string county = dataLookup.StateNameAndCountyCodeToCountyName(state, value);
                            if (!String.IsNullOrWhiteSpace(county))
                            {
                                dictionary[key] = county;
                            }
                        }
                    }
                    else if (geoType == "state")
                    {
                        dictionary[key] = value;
                    }
                    else if (geoType == "country")
                    {
                        string country = dataLookup.CountryCodeToCountryName(value);
                        if (!String.IsNullOrWhiteSpace(country))
                        {
                            dictionary[key] = country;
                        }
                    }
                    else if (geoType == "insideCityLimits")
                    {
                        if (!String.IsNullOrWhiteSpace(value) && value == "N")
                        {
                            dictionary[key] = "False";
                        }
                    }
                }
                else
                {
                    dictionary[key] = value.Trim();
                }
            }
            else
            {
                dictionary = new Dictionary<string, string>();
                dictionary[key] = value.Trim();
            }
            typeof(DeathRecord).GetProperty(fhirFieldName).SetValue(this.record, dictionary);
        }

        /// <summary>If the decedent was of hispanic origin, returns a list of ethnicities.</summary>
        private string[] HispanicOrigin()
        {
            Tuple<string, string>[] ethnicityStatus = record.Ethnicity;
            List<string> ethnicities = new List<string>();
            // Check if hispanic origin
            if (Array.Exists(ethnicityStatus, element => element.Item1 == "Hispanic or Latino" || element.Item2 == "2135-2"))
            {
                foreach(Tuple<string, string> tuple in ethnicityStatus)
                {
                    ethnicities.Add(tuple.Item1);
                    ethnicities.Add(tuple.Item2);
                }
            }
            return ethnicities.ToArray();
        }

        /// <summary>If the decedent was of hispanic origin, returns a list of OTHER ethnicities (not Mexican, Cuban, or Puerto Rican).</summary>
        private Tuple<string, string>[] HispanicOriginOther()
        {
            Tuple<string, string>[] ethnicityStatus = record.Ethnicity;
            List<Tuple<string, string>> ethnicities = new List<Tuple<string, string>>();
            foreach(Tuple<string, string> tuple in ethnicityStatus)
            {
                if (tuple.Item1.ToUpper() != "Non Hispanic or Latino".ToUpper() &&
                    tuple.Item1.ToUpper() != "Hispanic or Latino".ToUpper() &&
                    tuple.Item1.ToUpper() != "Mexican".ToUpper() &&
                    tuple.Item1.ToUpper() != "Puerto Rican".ToUpper() &&
                    tuple.Item1.ToUpper() != "Cuban".ToUpper())
                {
                    if (tuple.Item2.ToUpper() != "2186-5".ToUpper() &&
                        tuple.Item2.ToUpper() != "2135-2".ToUpper() &&
                        tuple.Item2.ToUpper() != "2148-5".ToUpper() &&
                        tuple.Item2.ToUpper() != "2180-8".ToUpper() &&
                        tuple.Item2.ToUpper() != "2182-4".ToUpper())
                    {
                        ethnicities.Add(tuple);
                    }
                }
            }
            return ethnicities.ToArray();
        }

        /// <summary>Checks if the given race exists in the record.</summary>
        private bool Get_Race(string code, string display)
        {
            return Array.Exists(record.Race, element => element.Item1 == display || element.Item2 == code);
        }

        /// <summary>Retrieves American Indian or Alaska Native Race literals on the record.</summary>
        private string[] Get_Race_AIAN_Literals()
        {
            KeyValuePair<string, string>[] literals = record.Race.Select(race => new KeyValuePair<string, string>(race.Item2, race.Item1)).Intersect(dataLookup.CDCRaceAIANCodes).ToArray();
            string[] filterCodes = { "1002-5" };
            return literals.Where(race => !filterCodes.Contains(race.Key)).Select(race => race.Value).ToArray();
        }

        /// <summary>Retrieves Asian Race literals (not including ones captured by distinct fields).</summary>
        private string[] Get_Race_A_Literals()
        {
            KeyValuePair<string, string>[] literals = record.Race.Select(race => new KeyValuePair<string, string>(race.Item2, race.Item1)).Intersect(dataLookup.CDCRaceACodes).ToArray();
            string[] filterCodes = { "2028-9", "2039-6", "2040-4", "2047-9", "2036-2", "2034-7", "2029-7" };
            return literals.Where(race => !filterCodes.Contains(race.Key)).Select(race => race.Value).ToArray();
        }

        /// <summary>Retrieves Black or African American Race literals on the record.</summary>
        private string[] Get_Race_BAA_Literals()
        {
            KeyValuePair<string, string>[] literals = record.Race.Select(race => new KeyValuePair<string, string>(race.Item2, race.Item1)).Intersect(dataLookup.CDCRaceBAACodes).ToArray();
            string[] filterCodes = { "2054-5" };
            return literals.Where(race => !filterCodes.Contains(race.Key)).Select(race => race.Value).ToArray();
        }

        /// <summary>Retrieves Native Hawaiian or Other Pacific Islander Race literals on the record.</summary>
        private string[] Get_Race_NHOPI_Literals()
        {
            KeyValuePair<string, string>[] literals = record.Race.Select(race => new KeyValuePair<string, string>(race.Item2, race.Item1)).Intersect(dataLookup.CDCRaceNHOPICodes).ToArray();
            string[] filterCodes = { "2076-8", "2086-7", "2080-0", "2079-2" };
            return literals.Where(race => !filterCodes.Contains(race.Key)).Select(race => race.Value).ToArray();
        }

        /// <summary>Retrieves White Race literals on the record.</summary>
        private string[] Get_Race_W_Literals()
        {
            KeyValuePair<string, string>[] literals = record.Race.Select(race => new KeyValuePair<string, string>(race.Item2, race.Item1)).Intersect(dataLookup.CDCRaceWCodes).ToArray();
            string[] filterCodes = { "2106-3" };
            return literals.Where(race => !filterCodes.Contains(race.Key)).Select(race => race.Value).ToArray();
        }

        /// <summary>Retrieves OTHER Race literals on the record.</summary>
        private string[] Get_Race_OTHER_Literals()
        {
            return Get_Race_W_Literals().ToList().Concat(Get_Race_BAA_Literals().ToList()).ToArray();
        }

        /// <summary>Adds the given race to the record.</summary>
        private void Set_Race(string code, string display)
        {
            List<Tuple<string, string>> raceStatus = record.Race.ToList();
            raceStatus.Add(Tuple.Create(display, code));
            record.Race = raceStatus.Distinct().ToList().ToArray();
        }

        /// <summary>Gets a "Yes", "No", or "Unknown" value.</summary>
        private string Get_YNU(string fhirFieldName)
        {
            object status = typeof(DeathRecord).GetProperty(fhirFieldName).GetValue(this.record);
            if (status == null)
            {
                return "U";
            }
            else
            {
                return ((bool)status) ? "Y" : "N";
            }
        }

        /// <summary>Sets a "Yes", "No", or "Unkown" value.</summary>
        private void Set_YNU(string fhirFieldName, string value)
        {
            if (value != "U" && value == "Y")
            {
                typeof(DeathRecord).GetProperty(fhirFieldName).SetValue(this.record, true);
            }
            else if (value != "U" && value == "N")
            {
                typeof(DeathRecord).GetProperty(fhirFieldName).SetValue(this.record, false);
            }
        }


        /////////////////////////////////////////////////////////////////////////////////
        //
        // Class Properties that provide getters and setters for each of the IJE
        // Mortality fields.
        //
        // Getters look at the embedded DeathRecord and convert values to IJE style.
        // Setters convert and store IJE style values to the embedded DeathRecord.
        //
        /////////////////////////////////////////////////////////////////////////////////

        /// <summary>Date of Death--Year</summary>
        [IJEField(1, 1, 4, "Date of Death--Year", "DOD_YR", 1)]
        public string DOD_YR
        {
            get
            {
                return DateTime_Get("DOD_YR", "yyyy", "DateOfDeath");
            }
            set
            {
                if (!String.IsNullOrWhiteSpace(value))
                {
                    DateTime_Set("DOD_YR", "yyyy", "DateOfDeath", value, false, true);
                }
            }
        }

        /// <summary>State, U.S. Territory or Canadian Province of Death - code</summary>
        [IJEField(2, 5, 2, "State, U.S. Territory or Canadian Province of Death - code", "DSTATE", 1)]
        public string DSTATE
        {
            get
            {
                return LeftJustified_Get("DSTATE", "DeathLocationJurisdiction");
            }
            set
            {
                if (!String.IsNullOrWhiteSpace(value))
                {
                     LeftJustified_Set("DSTATE", "DeathLocationJurisdiction",value);
                     Dictionary_Set("STATEC", "DeathLocationAddress", "addressState", value);
                }
            }
        }

        /// <summary>Certificate Number</summary>
        [IJEField(3, 7, 6, "Certificate Number", "FILENO", 1)]
        public string FILENO
        {
            get
            {
                if (String.IsNullOrWhiteSpace(record?.Identifier))
                {
                    return "".PadLeft(6, '0');
                }
                string id_str = record.Identifier;
                if (id_str.Length > 6)
                {
                    id_str = id_str.Substring(id_str.Length - 6);
                }
                return id_str.PadLeft(6, '0');
            }
            set
            {
                if (!String.IsNullOrWhiteSpace(value))
                {
                    RightJustifiedZeroed_Set("FILENO", "Identifier", value);
                }
            }
        }

        /// <summary>Void flag</summary>
        [IJEField(4, 13, 1, "Void flag", "VOID", 1)]
        public string VOID
        {
            get
            {
                return "0";
            }
            set
            {
                // NOOP
            }
        }

        /// <summary>Auxiliary State file number</summary>
        [IJEField(5, 14, 12, "Auxiliary State file number", "AUXNO", 1)]
        public string AUXNO
        {
            get
            {
                return RightJustifiedZeroed_Get("AUXNO", "StateLocalIdentifier");
            }
            set
            {
                if (!String.IsNullOrWhiteSpace(value))
                {
                    RightJustifiedZeroed_Set("AUXNO", "StateLocalIdentifier", value);
                }
            }
        }

        /// <summary>Source flag: paper/electronic</summary>
        [IJEField(6, 26, 1, "Source flag: paper/electronic", "MFILED", 1)]
        public string MFILED
        {
            get
            {
                return "0";
            }
            set
            {
                // NOOP
            }
        }

        /// <summary>Decedent's Legal Name--Given</summary>
        [IJEField(7, 27, 50, "Decedent's Legal Name--Given", "GNAME", 1)]
        public string GNAME
        {
            get
            {
                string[] names = record.GivenNames;
                if (names.Length > 0)
                {
                    return names[0];
                }
                return "";
            }
            set
            {
                if (!String.IsNullOrWhiteSpace(value))
                {
                    record.GivenNames = new string[] { value.Trim() };
                }
            }
        }

        /// <summary>Decedent's Legal Name--Middle</summary>
        [IJEField(8, 77, 1, "Decedent's Legal Name--Middle", "MNAME", 3)]
        public string MNAME
        {
            get
            {
                string[] names = record.GivenNames;
                if (names.Length > 1)
                {
                    return names[1];
                }
                return "";
            }
            set
            {
                if (!String.IsNullOrWhiteSpace(value))
                {
                    if (String.IsNullOrWhiteSpace(DMIDDLE))
                    {
                        if (record.GivenNames != null)
                        {
                            List<string> names = record.GivenNames.ToList();
                            names.Add(value.Trim());
                            record.GivenNames = names.ToArray();
                        }
                    }
                }
            }
        }

        /// <summary>Decedent's Legal Name--Last</summary>
        [IJEField(9, 78, 50, "Decedent's Legal Name--Last", "LNAME", 1)]
        public string LNAME
        {
            get
            {
                return LeftJustified_Get("LNAME", "FamilyName");
            }
            set
            {
                if (!String.IsNullOrWhiteSpace(value))
                {
                    LeftJustified_Set("LNAME", "FamilyName", value.Trim());
                }
            }
        }

        /// <summary>Decedent's Legal Name--Suffix</summary>
        [IJEField(10, 128, 10, "Decedent's Legal Name--Suffix", "SUFF", 1)]
        public string SUFF
        {
            get
            {
                return LeftJustified_Get("SUFF", "Suffix");
            }
            set
            {
                if (!String.IsNullOrWhiteSpace(value))
                {
                    LeftJustified_Set("SUFF", "Suffix", value.Trim());
                }
            }
        }

        /// <summary>Decedent's Legal Name--Alias</summary>
        [IJEField(11, 138, 1, "Decedent's Legal Name--Alias", "ALIAS", 1)]
        public string ALIAS
        {
            get
            {
                return "0";
            }
            set
            {
                // NOOP
            }
        }

        /// <summary>Father's Surname</summary>
        [IJEField(12, 139, 50, "Father's Surname", "FLNAME", 1)]
        public string FLNAME
        {
            get
            {
                return LeftJustified_Get("FLNAME", "FatherFamilyName");
            }
            set
            {
                if (!String.IsNullOrWhiteSpace(value))
                {
                    LeftJustified_Set("FLNAME", "FatherFamilyName", value.Trim());
                }
            }
        }

        /// <summary>Sex</summary>
        [IJEField(13, 189, 1, "Sex", "SEX", 1)]
        public string SEX
        {
            get
            {
                return record.BirthSex;
            }
            set
            {
                if (!String.IsNullOrWhiteSpace(value))
                {
                    record.BirthSex = value.Trim();
                    string code = value == "U" ? "UNK" : value;
                    string display = "";
                    if (code == "M")
                    {
                        display = "Male";
                    }
                    else if (code == "F")
                    {
                        display = "Female";
                    }
                    else if (code == "UNK")
                    {
                        display = "Unknown";
                    }
                    LeftJustified_Set("SEX", "Gender", display);
                }
            }
        }

        /// <summary>Sex--Edit Flag</summary>
        [IJEField(14, 190, 1, "Sex--Edit Flag", "SEX_BYPASS", 1)]
        public string SEX_BYPASS
        {
            get
            {
                return ""; // Blank
            }
            set
            {
                // NOOP
            }
        }

        /// <summary>Social Security Number</summary>
        [IJEField(15, 191, 9, "Social Security Number", "SSN", 1)]
        public string SSN
        {
            get
            {
                string ssn = record.SSN;
                if (!String.IsNullOrWhiteSpace(ssn))
                {
                    return ssn.Replace("-", string.Empty);
                }
                else
                {
                    return "";
                }
            }
            set
            {
                if (!String.IsNullOrWhiteSpace(value))
                {
                    LeftJustified_Set("SSN", "SSN", value);
                }
            }
        }

        /// <summary>Decedent's Age--Type</summary>
        [IJEField(16, 200, 1, "Decedent's Age--Type", "AGETYPE", 1)]
        public string AGETYPE
        {
            get
            {
                if (record.AgeAtDeath != null && !String.IsNullOrWhiteSpace(record.AgeAtDeath["unit"]))
                {
                    switch (record.AgeAtDeath["unit"].ToLower().Trim())
                    {
                        case "a":
                            return "1";
                        case "d":
                            return "4";
                        case "h":
                            return "5";
                        case "min":
                            return "6";
                        case "mo":
                            return "2";
                        case "unk":
                            return "9";
                        case "wk":
                            return "3";
                    }
                }
                return "9";
            }
            set
            {
                if (!String.IsNullOrWhiteSpace(value))
                {
                    Dictionary<string, string> ageAtDeath = new Dictionary<string, string>();
                    switch (value.Trim())
                    {
                        case "1":
                            ageAtDeath["unit"] = "a";
                            break;
                        case "4":
                            ageAtDeath["unit"] = "d";
                            break;
                        case "5":
                            ageAtDeath["unit"] = "h";
                            break;
                        case "6":
                            ageAtDeath["unit"] = "min";
                            break;
                        case "2":
                            ageAtDeath["unit"] = "mo";
                            break;
                        case "9":
                            ageAtDeath["unit"] = "unk";
                            break;
                        case "3":
                            ageAtDeath["unit"] = "wk";
                            break;
                    }
                    record.AgeAtDeath = ageAtDeath;
                }
            }
        }

        /// <summary>Decedent's Age--Units</summary>
        [IJEField(17, 201, 3, "Decedent's Age--Units", "AGE", 2)]
        public string AGE
        {
            get
            {
                if (record.AgeAtDeath != null && !String.IsNullOrWhiteSpace(record.AgeAtDeath["value"]) && this.AGETYPE != "9")
                {
                    IJEField info = FieldInfo("AGE");
                    return Truncate(record.AgeAtDeath["value"], info.Length).PadLeft(info.Length, '0');
                }
                return "999";
            }
            set
            {
                if (!String.IsNullOrWhiteSpace(value))
                {
                    Dictionary<string, string> ageAtDeath = record.AgeAtDeath;
                    ageAtDeath["value"] = value.TrimStart('0');
                    record.AgeAtDeath = ageAtDeath;
                }
            }
        }

        /// <summary>Decedent's Age--Edit Flag</summary>
        [IJEField(18, 204, 1, "Decedent's Age--Edit Flag", "AGE_BYPASS", 1)]
        public string AGE_BYPASS
        {
            get
            {
                return ""; // Blank
            }
            set
            {
                // NOOP
            }
        }

        /// <summary>Date of Birth--Year</summary>
        [IJEField(19, 205, 4, "Date of Birth--Year", "DOB_YR", 1)]
        public string DOB_YR
        {
            get
            {
                return DateTime_Get("DOB_YR", "yyyy", "DateOfBirth");
            }
            set
            {
                if (!String.IsNullOrWhiteSpace(value))
                {
                    DateTime_Set("DOB_YR", "yyyy", "DateOfBirth", value, true);
                }
            }
        }

        /// <summary>Date of Birth--Month</summary>
        [IJEField(20, 209, 2, "Date of Birth--Month", "DOB_MO", 1)]
        public string DOB_MO
        {
            get
            {
                return DateTime_Get("DOB_MO", "MM", "DateOfBirth");
            }
            set
            {
                if (!String.IsNullOrWhiteSpace(value))
                {
                    DateTime_Set("DOB_MO", "MM", "DateOfBirth", value, true);
                }
            }
        }

        /// <summary>Date of Birth--Day</summary>
        [IJEField(21, 211, 2, "Date of Birth--Day", "DOB_DY", 1)]
        public string DOB_DY
        {
            get
            {
                return DateTime_Get("DOB_DY", "dd", "DateOfBirth");
            }
            set
            {
                if (!String.IsNullOrWhiteSpace(value))
                {
                    DateTime_Set("DOB_DY", "dd", "DateOfBirth", value, true);
                }
            }
        }

        /// <summary>Birthplace--Country</summary>
        [IJEField(22, 213, 2, "Birthplace--Country", "BPLACE_CNT", 1)]
        public string BPLACE_CNT
        {
            get
            {
                return Dictionary_Geo_Get("BPLACE_CNT", "PlaceOfBirth", "address", "country", true);
            }
            set
            {
                if (!String.IsNullOrWhiteSpace(value))
                {
                    Dictionary_Set("STATEC", "PlaceOfBirth", "addressCountry", dataLookup.CountryCodeToCountryName(value));
                }
            }
        }

        /// <summary>State, U.S. Territory or Canadian Province of Birth - code</summary>
        [IJEField(23, 215, 2, "State, U.S. Territory or Canadian Province of Birth - code", "BPLACE_ST", 1)]
        public string BPLACE_ST
        {
            get
            {
                return Dictionary_Geo_Get("BPLACE_ST", "PlaceOfBirth", "address", "state", true);
            }
            set
            {
                if (!String.IsNullOrWhiteSpace(value))
                {
                    Dictionary_Geo_Set("BPLACE_ST", "PlaceOfBirth", "address", "state", true, value);
                }
            }
        }

        /// <summary>Decedent's Residence--City</summary>
        [IJEField(24, 217, 5, "Decedent's Residence--City", "CITYC", 3)]
        public string CITYC
        {
            get
            {
                return Dictionary_Geo_Get("CITYC", "Residence", "address", "city", true);
            }
            set
            {
                // NOOP
            }
        }

        /// <summary>Decedent's Residence--County</summary>
        [IJEField(25, 222, 3, "Decedent's Residence--County", "COUNTYC", 2)]
        public string COUNTYC
        {
            get
            {
                return Dictionary_Geo_Get("COUNTYC", "Residence", "address", "county", true);
            }
            set
            {
                if (!String.IsNullOrWhiteSpace(value))
                {
                    Dictionary_Geo_Set("COUNTYC", "Residence", "address", "county", true, value);
                }
            }
        }

        /// <summary>State, U.S. Territory or Canadian Province of Decedent's residence - code</summary>
        [IJEField(26, 225, 2, "State, U.S. Territory or Canadian Province of Decedent's residence - code", "STATEC", 1)]
        public string STATEC
        {
            get
            {
                return Dictionary_Geo_Get("STATEC", "Residence", "address", "state", true);
            }
            set
            {
                if (!String.IsNullOrWhiteSpace(value))
                {
                    Dictionary_Set("STATEC", "Residence", "addressState", value);
                }
            }
        }

        /// <summary>Decedent's Residence--Country</summary>
        [IJEField(27, 227, 2, "Decedent's Residence--Country", "COUNTRYC", 1)]
        public string COUNTRYC
        {
            get
            {
                return Dictionary_Geo_Get("COUNTRYC", "Residence", "address", "country", true);
            }
            set
            {
                if (!String.IsNullOrWhiteSpace(value))
                {
                    Dictionary_Geo_Set("COUNTRYC", "Residence", "address", "country", true, value);
                }
            }
        }

        /// <summary>Decedent's Residence--Inside City Limits</summary>
        [IJEField(28, 229, 1, "Decedent's Residence--Inside City Limits", "LIMITS", 10)]
        public string LIMITS
        {
            get
            {
                switch (record.ResidenceWithinCityLimitsBoolean)
                {
                    case true: // Yes
                        return "Y";
                    case false: // No
                        return "N";
                    default: // Unknown
                        return "U";
                }
            }
            set
            {
                if (!String.IsNullOrWhiteSpace(value))
                {
                    switch (value)
                    {
                        case "Y":
                            record.ResidenceWithinCityLimitsBoolean = true;
                            break;
                        case "N":
                            record.ResidenceWithinCityLimitsBoolean = false;
                            break;
                        default:
                            record.ResidenceWithinCityLimitsBoolean = null;
                            break;
                    }
                }
            }
        }

        /// <summary>Marital Status</summary>
        [IJEField(29, 230, 1, "Marital Status", "MARITAL", 1)]
        public string MARITAL
        {
            get
            {
                string code = Dictionary_Get("MARITAL", "MaritalStatus", "code");
                switch (code)
                {
                    case "M":
                    case "A":
                    case "W":
                    case "D":
                    case "S":
                        return code;
                    case "I":
                    case "L":
                    case "P":
                    case "T":
                    case "U":
                    case "UNK":
                        return "U";
                }
                return "";
            }
            set
            {
                if (!String.IsNullOrWhiteSpace(value))
                {
                    switch (value)
                    {
                        case "M":
                            Dictionary_Set("MARITAL", "MaritalStatus", "code", value);
                            Dictionary_Set("MARITAL", "MaritalStatus", "system", CodeSystems.PH_MaritalStatus_HL7_2x);
                            Dictionary_Set("MARITAL", "MaritalStatus", "display", "Married");
                            break;
                        case "A":
                            Dictionary_Set("MARITAL", "MaritalStatus", "code", value);
                            Dictionary_Set("MARITAL", "MaritalStatus", "system", CodeSystems.PH_MaritalStatus_HL7_2x);
                            Dictionary_Set("MARITAL", "MaritalStatus", "display", "Annulled");
                            break;
                        case "W":
                            Dictionary_Set("MARITAL", "MaritalStatus", "code", value);
                            Dictionary_Set("MARITAL", "MaritalStatus", "system", CodeSystems.PH_MaritalStatus_HL7_2x);
                            Dictionary_Set("MARITAL", "MaritalStatus", "display", "Widowed");
                            break;
                        case "D":
                            Dictionary_Set("MARITAL", "MaritalStatus", "code", value);
                            Dictionary_Set("MARITAL", "MaritalStatus", "system", CodeSystems.PH_MaritalStatus_HL7_2x);
                            Dictionary_Set("MARITAL", "MaritalStatus", "display", "Divorced");
                            break;
                        case "S":
                            Dictionary_Set("MARITAL", "MaritalStatus", "code", value);
                            Dictionary_Set("MARITAL", "MaritalStatus", "system", CodeSystems.PH_MaritalStatus_HL7_2x);
                            Dictionary_Set("MARITAL", "MaritalStatus", "display", "Never Married");
                            break;
                        case "U":
                            Dictionary_Set("MARITAL", "MaritalStatus", "code", "value");
                            Dictionary_Set("MARITAL", "MaritalStatus", "system", CodeSystems.PH_MaritalStatus_HL7_2x);
                            Dictionary_Set("MARITAL", "MaritalStatus", "display", "Unknown");
                            break;
                    }
                }
            }
        }

        /// <summary>Marital Status--Edit Flag</summary>
        [IJEField(30, 231, 1, "Marital Status--Edit Flag", "MARITAL_BYPASS", 1)]
        public string MARITAL_BYPASS
        {
            get
            {
                return ""; // Blank
            }
            set
            {
                // NOOP
            }
        }

        /// <summary>Marital Status--Edit Flag</summary>
        [IJEField(31, 232, 1, "Place of Death", "DPLACE", 1)]
        public string DPLACE
        {
            get
            {
                string code = Dictionary_Get_Full("DPLACE", "DeathLocationType", "code");
                switch (code)
                {
                    case "16983000":
                        return "1";
                    case "450391000124102":
                        return "2";
                    case "63238001":
                        return "3";
                    case "440081000124100":
                        return "4";
                    case "440071000124103":
                        return "5";
                    case "450381000124100":
                        return "6";
                    case "OTH":
                        return "7";
                    case "UNK":
                        return "9";
                }
                return "";
            }
            set
            {
                if (!String.IsNullOrWhiteSpace(value))
                {
                    switch (value)
                    {
                        case "1":
                            Dictionary_Set("DPLACE", "DeathLocationType", "code", "16983000");
                            Dictionary_Set("DPLACE", "DeathLocationType", "system", CodeSystems.PH_SNOMED_CT);
                            Dictionary_Set("DPLACE", "DeathLocationType", "display", "Hospital Inpatient");
                            break;
                        case "2":
                            Dictionary_Set("DPLACE", "DeathLocationType", "code", "450391000124102");
                            Dictionary_Set("DPLACE", "DeathLocationType", "system", CodeSystems.PH_SNOMED_CT);
                            Dictionary_Set("DPLACE", "DeathLocationType", "display", "Death in emergency Room/Outpatient");
                            break;
                        case "3":
                            Dictionary_Set("DPLACE", "DeathLocationType", "code", "63238001");
                            Dictionary_Set("DPLACE", "DeathLocationType", "system", CodeSystems.PH_SNOMED_CT);
                            Dictionary_Set("DPLACE", "DeathLocationType", "display", "Hospital Dead on Arrival");
                            break;
                        case "4":
                            Dictionary_Set("DPLACE", "DeathLocationType", "code", "440081000124100");
                            Dictionary_Set("DPLACE", "DeathLocationType", "system", CodeSystems.PH_SNOMED_CT);
                            Dictionary_Set("DPLACE", "DeathLocationType", "display", "Decendent's Home");
                            break;
                        case "5":
                            Dictionary_Set("DPLACE", "DeathLocationType", "code", "440071000124103");
                            Dictionary_Set("DPLACE", "DeathLocationType", "system", CodeSystems.PH_SNOMED_CT);
                            Dictionary_Set("DPLACE", "DeathLocationType", "display", "Hospice");
                            break;
                        case "6":
                            Dictionary_Set("DPLACE", "DeathLocationType", "code", "450381000124100");
                            Dictionary_Set("DPLACE", "DeathLocationType", "system", CodeSystems.PH_SNOMED_CT);
                            Dictionary_Set("DPLACE", "DeathLocationType", "display", "Death in nursing home/Long term care facility");
                            break;
                        case "7":
                            Dictionary_Set("DPLACE", "DeathLocationType", "code", "OTH");
                            Dictionary_Set("DPLACE", "DeathLocationType", "system", CodeSystems.PH_SNOMED_CT);
                            Dictionary_Set("DPLACE", "DeathLocationType", "display", "Other(Specify)");
                            break;
                        case "9":
                            Dictionary_Set("DPLACE", "DeathLocationType", "code", "Unknown");
                            Dictionary_Set("DPLACE", "DeathLocationType", "system", CodeSystems.PH_SNOMED_CT);
                            Dictionary_Set("DPLACE", "DeathLocationType", "display", "Unknown");
                            break;
                    }
                }
            }
        }

        /// <summary>County of Death Occurrence</summary>
        [IJEField(32, 233, 3, "County of Death Occurrence", "COD", 2)]
        public string COD
        {
            get
            {
                return Dictionary_Geo_Get("COD", "DeathLocationAddress", "address", "county", true);
            }
            set
            {
                if (!String.IsNullOrWhiteSpace(value))
                {
                    Dictionary_Geo_Set("COD", "DeathLocationAddress", "address", "county", true, value);
                }
            }
        }

        /// <summary>Method of Disposition</summary>
        [IJEField(33, 236, 1, "Method of Disposition", "DISP", 1)]
        public string DISP
        {
            get
            {
                string code = Dictionary_Get_Full("DISP", "DecedentDispositionMethod", "code");
                switch (code)
                {
                    case "449951000124101": // Donation
                        return "D";
                    case "449971000124106": // Burial
                        return "B";
                    case "449961000124104": // Cremation
                        return "C";
                    case "449931000124108": // Entombment
                        return "E";
                    case "449941000124103": // Removal from state
                        return "R";
                    case "UNK": // Unknown
                        return "U";
                    case "455401000124109": // Hospital Disposition
                    case "OTH": // Other
                        return "O";
                }
                return "";
            }
            set
            {
                if (!String.IsNullOrWhiteSpace(value))
                {
                    switch (value)
                    {
                        case "D":
                            Dictionary_Set("DISP", "DecedentDispositionMethod", "code", "449951000124101");
                            Dictionary_Set("DISP", "DecedentDispositionMethod", "system", CodeSystems.SCT);
                            Dictionary_Set("DISP", "DecedentDispositionMethod", "display", "Patient status determination, deceased and body donated");
                            break;
                        case "B":
                            Dictionary_Set("DISP", "DecedentDispositionMethod", "code", "449971000124106");
                            Dictionary_Set("DISP", "DecedentDispositionMethod", "system", CodeSystems.SCT);
                            Dictionary_Set("DISP", "DecedentDispositionMethod", "display", "Patient status determination, deceased and buried");
                            break;
                        case "C":
                            Dictionary_Set("DISP", "DecedentDispositionMethod", "code", "449961000124104");
                            Dictionary_Set("DISP", "DecedentDispositionMethod", "system", CodeSystems.SCT);
                            Dictionary_Set("DISP", "DecedentDispositionMethod", "display", "Patient status determination, deceased and cremated");
                            break;
                        case "E":
                            Dictionary_Set("DISP", "DecedentDispositionMethod", "code", "449931000124108");
                            Dictionary_Set("DISP", "DecedentDispositionMethod", "system", CodeSystems.SCT);
                            Dictionary_Set("DISP", "DecedentDispositionMethod", "display", "Patient status determination, deceased and entombed");
                            break;
                        case "R":
                            Dictionary_Set("DISP", "DecedentDispositionMethod", "code", "449941000124103");
                            Dictionary_Set("DISP", "DecedentDispositionMethod", "system", CodeSystems.SCT);
                            Dictionary_Set("DISP", "DecedentDispositionMethod", "display", "Patient status determination, deceased and removed from state");
                            break;
                        case "U":
                            Dictionary_Set("DISP", "DecedentDispositionMethod", "code", "UNK");
                            Dictionary_Set("DISP", "DecedentDispositionMethod", "system", CodeSystems.PH_NullFlavor_HL7_V3 );
                            Dictionary_Set("DISP", "DecedentDispositionMethod", "display", "Unknown");
                            break;
                        case "O":
                            Dictionary_Set("DISP", "DecedentDispositionMethod", "code", "OTH");
                            Dictionary_Set("DISP", "DecedentDispositionMethod", "system", CodeSystems.PH_NullFlavor_HL7_V3);
                            Dictionary_Set("DISP", "DecedentDispositionMethod", "display", "Other");
                            break;
                    }
                }
            }
        }

        /// <summary>Date of Death--Month</summary>
        [IJEField(34, 237, 2, "Date of Death--Month", "DOD_MO", 1)]
        public string DOD_MO
        {
            get
            {
                return DateTime_Get("DOD_MO", "MM", "DateOfDeath");
            }
            set
            {
                if (!String.IsNullOrWhiteSpace(value))
                {
                    DateTime_Set("DOD_MO", "MM", "DateOfDeath", value, false, true);
                }
            }
        }

        /// <summary>Date of Death--Day</summary>
        [IJEField(35, 239, 2, "Date of Death--Day", "DOD_DY", 1)]
        public string DOD_DY
        {
            get
            {
                return DateTime_Get("DOD_DY", "dd", "DateOfDeath");
            }
            set
            {
                if (!String.IsNullOrWhiteSpace(value))
                {
                    DateTime_Set("DOD_DY", "dd", "DateOfDeath", value, false, true);
                }
            }
        }

        /// <summary>Time of Death</summary>
        [IJEField(36, 241, 4, "Time of Death", "TOD", 1)]
        public string TOD
        {
            get
            {
                return DateTime_Get("TOD", "HHmm", "DateOfDeath");
            }
            set
            {
                if (!String.IsNullOrWhiteSpace(value))
                {
                    DateTime_Set("TOD", "HHmm", "DateOfDeath", value, false, true);
                }
            }
        }

        /// <summary>Decedent's Education</summary>
        [IJEField(37, 245, 1, "Decedent's Education", "DEDUC", 1)]
        public string DEDUC
        {
            get
            {
                string code = Dictionary_Get_Full("DEDUC", "EducationLevel", "code");
                switch (code)
                {
                    case "PHC1448": // Elementary School
                        return "1";
                    case "PHC1449": // Some secondary or high school education
                        return "2";
                    case "PHC1450": // High School Graduate or GED Completed
                        return "3";
                    case "PHC1451": // Some College education
                        return "4";
                    case "PHC1452": // Associate's or technical degree complete
                        return "5";
                    case "PHC1453": // College or baccalaureate degree complete
                        return "6";
                    case "PHC1454": // Graduate or professional Degree complete
                        return "7";
                    case "PHC1455": // Doctoral or post graduate education
                        return "8";
                    case "UNK": // Unknown
                        return "9";
                }
                return "";
            }
            set
            {
                if (!String.IsNullOrWhiteSpace(value))
                {
                    Dictionary_Set("DEDUC", "EducationLevel", "system", CodeSystems.PH_PHINVS_CDC); // CDC Local Coding System, except for UNK
                    switch (value)
                    {
                        case "1":
                            Dictionary_Set("DEDUC", "EducationLevel", "code", "PHC1448");
                            Dictionary_Set("DEDUC", "EducationLevel", "display", "8th grade or less");
                            break;
                        case "2":
                            Dictionary_Set("DEDUC", "EducationLevel", "code", "PHC1449");
                            Dictionary_Set("DEDUC", "EducationLevel", "display", "9th through 12th grade; no diploma");
                            break;
                        case "3":
                            Dictionary_Set("DEDUC", "EducationLevel", "code", "PHC1450");
                            Dictionary_Set("DEDUC", "EducationLevel", "display", "High School Graduate or GED Completed");
                            break;
                        case "4":
                            Dictionary_Set("DEDUC", "EducationLevel", "code", "PHC1451");
                            Dictionary_Set("DEDUC", "EducationLevel", "display", "Some college credit, but no degree");
                            break;
                        case "5":
                            Dictionary_Set("DEDUC", "EducationLevel", "code", "PHC1452");
                            Dictionary_Set("DEDUC", "EducationLevel", "display", "Associate Degree");
                            break;
                        case "6":
                            Dictionary_Set("DEDUC", "EducationLevel", "code", "PHC1453");
                            Dictionary_Set("DEDUC", "EducationLevel", "display", "Bachelor's Degree");
                            break;
                        case "7":
                            Dictionary_Set("DEDUC", "EducationLevel", "code", "PHC1454");
                            Dictionary_Set("DEDUC", "EducationLevel", "display", "Master's Degree");
                            break;
                        case "8":
                            Dictionary_Set("DEDUC", "EducationLevel", "code", "PHC1455");
                            Dictionary_Set("DEDUC", "EducationLevel", "display", "Doctorate Degree or Professional Degree");
                            break;
                        case "9":
                            Dictionary_Set("DEDUC", "EducationLevel", "code", "UNK");
                            Dictionary_Set("DEDUC", "EducationLevel", "system", CodeSystems.PH_NullFlavor_HL7_V3);   // CDC Null Flavor Coding System
                            Dictionary_Set("DEDUC", "EducationLevel", "display", "Unknown");
                            break;
                    }
                }
            }
        }

        /// <summary>Decedent's Education--Edit Flag</summary>
        [IJEField(38, 246, 1, "Decedent's Education--Edit Flag", "DEDUC_BYPASS", 1)]
        public string DEDUC_BYPASS
        {
            get
            {
                return ""; // Blank
            }
            set
            {
                // NOOP
            }
        }

        // The DETHNIC functions handle unknown ethnicity as follows
        // All of the DETHNIC fields have to be unknown, U, for the ethnicity json data to be empty ex. UUUU
            // Individual "Unknown" DETHNIC fields cannot be preserved in a roundtrip, only UUUU will return UUUU
        // If at least one DETHNIC field is H, the json data should show Hispanic or Latino ex. NNHN will return NNHN
        // If at least one DETHNIC field is N and no fields are H, the json data should show Non-Hispanic or Latino ex. UUNU will return NNNN
        /// <summary>Decedent of Hispanic Origin?--Mexican</summary>
        [IJEField(39, 247, 1, "Decedent of Hispanic Origin?--Mexican", "DETHNIC1", 1)]
        public string DETHNIC1
        {
            get
            {
                Tuple<string, string>[] ethnicityStatus = record.Ethnicity;
                // if there is no ethnicity data, then the ethnicity is unknown
                if (ethnicityStatus.Length == 0){
                    return "U";
                } 
                string[] ethnicities = HispanicOrigin();
                if (ethnicities.Length == 0)
                {
                    return "N";
                }
                if (Array.Exists(ethnicities, element => element == "Mexican" || element == "2148-5"))
                {
                    return "H";
                }
                return "N";
            }
            set
            {
                if (!String.IsNullOrWhiteSpace(value))
                {
                    List<Tuple<string, string>> ethnicities = record.Ethnicity.ToList();
                    if (value == "H")
                    {
                        ethnicities.Add(Tuple.Create("Mexican", "2148-5"));
                        ethnicities.Add(Tuple.Create("Hispanic or Latino", "2135-2"));
                        ethnicities.RemoveAll(x => x.Item1 == "Non Hispanic or Latino" || x.Item2 == "2186-5");
                        record.Ethnicity = ethnicities.Distinct().ToList().ToArray();
                    }
                    else if (ethnicities.Count == 0 && value == "N")
                    {
                        ethnicities.Add(Tuple.Create("Non Hispanic or Latino", "2186-5"));
                        record.Ethnicity = ethnicities.Distinct().ToList().ToArray();
                    }
                }
            }
        }

        /// <summary>Decedent of Hispanic Origin?--Puerto Rican</summary>
        [IJEField(40, 248, 1, "Decedent of Hispanic Origin?--Puerto Rican", "DETHNIC2", 1)]
        public string DETHNIC2
        {
            get
            {

                Tuple<string, string>[] ethnicityStatus = record.Ethnicity;
                // if there is no ethnicity data, then the ethnicity is unknown
                if (ethnicityStatus.Length == 0){
                    return "U";
                } 
                string[] ethnicities = HispanicOrigin();
                if (ethnicities.Length == 0)
                {
                    return "N";
                }
                if (Array.Exists(ethnicities, element => element == "Puerto Rican" || element == "2180-8"))
                {
                    return "H";
                }
                return "N";
            }
            set
            {
                if (!String.IsNullOrWhiteSpace(value))
                {
                    List<Tuple<string, string>> ethnicities = record.Ethnicity.ToList();
                    if (value == "H")
                    {
                        ethnicities.Add(Tuple.Create("Puerto Rican", "2180-8"));
                        ethnicities.Add(Tuple.Create("Hispanic or Latino", "2135-2"));
                        ethnicities.RemoveAll(x => x.Item1 == "Non Hispanic or Latino" || x.Item2 == "2186-5");
                        record.Ethnicity = ethnicities.Distinct().ToList().ToArray();
                    }
                    else if (ethnicities.Count == 0 && value == "N")
                    {
                        ethnicities.Add(Tuple.Create("Non Hispanic or Latino", "2186-5"));
                        record.Ethnicity = ethnicities.Distinct().ToList().ToArray();
                    }
                }
            }
        }

        /// <summary>Decedent of Hispanic Origin?--Cuban</summary>
        [IJEField(41, 249, 1, "Decedent of Hispanic Origin?--Cuban", "DETHNIC3", 1)]
        public string DETHNIC3
        {
            get
            {
                Tuple<string, string>[] ethnicityStatus = record.Ethnicity;
                // if there is no ethnicity data, then the ethnicity is unknown
                if (ethnicityStatus.Length == 0){
                    return "U";
                } 

                string[] ethnicities = HispanicOrigin();
                if (ethnicities.Length == 0) 
                {
                    return "N";
                }
                if (Array.Exists(ethnicities, element => element == "Cuban" || element == "2182-4"))
                {
                    return "H";
                }
                return "N";
            }
            set
            {
                if (!String.IsNullOrWhiteSpace(value))
                {
                    List<Tuple<string, string>> ethnicities = record.Ethnicity.ToList();
                    if (value == "H")
                    {
                        ethnicities.Add(Tuple.Create("Cuban", "2182-4"));
                        ethnicities.Add(Tuple.Create("Hispanic or Latino", "2135-2"));
                        ethnicities.RemoveAll(x => x.Item1 == "Non Hispanic or Latino" || x.Item2 == "2186-5");
                        record.Ethnicity = ethnicities.Distinct().ToList().ToArray();
                    }
                    else if (ethnicities.Count == 0 && value == "N")
                    {
                        ethnicities.Add(Tuple.Create("Non Hispanic or Latino", "2186-5"));
                        record.Ethnicity = ethnicities.Distinct().ToList().ToArray();
                    }
                }
            }
        }

        /// <summary>Decedent of Hispanic Origin?--Other</summary>
        [IJEField(42, 250, 1, "Decedent of Hispanic Origin?--Other", "DETHNIC4", 1)]
        public string DETHNIC4
        {
            get
            {
                Tuple<string, string>[] ethnicityStatus = record.Ethnicity;
                // if there is no ethnicity data, then the ethnicity is unknown
                if (ethnicityStatus.Length == 0){
                    return "U";
                }

                string[] hispanicOrigin = HispanicOrigin();
                Tuple<string, string>[] hispanicOriginOther = HispanicOriginOther();
                string[] validHispanicOrigins = { "Cuban", "2182-4", "Puerto Rican", "2180-8", "Mexican", "2148-5" };
                
                // This logic will handle cases where hispanic origin is other with or without write-in
                // It also maintains that hispanic origin and other are not mutually exclusive
                var ethnicityText = record.EthnicityText;
                if (!String.IsNullOrWhiteSpace(ethnicityText) && hispanicOrigin.Length > 0) // there was a write in and they are Hispanic or Latino
                {
                    return "H";
                }
                else if (hispanicOriginOther.Length > 0) // there was a code for an "other" hispanic or latino ethnicity
                {
                    return "H";
                }
                else if (hispanicOrigin.Length > 0 && !hispanicOrigin.Any(element => validHispanicOrigins.Contains(element))) // they are hispanic or latino and DETHNIC 1,2,3 ="N" so DETHIC4 must be "H"
                {
                    return "H";
                }
                else {
                    return "N"; // not hispanic or latino
                }
            }
            set
            {
                if (!String.IsNullOrWhiteSpace(value))
                {
                    List<Tuple<string, string>> ethnicities = record.Ethnicity.ToList();
                    if (value == "H")
                    {
                        ethnicities.Add(Tuple.Create("Hispanic or Latino", "2135-2"));
                        ethnicities.RemoveAll(x => x.Item1 == "Non Hispanic or Latino" || x.Item2 == "2186-5");
                        record.Ethnicity = ethnicities.Distinct().ToList().ToArray();
                    }
                    else if (ethnicities.Count == 0 && value == "N")
                    {
                        ethnicities.Add(Tuple.Create("Non Hispanic or Latino", "2186-5"));
                        record.Ethnicity = ethnicities.Distinct().ToList().ToArray();
                    }
                }
            }
        }

        /// <summary>Decedent of Hispanic Origin?--Other, Literal</summary>
        [IJEField(43, 251, 20, "Decedent of Hispanic Origin?--Other, Literal", "DETHNIC5", 1)]
        public string DETHNIC5
        {
            get
            {
                var ethnicityText = record.EthnicityText;
                if (!String.IsNullOrWhiteSpace(ethnicityText))
                {
                    return Truncate(ethnicityText, 20).Trim();
                }
                Tuple<string, string> other = HispanicOriginOther().FirstOrDefault();
                if (other != null)
                {
                    return other.Item1;
                }
                else
                {
                    return "";
                }
            }
            set
            {
                if (!String.IsNullOrWhiteSpace(value))
                {
                    record.EthnicityText = value;
                }
            }
        }

        /// <summary>Decedent's Race--White</summary>
        [IJEField(44, 271, 1, "Decedent's Race--White", "RACE1", 1)]
        public string RACE1
        {
            get
            {
                return Get_Race("2106-3", "White") ? "Y" : "N";
            }
            set
            {
                if (!String.IsNullOrWhiteSpace(value))
                {
                    if (value == "Y")
                    {
                        Set_Race("2106-3", "White");
                    }
                }
            }
        }

        /// <summary>Decedent's Race--Black or African American</summary>
        [IJEField(45, 272, 1, "Decedent's Race--Black or African American", "RACE2", 1)]
        public string RACE2
        {
            get
            {
                return Get_Race("2054-5", "Black or African American") ? "Y" : "N";
            }
            set
            {
                if (!String.IsNullOrWhiteSpace(value))
                {
                    if (value == "Y")
                    {
                        Set_Race("2054-5", "Black or African American");
                    }
                }
            }
        }

        /// <summary>Decedent's Race--American Indian or Alaska Native</summary>
        [IJEField(46, 273, 1, "Decedent's Race--American Indian or Alaska Native", "RACE3", 1)]
        public string RACE3
        {
            get
            {
                return Get_Race("1002-5", "American Indian or Alaska Native") ? "Y" : "N";
            }
            set
            {
                if (!String.IsNullOrWhiteSpace(value))
                {
                    if (value == "Y")
                    {
                        Set_Race("1002-5", "American Indian or Alaska Native");
                    }
                }
            }
        }

        /// <summary>Decedent's Race--Asian Indian</summary>
        [IJEField(47, 274, 1, "Decedent's Race--Asian Indian", "RACE4", 1)]
        public string RACE4
        {
            get
            {
                return Get_Race("2029-7", "Asian Indian") ? "Y" : "N";
            }
            set
            {
                if (!String.IsNullOrWhiteSpace(value))
                {
                    if (value == "Y")
                    {
                        Set_Race("2029-7", "Asian Indian");
                    }
                }
            }
        }

        /// <summary>Decedent's Race--Chinese</summary>
        [IJEField(48, 275, 1, "Decedent's Race--Chinese", "RACE5", 1)]
        public string RACE5
        {
            get
            {
                return Get_Race("2034-7", "Chinese") ? "Y" : "N";
            }
            set
            {
                if (!String.IsNullOrWhiteSpace(value))
                {
                    if (value == "Y")
                    {
                        Set_Race("2034-7", "Chinese");
                    }
                }
            }
        }

        /// <summary>Decedent's Race--Filipino</summary>
        [IJEField(49, 276, 1, "Decedent's Race--Filipino", "RACE6", 1)]
        public string RACE6
        {
            get
            {
                return Get_Race("2036-2", "Filipino") ? "Y" : "N";
            }
            set
            {
                if (!String.IsNullOrWhiteSpace(value))
                {
                    if (value == "Y")
                    {
                        Set_Race("2036-2", "Filipino");
                    }
                }
            }
        }

        /// <summary>Decedent's Race--Japanese</summary>
        [IJEField(50, 277, 1, "Decedent's Race--Japanese", "RACE7", 1)]
        public string RACE7
        {
            get
            {
                return Get_Race("2039-6", "Japanese") ? "Y" : "N";
            }
            set
            {
                if (!String.IsNullOrWhiteSpace(value))
                {
                    if (value == "Y")
                    {
                        Set_Race("2039-6", "Japanese");
                    }
                }
            }
        }

        /// <summary>Decedent's Race--Korean</summary>
        [IJEField(51, 278, 1, "Decedent's Race--Korean", "RACE8", 1)]
        public string RACE8
        {
            get
            {
                return Get_Race("2040-4", "Korean") ? "Y" : "N";
            }
            set
            {
                if (!String.IsNullOrWhiteSpace(value))
                {
                    if (value == "Y")
                    {
                        Set_Race("2040-4", "Korean");
                    }
                }
            }
        }

        /// <summary>Decedent's Race--Vietnamese</summary>
        [IJEField(52, 279, 1, "Decedent's Race--Vietnamese", "RACE9", 1)]
        public string RACE9
        {
            get
            {
                return Get_Race("2047-9", "Vietnamese") ? "Y" : "N";
            }
            set
            {
                if (!String.IsNullOrWhiteSpace(value))
                {
                    if (value == "Y")
                    {
                        Set_Race("2047-9", "Vietnamese");
                    }
                }
            }
        }

        /// <summary>Decedent's Race--Other Asian</summary>
        [IJEField(53, 280, 1, "Decedent's Race--Other Asian", "RACE10", 1)]
        public string RACE10
        {
            get
            {
                return Get_Race_A_Literals().Length > 0 ? "Y" : "N";
            }
            set
            {
                // NOOP
            }
        }

        /// <summary>Decedent's Race--Native Hawaiian</summary>
        [IJEField(54, 281, 1, "Decedent's Race--Native Hawaiian", "RACE11", 1)]
        public string RACE11
        {
            get
            {
                return Get_Race("2079-2", "Native Hawaiian") ? "Y" : "N";
            }
            set
            {
                if (!String.IsNullOrWhiteSpace(value))
                {
                    if (value == "Y")
                    {
                        Set_Race("2079-2", "Native Hawaiian");
                    }
                }
            }
        }

        /// <summary>Decedent's Race--Guamanian or Chamorro</summary>
        [IJEField(55, 282, 1, "Decedent's Race--Guamanian or Chamorro", "RACE12", 1)]
        public string RACE12
        {
            get
            {
                return Get_Race("2086-7", "Guamanian or Chamorro") ? "Y" : "N";
            }
            set
            {
                if (!String.IsNullOrWhiteSpace(value))
                {
                    if (value == "Y")
                    {
                        Set_Race("2086-7", "Guamanian or Chamorro");
                    }
                }
            }
        }

        /// <summary>Decedent's Race--Samoan</summary>
        [IJEField(56, 283, 1, "Decedent's Race--Samoan", "RACE13", 1)]
        public string RACE13
        {
            get
            {
                return Get_Race("2080-0", "Samoan") ? "Y" : "N";
            }
            set
            {
                if (!String.IsNullOrWhiteSpace(value))
                {
                    if (value == "Y")
                    {
                        Set_Race("2080-0", "Samoan");
                    }
                }
            }
        }

        /// <summary>Decedent's Race--Other Pacific Islander</summary>
        [IJEField(57, 284, 1, "Decedent's Race--Other Pacific Islander", "RACE14", 1)]
        public string RACE14
        {
            get
            {
                return Get_Race_NHOPI_Literals().Length > 0 ? "Y" : "N";
            }
            set
            {
                // NOOP
            }
        }

        /// <summary>Decedent's Race--Other</summary>
        [IJEField(58, 285, 1, "Decedent's Race--Other", "RACE15", 1)]
        public string RACE15
        {
            get
            {
                return Get_Race_OTHER_Literals().Length > 0 ? "Y" : "N";
            }
            set
            {
                // NOOP
            }
        }

        /// <summary>Decedent's Race--First American Indian or Alaska Native Literal</summary>
        [IJEField(59, 286, 30, "Decedent's Race--First American Indian or Alaska Native Literal", "RACE16", 1)]
        public string RACE16
        {
            get
            {
                string[] literals = Get_Race_AIAN_Literals();
                if (literals.Length > 0)
                {
                    return literals[0];
                }
                return "";
            }
            set
            {
                if (!String.IsNullOrWhiteSpace(value))
                {
                    string name = value.Trim();
                    string code = dataLookup.AIANRaceNameToRaceCode(name);
                    if (!String.IsNullOrWhiteSpace(code) && !String.IsNullOrWhiteSpace(name))
                    {
                        Set_Race(code, name);
                    }
                }
            }
        }

        /// <summary>Decedent's Race--Second American Indian or Alaska Native Literal</summary>
        [IJEField(60, 316, 30, "Decedent's Race--Second American Indian or Alaska Native Literal", "RACE17", 1)]
        public string RACE17
        {
            get
            {
                string[] literals = Get_Race_AIAN_Literals();
                if (literals.Length > 1)
                {
                    return literals[1];
                }
                return "";
            }
            set
            {
                if (!String.IsNullOrWhiteSpace(value))
                {
                    string name = value.Trim();
                    string code = dataLookup.AIANRaceNameToRaceCode(name);
                    if (!String.IsNullOrWhiteSpace(code) && !String.IsNullOrWhiteSpace(name))
                    {
                        Set_Race(code, name);
                    }
                }
            }
        }

        /// <summary>Decedent's Race--First Other Asian Literal</summary>
        [IJEField(61, 346, 30, "Decedent's Race--First Other Asian Literal", "RACE18", 1)]
        public string RACE18
        {
            get
            {
                string[] literals = Get_Race_A_Literals();
                if (literals.Length > 0)
                {
                    return literals[0];
                }
                return "";
            }
            set
            {
                if (!String.IsNullOrWhiteSpace(value))
                {
                    string name = value.Trim();
                    string code = dataLookup.ARaceNameToRaceCode(name);
                    if (!String.IsNullOrWhiteSpace(code) && !String.IsNullOrWhiteSpace(name))
                    {
                        Set_Race(code, name);
                    }
                }
            }
        }

        /// <summary>Decedent's Race--Second Other Asian Literal</summary>
        [IJEField(62, 376, 30, "Decedent's Race--Second Other Asian Literal", "RACE19", 1)]
        public string RACE19
        {
            get
            {
                string[] literals = Get_Race_A_Literals();
                if (literals.Length > 1)
                {
                    return literals[1];
                }
                return "";
            }
            set
            {
                if (!String.IsNullOrWhiteSpace(value))
                {
                    string name = value.Trim();
                    string code = dataLookup.ARaceNameToRaceCode(name);
                    if (!String.IsNullOrWhiteSpace(code) && !String.IsNullOrWhiteSpace(name))
                    {
                        Set_Race(code, name);
                    }
                }
            }
        }

        /// <summary>Decedent's Race--First Other Pacific Islander Literal</summary>
        [IJEField(63, 406, 30, "Decedent's Race--First Other Pacific Islander Literal", "RACE20", 1)]
        public string RACE20
        {
            get
            {
                string[] literals = Get_Race_NHOPI_Literals();
                if (literals.Length > 0)
                {
                    return literals[0];
                }
                return "";
            }
            set
            {
                if (!String.IsNullOrWhiteSpace(value))
                {
                    string name = value.Trim();
                    string code = dataLookup.NHOPIRaceNameToRaceCode(name);
                    if (!String.IsNullOrWhiteSpace(code) && !String.IsNullOrWhiteSpace(name))
                    {
                        Set_Race(code, name);
                    }
                }
            }
        }

        /// <summary>Decedent's Race--Second Other Pacific Islander Literalr</summary>
        [IJEField(64, 436, 30, "Decedent's Race--Second Other Pacific Islander Literal", "RACE21", 1)]
        public string RACE21
        {
            get
            {
                string[] literals = Get_Race_NHOPI_Literals();
                if (literals.Length > 1)
                {
                    return literals[1];
                }
                return "";
            }
            set
            {
                if (!String.IsNullOrWhiteSpace(value))
                {
                    string name = value.Trim();
                    string code = dataLookup.NHOPIRaceNameToRaceCode(name);
                    if (!String.IsNullOrWhiteSpace(code) && !String.IsNullOrWhiteSpace(name))
                    {
                        Set_Race(code, name);
                    }
                }
            }
        }

        /// <summary>Decedent's Race--First Other Literal</summary>
        [IJEField(65, 466, 30, "Decedent's Race--First Other Literal", "RACE22", 1)]
        public string RACE22
        {
            get
            {
                string[] literals = Get_Race_OTHER_Literals();
                if (literals.Length > 0)
                {
                    return literals[0];
                }
                return "";
            }
            set
            {
                if (!String.IsNullOrWhiteSpace(value))
                {
                    string name = value.Trim();
                    string code = dataLookup.WRaceNameToRaceCode(name);
                    if (String.IsNullOrWhiteSpace(code))
                    {
                        code = dataLookup.BAARaceNameToRaceCode(name);
                    }
                    if (!String.IsNullOrWhiteSpace(code) && !String.IsNullOrWhiteSpace(name))
                    {
                        Set_Race(code, name);
                    }
                }
            }
        }

        /// <summary>Decedent's Race--Second Other Literal</summary>
        [IJEField(66, 496, 30, "Decedent's Race--Second Other Literal", "RACE23", 1)]
        public string RACE23
        {
            get
            {
                string[] literals = Get_Race_OTHER_Literals();
                if (literals.Length > 1)
                {
                    return literals[1];
                }
                return "";
            }
            set
            {
                if (!String.IsNullOrWhiteSpace(value))
                {
                    string name = value.Trim();
                    string code = dataLookup.WRaceNameToRaceCode(name);
                    if (String.IsNullOrWhiteSpace(code))
                    {
                        code = dataLookup.BAARaceNameToRaceCode(name);
                    }
                    if (!String.IsNullOrWhiteSpace(code) && !String.IsNullOrWhiteSpace(name))
                    {
                        Set_Race(code, name);
                    }
                }
            }
        }

        /// <summary>Decedent's Race--Missing</summary>
        [IJEField(83, 574, 1, "Decedent's Race--Missing", "RACE_MVR", 1)]
        public string RACE_MVR
        {
            get
            {
                return ""; // Blank
            }
            set
            {
                // NOOP
            }
        }

        /// <summary>Occupation -- Literal (OPTIONAL)</summary>
        [IJEField(84, 575, 40, "Occupation -- Literal (OPTIONAL)", "OCCUP", 1)]
        public string OCCUP
        {
            get
            {
                return LeftJustified_Get("OCCUP", "UsualOccupation");
            }
            set
            {
                if (!String.IsNullOrWhiteSpace(value))
                {
                    LeftJustified_Set("OCCUP", "UsualOccupation", value.Trim());
                }
            }
        }

        /// <summary>Industry -- Literal (OPTIONAL)</summary>
        [IJEField(86, 618, 40, "Industry -- Literal (OPTIONAL)", "INDUST", 1)]
        public string INDUST
        {
            get
            {
                return LeftJustified_Get("INDUST", "UsualIndustry");
            }
            set
            {
                if (!String.IsNullOrWhiteSpace(value))
                {
                    LeftJustified_Set("INDUST", "UsualIndustry", value.Trim());
                }
            }
        }

        /// <summary>Infant Death/Birth Linking - birth certificate number</summary>
        [IJEField(88, 661, 6, "Infant Death/Birth Linking - birth certificate number", "BCNO", 1)]
        public string BCNO
        {
            get
            {
                if (String.IsNullOrWhiteSpace(record.BirthRecordId))
                {
                    return "";
                }
                string id_str = record.BirthRecordId;
                if (id_str.Length > 6)
                {
                    id_str = id_str.Substring(id_str.Length - 6);
                }
                return id_str.PadLeft(6, '0');
            }
            set
            {
                if (!String.IsNullOrWhiteSpace(value))
                {
                    RightJustifiedZeroed_Set("BCNO", "BirthRecordId", value);
                }
            }
        }

        /// <summary>Infant Death/Birth Linking - year of birth</summary>
        [IJEField(89, 667, 4, "Infant Death/Birth Linking - year of birth", "IDOB_YR", 1)]
        public string IDOB_YR
        {
            get
            {
                if (!String.IsNullOrWhiteSpace(BCNO))
                {
                    string dob = DateTime_Get("IDOB_YR", "yyyy", "DateOfBirth");
                    if (String.IsNullOrWhiteSpace(dob))
                    {
                        return "9999"; // Unknown
                    }
                    else
                    {
                        return dob;
                    }
                }
                return ""; // Blank
            }
            set
            {
                // NOOP
            }
        }

        /// <summary>Infant Death/Birth Linking - year of birth</summary>
        [IJEField(90, 671, 2, "Infant Death/Birth Linking - State, U.S. Territory or Canadian Province of Birth - code", "BSTATE", 1)]
        public string BSTATE
        {
            get
            {
                if (!String.IsNullOrWhiteSpace(BCNO))
                {
                    return Dictionary_Geo_Get("BSTATE", "PlaceOfBirth", "address", "state", true);
                }
                return ""; // Blank
            }
            set
            {
                // NOOP
            }
        }

        /// <summary>Date of Registration--Year</summary>
        [IJEField(95, 689, 4, "Date of Registration--Year", "DOR_YR", 1)]
        public string DOR_YR
        {
            get
            {
                return DateTime_Get("DOR_YR", "yyyy", "RegisteredTime");
            }
            set
            {
                if (!String.IsNullOrWhiteSpace(value))
                {
                    DateTime_Set("DOR_YR", "yyyy", "RegisteredTime", value, true);
                }
            }
        }

        /// <summary>Date of Registration--Month</summary>
        [IJEField(96, 693, 2, "Date of Registration--Month", "DOR_MO", 1)]
        public string DOR_MO
        {
            get
            {
                return DateTime_Get("DOR_MO", "MM", "RegisteredTime");
            }
            set
            {
                if (!String.IsNullOrWhiteSpace(value))
                {
                    DateTime_Set("DOR_MO", "MM", "RegisteredTime", value, true);
                }
            }
        }

        /// <summary>Date of Registration--Day</summary>
        [IJEField(97, 695, 2, "Date of Registration--Day", "DOR_DY", 1)]
        public string DOR_DY
        {
            get
            {
                return DateTime_Get("DOR_DY", "dd", "RegisteredTime");
            }
            set
            {
                if (!String.IsNullOrWhiteSpace(value))
                {
                    DateTime_Set("DOR_DY", "dd", "RegisteredTime", value, true);
                }
            }
        }

        /// <summary>Manner of Death</summary>
        [IJEField(99, 701, 1, "Manner of Death", "MANNER", 1)]
        public string MANNER
        {
            get
            {
                string code = Dictionary_Get_Full("MANNER", "MannerOfDeathType", "code");
                switch (code)
                {
                    case "38605008": // Natural
                        return "N";
                    case "7878000": // Accident
                        return "A";
                    case "44301001": // Suicide
                        return "S";
                    case "27935005": // Homicide
                        return "H";
                    case "185973002": // Pending Investigation
                        return "P";
                    case "65037004": // Could not be determined
                        return "C";
                }
                return "";
            }
            set
            {
                if (!String.IsNullOrWhiteSpace(value))
                {
                    switch (value)
                    {
                        case "N":
                            Dictionary_Set("MANNER", "MannerOfDeathType", "code", "38605008");
                            Dictionary_Set("MANNER", "MannerOfDeathType", "system", CodeSystems.SCT);
                            Dictionary_Set("MANNER", "MannerOfDeathType", "display", "Natural death");
                            break;
                        case "A":
                            Dictionary_Set("MANNER", "MannerOfDeathType", "code", "7878000");
                            Dictionary_Set("MANNER", "MannerOfDeathType", "system", CodeSystems.SCT);
                            Dictionary_Set("MANNER", "MannerOfDeathType", "display", "Accidental death");
                            break;
                        case "S":
                            Dictionary_Set("MANNER", "MannerOfDeathType", "code", "44301001");
                            Dictionary_Set("MANNER", "MannerOfDeathType", "system", CodeSystems.SCT);
                            Dictionary_Set("MANNER", "MannerOfDeathType", "display", "Suicide");
                            break;
                        case "H":
                            Dictionary_Set("MANNER", "MannerOfDeathType", "code", "27935005");
                            Dictionary_Set("MANNER", "MannerOfDeathType", "system", CodeSystems.SCT);
                            Dictionary_Set("MANNER", "MannerOfDeathType", "display", "Homicide");
                            break;
                        case "P":
                            Dictionary_Set("MANNER", "MannerOfDeathType", "code", "185973002");
                            Dictionary_Set("MANNER", "MannerOfDeathType", "system", CodeSystems.SCT);
                            Dictionary_Set("MANNER", "MannerOfDeathType", "display", "Patient awaiting investigation");
                            break;
                        case "C":
                            Dictionary_Set("MANNER", "MannerOfDeathType", "code", "65037004");
                            Dictionary_Set("MANNER", "MannerOfDeathType", "system", CodeSystems.SCT);
                            Dictionary_Set("MANNER", "MannerOfDeathType", "display", "Death, manner undetermined");
                            break;
                    }
                }
            }
        }

        /// <summary>Place of Injury (computer generated)</summary>
        [IJEField(102, 704, 1, "Place of Injury (computer generated)", "INJPL", 1)]
        public string INJPL
        {
            get
            {
                // IJE options below, default to Blank.
                // A Home
                // B Farm
                // C Residential Institution
                // D Military Residence
                // E Hospital
                // F School, Other Institutions, Administrative Area
                // G Industrial and Construction
                // H Garage/Warehouse
                // I Trade and Service Area
                // J Mine/Quarry
                // K Street/Highway
                // L Public Recreation Area
                // M Institutional Recreation Area
                // N Sports and Recreation Area
                // O Other building
                // P Other specified Place
                // Q Unspecified Place
                // Blank
                return "";
            }
            set
            {
                // NOOP
            }
        }

        /// <summary>Was Autopsy performed</summary>
        [IJEField(108, 976, 1, "Was Autopsy performed", "AUTOP", 1)]
        public string AUTOP
        {
            get
            {
                string code = Dictionary_Get_Full("AUTOP", "AutopsyPerformedIndicator", "code");
                switch (code)
                {
                    case "Y": // Yes
                        return "Y";
                    case "N": // No
                        return "N";
                    case "UNK": // Unknown
                        return "U";
                }
                return "";
            }
            set
            {
                if (!String.IsNullOrWhiteSpace(value))
                {
                    switch (value)
                    {
                        case "Y":
                            Dictionary_Set("AUTOP", "AutopsyPerformedIndicator", "code", "Y");
                            Dictionary_Set("AUTOP", "AutopsyPerformedIndicator", "system", CodeSystems.PH_YesNo_HL7_2x);
                            Dictionary_Set("AUTOP", "AutopsyPerformedIndicator", "display", "Yes");
                            break;
                        case "N":
                            Dictionary_Set("AUTOP", "AutopsyPerformedIndicator", "code", "N");
                            Dictionary_Set("AUTOP", "AutopsyPerformedIndicator", "system", CodeSystems.PH_YesNo_HL7_2x);
                            Dictionary_Set("AUTOP", "AutopsyPerformedIndicator", "display", "No");
                            break;
                        case "U":
                            Dictionary_Set("AUTOP", "AutopsyPerformedIndicator", "code", "UNK");
                            Dictionary_Set("AUTOP", "AutopsyPerformedIndicator", "system", CodeSystems.PH_NullFlavor_HL7_V3);
                            Dictionary_Set("AUTOP", "AutopsyPerformedIndicator", "display", "Unknown");
                            break;
                    }
                }
            }
        }

        /// <summary>Were Autopsy Findings Available to Complete the Cause of Death?</summary>
        [IJEField(109, 977, 1, "Were Autopsy Findings Available to Complete the Cause of Death?", "AUTOPF", 1)]
        public string AUTOPF
        {
            get
            {
                string code = Dictionary_Get_Full("AUTOPF", "AutopsyResultsAvailable", "code");
                switch (code)
                {
                    case "Y": // Yes
                        return "Y";
                    case "N": // No
                        return "N";
                    case "UNK": // Unknown
                        return "U";
                }
                return "";
            }
            set
            {
                if (!String.IsNullOrWhiteSpace(value))
                {
                    switch (value)
                    {
                        case "Y":
                            Dictionary_Set("AUTOPF", "AutopsyResultsAvailable", "code", "Y");
                            Dictionary_Set("AUTOPF", "AutopsyResultsAvailable", "system", CodeSystems.PH_YesNo_HL7_2x);
                            Dictionary_Set("AUTOPF", "AutopsyResultsAvailable", "display", "Yes");
                            break;
                        case "N":
                            Dictionary_Set("AUTOPF", "AutopsyResultsAvailable", "code", "N");
                            Dictionary_Set("AUTOPF", "AutopsyResultsAvailable", "system", CodeSystems.PH_YesNo_HL7_2x);
                            Dictionary_Set("AUTOPF", "AutopsyResultsAvailable", "display", "No");
                            break;
                        case "U":
                            Dictionary_Set("AUTOPF", "AutopsyResultsAvailable", "code", "UNK");
                            Dictionary_Set("AUTOPF", "AutopsyResultsAvailable", "system", CodeSystems.PH_NullFlavor_HL7_V3);
                            Dictionary_Set("AUTOPF", "AutopsyResultsAvailable", "display", "Unknown");
                            break;
                    }
                }
            }
        }

        /// <summary>Did Tobacco Use Contribute to Death?</summary>
        /// Value set contains 5 values (SCT/No, SCT/Yes, SCT/Probably, NullFlavor/UNK,  NullFlavor/NASK - C)
        [IJEField(110, 978, 1, "Did Tobacco Use Contribute to Death?", "TOBAC", 1)]
        public string TOBAC
        {
<<<<<<< HEAD
            // Value set contains 5 values (SCT/No, SCT/Yes, SCT/Probably, NullFlavor/UNK,  NullFlavor/NASK - C)
=======
>>>>>>> b3b500c3
            get
            {
                string code = Dictionary_Get_Full("TOBAC", "TobaccoUse", "code");
                switch (code)
                {
                    case "373066001": // Yes
                        return "Y";
                    case "373067005": // No
                        return "N";
                    case "2931005": // Probably
                        return "P";
                    case "UNK": // Unknown
                        return "U";
                    case "NASK": // Not asked
                        return "C"; // maps to not on certificate
                }
                return "";
            }
            set
            {
                if (!String.IsNullOrWhiteSpace(value))
                {
                    switch (value)
                    {
                        case "Y":
                            Dictionary_Set("TOBAC", "TobaccoUse", "code", "373066001");
                            Dictionary_Set("TOBAC", "TobaccoUse", "system", CodeSystems.SCT);
                            Dictionary_Set("TOBAC", "TobaccoUse", "display", "Yes");
                            break;
                        case "N":
                            Dictionary_Set("TOBAC", "TobaccoUse", "code", "373067005");
                            Dictionary_Set("TOBAC", "TobaccoUse", "system", CodeSystems.SCT);
                            Dictionary_Set("TOBAC", "TobaccoUse", "display", "No");
                            break;
                        case "P":
                            Dictionary_Set("TOBAC", "TobaccoUse", "code", "2931005");
                            Dictionary_Set("TOBAC", "TobaccoUse", "system", CodeSystems.SCT);
                            Dictionary_Set("TOBAC", "TobaccoUse", "display", "Probably");
                            break;
                        case "U":
                            Dictionary_Set("TOBAC", "TobaccoUse", "code", "UNK");
                            Dictionary_Set("TOBAC", "TobaccoUse", "system", CodeSystems.PH_NullFlavor_HL7_V3);
                            Dictionary_Set("TOBAC", "TobaccoUse", "display", "Unknown");
                            break;
                        case "C":
                            Dictionary_Set("TOBAC", "TobaccoUse", "code", "NASK");
                            Dictionary_Set("TOBAC", "TobaccoUse", "system", CodeSystems.PH_NullFlavor_HL7_V3);
                            Dictionary_Set("TOBAC", "TobaccoUse", "display", "Not asked");
                            break;
                    }
                }
            }
        }

        /// <summary>Pregnancy</summary>
        [IJEField(111, 979, 1, "Pregnancy", "PREG", 1)]
        public string PREG
        {
            get
            {
                string code = Dictionary_Get_Full("PREG", "PregnancyStatus", "code");
                switch (code)
                {
                    case "PHC1260": // Not pregnant within past year
                        return "1";
                    case "PHC1261": // Pregnant at time of death
                        return "2";
                    case "PHC1262": // Not pregnant, but pregnant within 42 days of death
                        return "3";
                    case "PHC1263": // Not pregnant, but pregnant 43 days to 1 year before death
                        return "4";
                    case "PHC1264": // Unknown if pregnant within the past year
                        return "9";
                    case "NA": // Not applicable
                        return "8";
                }
                return "";
            }
            set
            {
                if (!String.IsNullOrWhiteSpace(value))
                {
                    switch (value)
                    {
                        case "1":
                            Dictionary_Set("PREG", "PregnancyStatus", "code", "PHC1260");
                            Dictionary_Set("PREG", "PregnancyStatus", "system", CodeSystems.PH_PHINVS_CDC);
                            Dictionary_Set("PREG", "PregnancyStatus", "display", "Not pregnant within past year");
                            break;
                        case "2":
                            Dictionary_Set("PREG", "PregnancyStatus", "code", "PHC1261");
                            Dictionary_Set("PREG", "PregnancyStatus", "system", CodeSystems.PH_PHINVS_CDC);
                            Dictionary_Set("PREG", "PregnancyStatus", "display", "Pregnant at time of death");
                            break;
                        case "3":
                            Dictionary_Set("PREG", "PregnancyStatus", "code", "PHC1262");
                            Dictionary_Set("PREG", "PregnancyStatus", "system", CodeSystems.PH_PHINVS_CDC);
                            Dictionary_Set("PREG", "PregnancyStatus", "display", "Not pregnant, but pregnant within 42 days of death");
                            break;
                        case "4":
                            Dictionary_Set("PREG", "PregnancyStatus", "code", "PHC1263");
                            Dictionary_Set("PREG", "PregnancyStatus", "system", CodeSystems.PH_PHINVS_CDC);
                            Dictionary_Set("PREG", "PregnancyStatus", "display", "Not pregnant, but pregnant 43 days to 1 year before death");
                            break;
                        case "9":
                            Dictionary_Set("PREG", "PregnancyStatus", "code", "PHC1264");
                            Dictionary_Set("PREG", "PregnancyStatus", "system", CodeSystems.PH_PHINVS_CDC);
                            Dictionary_Set("PREG", "PregnancyStatus", "display", "Unknown if pregnant within the past year");
                            break;
                        case "8":
                            Dictionary_Set("PREG", "PregnancyStatus", "code", "NA");
                            Dictionary_Set("PREG", "PregnancyStatus", "system", CodeSystems.PH_NullFlavor_HL7_V3);
                            Dictionary_Set("PREG", "PregnancyStatus", "display", "Not applicable");
                            break;
                    }
                }
            }
        }

        /// <summary>If Female--Edit Flag: From EDR only</summary>
        [IJEField(112, 980, 1, "If Female--Edit Flag: From EDR only", "PREG_BYPASS", 1)]
        public string PREG_BYPASS
        {
            get
            {
                return ""; // Blank
            }
            set
            {
                // NOOP
            }
        }

        /// <summary>Date of injury--month</summary>
        [IJEField(113, 981, 2, "Date of injury--month", "DOI_MO", 1)]
        public string DOI_MO
        {
            get
            {
                return DateTime_Get("DOI_MO", "MM", "InjuryDate");
            }
            set
            {
                if (!String.IsNullOrWhiteSpace(value))
                {
                    DateTime_Set("DOI_MO", "MM", "InjuryDate", value.Trim(), false, true);
                }
            }
        }

        /// <summary>Date of injury--day</summary>
        [IJEField(114, 983, 2, "Date of injury--day", "DOI_DY", 1)]
        public string DOI_DY
        {
            get
            {
                return DateTime_Get("DOI_DY", "dd", "InjuryDate");
            }
            set
            {
                if (!String.IsNullOrWhiteSpace(value))
                {
                    DateTime_Set("DOI_DY", "dd", "InjuryDate", value.Trim(), false, true);
                }
            }
        }

        /// <summary>Date of injury--year</summary>
        [IJEField(115, 985, 4, "Date of injury--year", "DOI_YR", 1)]
        public string DOI_YR
        {
            get
            {
                return DateTime_Get("DOI_YR", "yyyy", "InjuryDate");
            }
            set
            {
                if (!String.IsNullOrWhiteSpace(value))
                {
                    DateTime_Set("DOI_YR", "yyyy", "InjuryDate", value.Trim(), false);
                }
            }
        }

        /// <summary>Time of injury</summary>
        [IJEField(116, 989, 4, "Time of injury", "TOI_HR", 1)]
        public string TOI_HR
        {
            get
            {
                return DateTime_Get("TOI_HR", "HHmm", "InjuryDate");
            }
            set
            {
                if (!String.IsNullOrWhiteSpace(value))
                {
                    DateTime_Set("TOI_HR", "HHmm", "InjuryDate", value.Trim(), false, true);
                }
            }
        }

        /// <summary>Time of injury</summary>
        [IJEField(117, 993, 1, "Injury at work", "WORKINJ", 1)]
        public string WORKINJ
        {
            get
            {
                string code = Dictionary_Get_Full("WORKINJ", "InjuryAtWork", "code");
                switch (code)
                {
                    case "Y": // Yes
                        return "Y";
                    case "N": // No
                        return "N";
                    case "UNK": // Unknown
                        return "U";
                }
                return "";
            }
            set
            {
                if (!String.IsNullOrWhiteSpace(value))
                {
                    switch (value)
                    {
                        case "Y":
                            Dictionary_Set("WORKINJ", "InjuryAtWork", "code", "Y");
                            Dictionary_Set("WORKINJ", "InjuryAtWork", "system", CodeSystems.PH_YesNo_HL7_2x);
                            Dictionary_Set("WORKINJ", "InjuryAtWork", "display", "Yes");
                            break;
                        case "N":
                            Dictionary_Set("WORKINJ", "InjuryAtWork", "code", "N");
                            Dictionary_Set("WORKINJ", "InjuryAtWork", "system", CodeSystems.PH_YesNo_HL7_2x);
                            Dictionary_Set("WORKINJ", "InjuryAtWork", "display", "No");
                            break;
                        case "U":
                            Dictionary_Set("WORKINJ", "InjuryAtWork", "code", "UNK");
                            Dictionary_Set("WORKINJ", "InjuryAtWork", "system", CodeSystems.PH_NullFlavor_HL7_V3);
                            Dictionary_Set("WORKINJ", "InjuryAtWork", "display", "Unknown");
                            break;
                    }
                }
            }
        }

        /// <summary>Title of Certifier</summary>
        [IJEField(118, 994, 30, "Title of Certifier", "CERTL", 1)]
        public string CERTL
        {
            get
            {
                string code = Dictionary_Get_Full("CERTL", "CertificationRole", "code");
                switch (code)
                {
                    case "434641000124105": // Physician (Certifier)
                        return "D";
                    case "434651000124107": // Physician (Pronouncer and Certifier)
                        return "P";
                    case "310193003": // Coroner
                        return "M";
                    case "440051000124108": // Medical Examiner
                        return "M";
                }
                return "";
            }
            set
            {
                if (!String.IsNullOrWhiteSpace(value))
                {
                    switch (value.Trim())
                    {
                        case "D":
                            Dictionary_Set("CERTL", "CertificationRole", "code", "434641000124105");
                            Dictionary_Set("CERTL", "CertificationRole", "system", CodeSystems.SCT);
                            Dictionary_Set("CERTL", "CertificationRole", "display", "Death certification and verification by physician");
                            break;
                        case "P":
                            Dictionary_Set("CERTL", "CertificationRole", "code", "434651000124107");
                            Dictionary_Set("CERTL", "CertificationRole", "system", CodeSystems.SCT);
                            Dictionary_Set("CERTL", "CertificationRole", "display", "Physician certified and pronounced death certificate");
                            break;
                        case "M":
                            Dictionary_Set("CERTL", "CertificationRole", "code", "440051000124108");
                            Dictionary_Set("CERTL", "CertificationRole", "system", CodeSystems.SCT);
                            Dictionary_Set("CERTL", "CertificationRole", "display", "Medical Examiner");
                            break;
                    }
                }
            }
        }

        /// <summary>Activity at time of death (computer generated)</summary>
        [IJEField(119, 1024, 1, "Activity at time of death (computer generated)", "INACT", 1)]
        public string INACT
        {
            get
            {
                // IJE options below, default to "9"
                // 0 While engaged in sports activity
                // 1 While engaged in leisure activities
                // 2 While working for income
                // 3 While engaged in other types of work
                // 4 While resting, sleeping, eating, or engaging in other vital activities
                // 8 While engaged in other specified activities
                // 9 During unspecified activity
                return "9";
            }
            set
            {
                // NOOP
            }
        }

        /// <summary>Time of Injury Unit</summary>
        [IJEField(125, 1075, 1, "Time of Injury Unit", "TOI_UNIT", 1)]
        public string TOI_UNIT
        {
            get
            {
                return "M"; // Military time
            }
            set
            {
                // NOOP
            }
        }

        /// <summary>Decedent ever served in Armed Forces?</summary>
        [IJEField(127, 1081, 1, "Decedent ever served in Armed Forces?", "ARMEDF", 1)]
        public string ARMEDF
        {
            get
            {
                string code = Dictionary_Get_Full("ARMEDF", "MilitaryService", "code");
                switch (code)
                {
                    case "Y": // Yes
                        return "Y";
                    case "N": // No
                        return "N";
                    case "UNK": // Unknown
                        return "U";
                }
                return "";
            }
            set
            {
                if (!String.IsNullOrWhiteSpace(value))
                {
                    switch (value)
                    {
                        case "Y":
                            Dictionary_Set("ARMEDF", "MilitaryService", "code", "Y");
                            Dictionary_Set("ARMEDF", "MilitaryService", "system", CodeSystems.PH_YesNo_HL7_2x);
                            Dictionary_Set("ARMEDF", "MilitaryService", "display", "Yes");
                            break;
                        case "N":
                            Dictionary_Set("ARMEDF", "MilitaryService", "code", "N");
                            Dictionary_Set("ARMEDF", "MilitaryService", "system", CodeSystems.PH_YesNo_HL7_2x);
                            Dictionary_Set("ARMEDF", "MilitaryService", "display", "No");
                            break;
                        case "U":
                            Dictionary_Set("ARMEDF", "MilitaryService", "code", "UNK");
                            Dictionary_Set("ARMEDF", "MilitaryService", "system", CodeSystems.PH_NullFlavor_HL7_V3);
                            Dictionary_Set("ARMEDF", "MilitaryService", "display", "Unknown");
                            break;
                    }
                }
            }
        }

        /// <summary>Death Institution name</summary>
        [IJEField(128, 1082, 30, "Death Institution name", "DINSTI", 1)]
        public string DINSTI
        {
            get
            {
                return LeftJustified_Get("DINSTI", "DeathLocationName");
            }
            set
            {
                if (!String.IsNullOrWhiteSpace(value))
                {
                    LeftJustified_Set("DINSTI", "DeathLocationName", value.Trim());
                }
            }
        }

        /// <summary>Long String address for place of death</summary>
        [IJEField(129, 1112, 50, "Long String address for place of death", "ADDRESS_D", 1)]
        public string ADDRESS_D
        {
            get
            {
                return Dictionary_Get("ADDRESS_D", "DeathLocationAddress", "addressLine1");
            }
            set
            {
                if (!String.IsNullOrWhiteSpace(value))
                {
                    Dictionary_Set("ADDRESS_D", "DeathLocationAddress", "addressLine1", value);
                }
            }
        }

        /// <summary>Place of death. City or Town name</summary>
        [IJEField(135, 1252, 28, "Place of death. City or Town name", "CITYTEXT_D", 1)]
        public string CITYTEXT_D
        {
            get
            {
                return Dictionary_Geo_Get("CITYTEXT_D", "DeathLocationAddress", "address", "city", false);
            }
            set
            {
                if (!String.IsNullOrWhiteSpace(value))
                {
                    Dictionary_Geo_Set("CITYTEXT_D", "DeathLocationAddress", "address", "city", false, value);
                }
            }
        }

        /// <summary>Place of death. State name literal</summary>
        [IJEField(136, 1280, 28, "Place of death. State name literal", "STATETEXT_D", 1)]
        public string STATETEXT_D
        {
            get
            {
                return Dictionary_Geo_Get("STATETEXT_D", "DeathLocationAddress", "address", "state", false);
            }
            set
            {
                // NOOP
            }
        }

        /// <summary>Place of death. Zip code</summary>
        [IJEField(137, 1308, 9, "Place of death. Zip code", "ZIP9_D", 1)]
        public string ZIP9_D
        {
            get
            {
                return Dictionary_Get("ZIP9_D", "DeathLocationAddress", "addressZip");
            }
            set
            {
                if (!String.IsNullOrWhiteSpace(value))
                {
                    Dictionary_Set("ZIP9_D", "DeathLocationAddress", "addressZip", value);
                }
            }
        }

        /// <summary>Place of death. County of Death</summary>
        [IJEField(138, 1317, 28, "Place of death. County of Death", "COUNTYTEXT_D", 2)]
        public string COUNTYTEXT_D
        {
            get
            {
                return Dictionary_Geo_Get("COUNTYTEXT_D", "DeathLocationAddress", "address", "county", false);
            }
            set
            {
                // NOOP
            }
        }

        /// <summary>Place of death. City FIPS code</summary>
        [IJEField(139, 1345, 5, "Place of death. City FIPS code", "CITYCODE_D", 1)]
        public string CITYCODE_D
        {
            get
            {
                return Dictionary_Geo_Get("CITYCODE_D", "DeathLocationAddress", "address", "city", true);
            }
            set
            {
                // NOOP
            }
        }

        /// <summary>Decedent's Residence - City or Town name</summary>
        [IJEField(151, 1560, 28, "Decedent's Residence - City or Town name", "CITYTEXT_R", 3)]
        public string CITYTEXT_R
        {
            get
            {
                return Dictionary_Geo_Get("CITYTEXT_R", "Residence", "address", "city", false);
            }
            set
            {
                if (!String.IsNullOrWhiteSpace(value))
                {
                    Dictionary_Geo_Set("CITYTEXT_R", "Residence", "address", "city", false, value);
                }
            }
        }

        /// <summary>Decedent's Residence - ZIP code</summary>
        [IJEField(152, 1588, 9, "Decedent's Residence - ZIP code", "ZIP9_R", 1)]
        public string ZIP9_R
        {
            get
            {
                return Dictionary_Geo_Get("ZIP9_R", "Residence", "address", "zip", false);
            }
            set
            {
                if (!String.IsNullOrWhiteSpace(value))
                {
                    Dictionary_Geo_Set("ZIP9_R", "Residence", "address", "zip", false, value);
                }
            }
        }

        /// <summary>Decedent's Residence - County</summary>
        [IJEField(153, 1597, 28, "Decedent's Residence - County", "COUNTYTEXT_R", 1)]
        public string COUNTYTEXT_R
        {
            get
            {
                return Dictionary_Geo_Get("COUNTYTEXT_R", "Residence", "address", "county", false);
            }
            set
            {
                // NOOP
            }
        }

        /// <summary>Decedent's Residence - State name</summary>
        [IJEField(154, 1625, 28, "Decedent's Residence - State name", "STATETEXT_R", 1)]
        public string STATETEXT_R
        {
            get
            {
                return Dictionary_Geo_Get("STATETEXT_R", "Residence", "address", "state", false);
            }
            set
            {
                // NOOP
            }
        }

        /// <summary>Decedent's Residence - COUNTRY name</summary>
        [IJEField(155, 1653, 28, "Decedent's Residence - COUNTRY name", "COUNTRYTEXT_R", 1)]
        public string COUNTRYTEXT_R
        {
            get
            {
                return Dictionary_Geo_Get("COUNTRYTEXT_R", "Residence", "address", "country", false);
            }
            set
            {
                // NOOP
            }
        }

        /// <summary>Long string address for decedent's place of residence same as above but allows states to choose the way they capture information.</summary>
        [IJEField(156, 1681, 50, "Long string address for decedent's place of residence same as above but allows states to choose the way they capture information.", "ADDRESS_R", 1)]
        public string ADDRESS_R
        {
            get
            {
                return Dictionary_Get("ADDRESS_R", "Residence", "addressLine1");
            }
            set
            {
                if (!String.IsNullOrWhiteSpace(value))
                {
                    Dictionary_Set("ADDRESS_R", "Residence", "addressLine1", value);
                }
            }
        }

        /// <summary>Middle Name of Decedent</summary>
        [IJEField(165, 1808, 50, "Middle Name of Decedent", "DMIDDLE", 2)]
        public string DMIDDLE
        {
            get
            {
                string[] names = record.GivenNames;
                if (names.Length > 1)
                {
                    return names[1];
                }
                return "";
            }
            set
            {
                if (!String.IsNullOrWhiteSpace(value))
                {
                    if (record.GivenNames != null)
                    {
                        List<string> names = record.GivenNames.ToList();
                        names.Add(value.Trim());
                        record.GivenNames = names.ToArray();
                    }
                }
            }
        }

        /// <summary>Mother's Maiden Surname</summary>
        [IJEField(170, 2058, 50, "Mother's Maiden Surname", "DMOMMDN", 1)]
        public string DMOMMDN
        {
            get
            {
                return LeftJustified_Get("DMOMMDN", "MotherMaidenName");
            }
            set
            {
                if (!String.IsNullOrWhiteSpace(value))
                {
                    LeftJustified_Set("DMOMMDN", "MotherMaidenName", value.Trim());
                }
            }
        }

        /// <summary>Was case Referred to Medical Examiner/Coroner?</summary>
        [IJEField(171, 2108, 1, "Was case Referred to Medical Examiner/Coroner?", "REFERRED", 1)]
        public string REFERRED
        {
            get
            {
                return Get_YNU("ExaminerContactedBoolean");
            }
            set
            {
                if (!String.IsNullOrWhiteSpace(value))
                {
                    Set_YNU("ExaminerContactedBoolean", value);
                }
            }
        }

        /// <summary>Place of Injury- literal</summary>
        [IJEField(172, 2109, 50, "Place of Injury- literal", "POILITRL", 1)]
        public string POILITRL
        {
            get
            {
                string code = Dictionary_Get_Full("POILITRL", "InjuryPlace", "code");
                switch (code)
                {
                    case "0":
                        return "Home";
                    case "1":
                        return "Residential Institution";
                    case "2":
                        return "School, Other Institutions, Public Administrative Area";
                    case "3":
                        return "Sports and Atheletics Area";
                    case "4":
                        return "Street/Highway";
                    case "5":
                        return "Trade and Service Area";
                    case "6":
                        return "Industrial and Construction Area";
                    case "7":
                        return "Farm";
                    case "8":
                        return "Other Specified Place";
                    case "9":
                        return "Unspecified Place";
                    case "NI":
                        return "NoInformation";
                }
                return "";
            }
            set
            {
                if (!String.IsNullOrWhiteSpace(value))
                {
                    switch (value.Trim())
                    {
                        case "Home":
                            Dictionary_Set("POILITRL", "InjuryPlace", "code", "0");
                            Dictionary_Set("POILITRL", "InjuryPlace", "system", CodeSystems.PH_PlaceOfOccurrence_ICD_10_WHO);
                            Dictionary_Set("POILITRL", "InjuryPlace", "display", value.Trim());
                            break;
                        case "Residential Institution":
                            Dictionary_Set("POILITRL", "InjuryPlace", "code", "1");
                            Dictionary_Set("POILITRL", "InjuryPlace", "system", CodeSystems.PH_PlaceOfOccurrence_ICD_10_WHO);
                            Dictionary_Set("POILITRL", "InjuryPlace", "display", value.Trim());
                            break;
                        case "School, Other Institutions, Public Administrative Area":
                            Dictionary_Set("POILITRL", "InjuryPlace", "code", "2");
                            Dictionary_Set("POILITRL", "InjuryPlace", "system", CodeSystems.PH_PlaceOfOccurrence_ICD_10_WHO);
                            Dictionary_Set("POILITRL", "InjuryPlace", "display", value.Trim());
                            break;
                        case "Sports and Atheletics Area":
                            Dictionary_Set("POILITRL", "InjuryPlace", "code", "3");
                            Dictionary_Set("POILITRL", "InjuryPlace", "system", CodeSystems.PH_PlaceOfOccurrence_ICD_10_WHO);
                            Dictionary_Set("POILITRL", "InjuryPlace", "display", value.Trim());
                            break;
                        case "Street/Highway":
                            Dictionary_Set("POILITRL", "InjuryPlace", "code", "4");
                            Dictionary_Set("POILITRL", "InjuryPlace", "system", CodeSystems.PH_PlaceOfOccurrence_ICD_10_WHO);
                            Dictionary_Set("POILITRL", "InjuryPlace", "display", value.Trim());
                            break;
                        case "Trade and Service Area":
                            Dictionary_Set("POILITRL", "InjuryPlace", "code", "5");
                            Dictionary_Set("POILITRL", "InjuryPlace", "system", CodeSystems.PH_PlaceOfOccurrence_ICD_10_WHO);
                            Dictionary_Set("POILITRL", "InjuryPlace", "display", value.Trim());
                            break;
                        case "Industrial and Construction Area":
                            Dictionary_Set("POILITRL", "InjuryPlace", "code", "6");
                            Dictionary_Set("POILITRL", "InjuryPlace", "system", CodeSystems.PH_PlaceOfOccurrence_ICD_10_WHO);
                            Dictionary_Set("POILITRL", "InjuryPlace", "display", value.Trim());
                            break;
                        case "Farm":
                            Dictionary_Set("POILITRL", "InjuryPlace", "code", "7");
                            Dictionary_Set("POILITRL", "InjuryPlace", "system", CodeSystems.PH_PlaceOfOccurrence_ICD_10_WHO);
                            Dictionary_Set("POILITRL", "InjuryPlace", "display", value.Trim());
                            break;
                        case "Other Specified Place":
                        default:    // if the value is non-null, but not one of the expected string, it is 'other specified place'
                            Dictionary_Set("POILITRL", "InjuryPlace", "code", "8");
                            Dictionary_Set("POILITRL", "InjuryPlace", "system", CodeSystems.PH_PlaceOfOccurrence_ICD_10_WHO);
                            Dictionary_Set("POILITRL", "InjuryPlace", "display", value.Trim());
                            break;
                        case "Unspecified Place":
                            Dictionary_Set("POILITRL", "InjuryPlace", "code", "9");
                            Dictionary_Set("POILITRL", "InjuryPlace", "system", CodeSystems.PH_PlaceOfOccurrence_ICD_10_WHO);
                            Dictionary_Set("POILITRL", "InjuryPlace", "display", value.Trim());
                            break;                        
                    }
                }
            }
        }

        /// <summary>Describe How Injury Occurred</summary>
        [IJEField(173, 2159, 250, "Describe How Injury Occurred", "HOWINJ", 1)]
        public string HOWINJ
        {
            get
            {
                return LeftJustified_Get("HOWINJ", "InjuryDescription");
            }
            set
            {
                if (!String.IsNullOrWhiteSpace(value))
                {
                    LeftJustified_Set("HOWINJ", "InjuryDescription", value.Trim());
                }
            }
        }

        /// <summary>If Transportation Accident, Specify</summary>
        [IJEField(174, 2409, 30, "If Transportation Accident, Specify", "TRANSPRT", 1)]
        public string TRANSPRT
        {
            get
            {
                string code = Dictionary_Get_Full("TRANSPRT", "TransportationRole", "code");
                switch (code)
                {
                    case "236320001": // Vehicle driver
                        return "DR";
                    case "257500003": // Passenger
                        return "PA";
                    case "257518000": // Pedestrian
                        return "PE";
                }
                return "";
            }
            set
            {
                if (!String.IsNullOrWhiteSpace(value))
                {
                    switch (value.Trim())
                    {
                        case "DR":
                            Dictionary_Set("TRANSPRT", "TransportationRole", "code", "236320001");
                            Dictionary_Set("TRANSPRT", "TransportationRole", "system", CodeSystems.SCT);
                            Dictionary_Set("TRANSPRT", "TransportationRole", "display", "Vehicle driver");
                            break;
                        case "PA":
                            Dictionary_Set("TRANSPRT", "TransportationRole", "code", "257500003");
                            Dictionary_Set("TRANSPRT", "TransportationRole", "system", CodeSystems.SCT);
                            Dictionary_Set("TRANSPRT", "TransportationRole", "display", "Passenger");
                            break;
                        case "PE":
                            Dictionary_Set("TRANSPRT", "TransportationRole", "code", "257518000");
                            Dictionary_Set("TRANSPRT", "TransportationRole", "system", CodeSystems.SCT);
                            Dictionary_Set("TRANSPRT", "TransportationRole", "display", "Pedestrian");
                            break;
                    }
                }
            }
        }

        /// <summary>County of Injury - literal</summary>
        [IJEField(175, 2439, 28, "County of Injury - literal", "COUNTYTEXT_I", 1)]
        public string COUNTYTEXT_I
        {
            get
            {
                return Dictionary_Geo_Get("COUNTYTEXT_I", "InjuryLocationAddress", "address", "county", false);
            }
            set
            {
                // NOOP
            }
        }

        /// <summary>County of Injury code</summary>
        [IJEField(176, 2467, 3, "County of Injury code", "COUNTYCODE_I", 2)]
        public string COUNTYCODE_I
        {
            get
            {
                return Dictionary_Geo_Get("COUNTYCODE_I", "InjuryLocationAddress", "address", "county", true);
            }
            set
            {
                if (!String.IsNullOrWhiteSpace(value))
                {
                    Dictionary_Geo_Set("COUNTYCODE_I", "InjuryLocationAddress", "address", "county", true, value);
                }
            }
        }

        /// <summary>Town/city of Injury - literal</summary>
        [IJEField(177, 2470, 28, "Town/city of Injury - literal", "CITYTEXT_I", 3)]
        public string CITYTEXT_I
        {
            get
            {
                return Dictionary_Geo_Get("CITYTEXT_I", "InjuryLocationAddress", "address", "city", false);
            }
            set
            {
                if (!String.IsNullOrWhiteSpace(value))
                {
                    Dictionary_Geo_Set("CITYTEXT_I", "InjuryLocationAddress", "address", "city", false, value);
                }
            }
        }

        /// <summary>Town/city of Injury code</summary>
        [IJEField(178, 2498, 5, "Town/city of Injury code", "CITYCODE_I", 3)]
        public string CITYCODE_I
        {
            get
            {
                return Dictionary_Geo_Get("CITYCODE_I", "InjuryLocationAddress", "address", "city", true);
            }
            set
            {
                // NOOP
            }
        }

        /// <summary>State, U.S. Territory or Canadian Province of Injury - code</summary>
        [IJEField(179, 2503, 2, "State, U.S. Territory or Canadian Province of Injury - code", "STATECODE_I", 1)]
        public string STATECODE_I
        {
            get
            {
                return Dictionary_Geo_Get("STATECODE_I", "InjuryLocationAddress", "address", "state", true);
            }
            set
            {
                if (!String.IsNullOrWhiteSpace(value))
                {
                    Dictionary_Geo_Set("STATECODE_I", "InjuryLocationAddress", "address", "state", true, value);
                }
            }
        }

        /// <summary>Cause of Death Part I Line a</summary>
        [IJEField(184, 2542, 120, "Cause of Death Part I Line a", "COD1A", 1)]
        public string COD1A
        {
            get
            {
                if (!String.IsNullOrWhiteSpace(record.COD1A)) {
                    return record.COD1A.Trim();
                }
                return "";
            }
            set
            {
                if (!String.IsNullOrWhiteSpace(value))
                {
                    record.COD1A = value.Trim();
                }
            }
        }

        /// <summary>Cause of Death Part I Interval, Line a</summary>
        [IJEField(185, 2662, 20, "Cause of Death Part I Interval, Line a", "INTERVAL1A", 2)]
        public string INTERVAL1A
        {
            get
            {
                if (!String.IsNullOrWhiteSpace(record.INTERVAL1A)) {
                    return record.INTERVAL1A.Trim();
                }
                return "";
            }
            set
            {
                if (!String.IsNullOrWhiteSpace(value))
                {
                    record.INTERVAL1A = value.Trim();
                }
            }
        }

        /// <summary>Cause of Death Part I Line b</summary>
        [IJEField(186, 2682, 120, "Cause of Death Part I Line b", "COD1B", 3)]
        public string COD1B
        {
            get
            {
                if (!String.IsNullOrWhiteSpace(record.COD1B)) {
                    return record.COD1B.Trim();
                }
                return "";
            }
            set
            {
                if (!String.IsNullOrWhiteSpace(value))
                {
                    record.COD1B = value.Trim();
                }
            }
        }

        /// <summary>Cause of Death Part I Interval, Line b</summary>
        [IJEField(187, 2802, 20, "Cause of Death Part I Interval, Line b", "INTERVAL1B", 4)]
        public string INTERVAL1B
        {
            get
            {
                if (!String.IsNullOrWhiteSpace(record.INTERVAL1B)) {
                    return record.INTERVAL1B.Trim();
                }
                return "";
            }
            set
            {
                if (!String.IsNullOrWhiteSpace(value))
                {
                    record.INTERVAL1B = value.Trim();
                }
            }
        }

        /// <summary>Cause of Death Part I Line c</summary>
        [IJEField(188, 2822, 120, "Cause of Death Part I Line c", "COD1C", 5)]
        public string COD1C
        {
            get
            {
                if (!String.IsNullOrWhiteSpace(record.COD1C)) {
                    return record.COD1C.Trim();
                }
                return "";
            }
            set
            {
                if (!String.IsNullOrWhiteSpace(value))
                {
                    record.COD1C = value.Trim();
                }
            }
        }

        /// <summary>Cause of Death Part I Interval, Line c</summary>
        [IJEField(189, 2942, 20, "Cause of Death Part I Interval, Line c", "INTERVAL1C", 6)]
        public string INTERVAL1C
        {
            get
            {
                if (!String.IsNullOrWhiteSpace(record.INTERVAL1C)) {
                    return record.INTERVAL1C.Trim();
                }
                return "";
            }
            set
            {
                if (!String.IsNullOrWhiteSpace(value))
                {
                    record.INTERVAL1C = value.Trim();
                }
            }
        }

        /// <summary>Cause of Death Part I Line d</summary>
        [IJEField(190, 2962, 120, "Cause of Death Part I Line d", "COD1D", 7)]
        public string COD1D
        {
            get
            {
                if (!String.IsNullOrWhiteSpace(record.COD1D)) {
                    return record.COD1D.Trim();
                }
                return "";
            }
            set
            {
                if (!String.IsNullOrWhiteSpace(value))
                {
                    record.COD1D = value.Trim();
                }
            }
        }

        /// <summary>Cause of Death Part I Interval, Line d</summary>
        [IJEField(191, 3082, 20, "Cause of Death Part I Interval, Line d", "INTERVAL1D", 8)]
        public string INTERVAL1D
        {
            get
            {
                if (!String.IsNullOrWhiteSpace(record.INTERVAL1D)) {
                    return record.INTERVAL1D.Trim();
                }
                return "";
            }
            set
            {
                if (!String.IsNullOrWhiteSpace(value))
                {
                    record.INTERVAL1D = value.Trim();
                }
            }
        }

        /// <summary>Cause of Death Part II</summary>
        [IJEField(192, 3102, 240, "Cause of Death Part II", "OTHERCONDITION", 1)]
        public string OTHERCONDITION
        {
            get
            {
                if (record.ContributingConditions != null)
                {
                    return record.ContributingConditions.Trim();
                }
                return "";
            }
            set
            {
                if (!String.IsNullOrWhiteSpace(value))
                {
                    record.ContributingConditions = value.Trim();
                }
            }
        }

        /// <summary>Decedent's Maiden Name</summary>
        [IJEField(193, 3342, 50, "Decedent's Maiden Name", "DMAIDEN", 1)]
        public string DMAIDEN
        {
            get
            {
                return LeftJustified_Get("DMAIDEN", "MaidenName");
            }
            set
            {
                if (!String.IsNullOrWhiteSpace(value))
                {
                    LeftJustified_Set("DMAIDEN", "MaidenName", value);
                }
            }
        }

        /// <summary>Decedent's Birth Place City - Literal</summary>
        [IJEField(195, 3397, 28, "Decedent's Birth Place City - Literal", "DBPLACECITY", 3)]
        public string DBPLACECITY
        {
            get
            {
                return Dictionary_Geo_Get("DBPLACECITY", "PlaceOfBirth", "address", "city", false);
            }
            set
            {
                if (!String.IsNullOrWhiteSpace(value))
                {
                    Dictionary_Geo_Set("DBPLACECITY", "PlaceOfBirth", "address", "city", false, value);
                    // We've got city, and we probably also have state now - so attempt to find county while we're at it (IJE does NOT include this).
                    string state = Dictionary_Geo_Get("BSTATE", "PlaceOfBirth", "address", "state", true);
                    string county = dataLookup.StateCodeAndCityNameToCountyName(state, value);
                    if (!String.IsNullOrWhiteSpace(county))
                    {
                        Dictionary_Geo_Set("DBPLACECITY", "PlaceOfBirth", "address", "county", false, county);
                    }
                }
            }
        }

        /// <summary>State, U.S. Territory or Canadian Province of Disposition - code</summary>
        [IJEField(201, 3535, 2, "State, U.S. Territory or Canadian Province of Disposition - code", "DISPSTATECD", 1)]
        public string DISPSTATECD
        {
            get
            {
                return Dictionary_Geo_Get("DISPSTATECD", "DispositionLocationAddress", "address", "state", true);
            }
            set
            {
                if (!String.IsNullOrWhiteSpace(value))
                {
                    Dictionary_Geo_Set("DISPSTATECD", "DispositionLocationAddress", "address", "state", true, value);
                }
            }
        }

        /// <summary>Disposition State or Territory - Literal</summary>
        [IJEField(202, 3537, 28, "Disposition State or Territory - Literal", "DISPSTATE", 1)]
        public string DISPSTATE
        {
            get
            {
                return Dictionary_Geo_Get("DISPSTATE", "DispositionLocationAddress", "address", "state", false);
            }
            set
            {
                // NOOP
            }
        }

        /// <summary>Disposition City - Literal</summary>
        [IJEField(204, 3570, 28, "Disposition City - Literal", "DISPCITY", 3)]
        public string DISPCITY
        {
            get
            {
                return Dictionary_Geo_Get("DISPCITY", "DispositionLocationAddress", "address", "city", false);
            }
            set
            {
                if (!String.IsNullOrWhiteSpace(value))
                {
                    Dictionary_Geo_Set("DISPCITY", "DispositionLocationAddress", "address", "city", false, value);
                    // We've got city, and we probably also have state now - so attempt to find county while we're at it (IJE does NOT include this).
                    string state = Dictionary_Geo_Get("DISPSTATECD", "DispositionLocationAddress", "address", "state", true);
                    string county = dataLookup.StateCodeAndCityNameToCountyName(state, value);
                    if (!String.IsNullOrWhiteSpace(county))
                    {
                        Dictionary_Geo_Set("DISPCITY", "DispositionLocationAddress", "address", "county", false, county);
                        // If we found a county, we know the country.
                        Dictionary_Geo_Set("DISPCITY", "DispositionLocationAddress", "address", "country", false, "United States");
                    }
                }
            }
        }

        /// <summary>Funeral Facility Name</summary>
        [IJEField(205, 3598, 100, "Funeral Facility Name", "FUNFACNAME", 1)]
        public string FUNFACNAME
        {
            get
            {
                return LeftJustified_Get("FUNFACNAME", "FuneralHomeName");
            }
            set
            {
                if (!String.IsNullOrWhiteSpace(value))
                {
                    LeftJustified_Set("FUNFACNAME", "FuneralHomeName", value.Trim());
                }
            }
        }

        /// <summary>Long string address for Funeral Facility same as above but allows states to choose the way they capture information.</summary>
        [IJEField(212, 3773, 50, "Long string address for Funeral Facility same as above but allows states to choose the way they capture information.", "FUNFACADDRESS", 1)]
        public string FUNFACADDRESS
        {
            get
            {
                return Dictionary_Get("FUNFACADDRESS", "FuneralHomeAddress", "addressLine1");
            }
            set
            {
                if (!String.IsNullOrWhiteSpace(value))
                {
                    Dictionary_Set("FUNFACADDRESS", "FuneralHomeAddress", "addressLine1", value);
                }
            }
        }

        /// <summary>Funeral Facility - City or Town name</summary>
        [IJEField(213, 3823, 28, "Funeral Facility - City or Town name", "FUNCITYTEXT", 3)]
        public string FUNCITYTEXT
        {
            get
            {
                return Dictionary_Get("FUNCITYTEXT", "FuneralHomeAddress", "addressCity");
            }
            set
            {
                if (!String.IsNullOrWhiteSpace(value))
                {
                    Dictionary_Set("FUNCITYTEXT", "FuneralHomeAddress", "addressCity", value);
                    // We've got city, and we probably also have state now - so attempt to find county while we're at it (IJE does NOT include this).
                    string state = dataLookup.StateNameToStateCode(Dictionary_Get("FUNSTATE", "FuneralHomeAddress", "addressState"));
                    string county = dataLookup.StateCodeAndCityNameToCountyName(state, value);
                    if (!String.IsNullOrWhiteSpace(county))
                    {
                        Dictionary_Set("FUNCITYTEXT", "FuneralHomeAddress", "addressCounty", county);
                        // If we found a county, we know the country.
                        Dictionary_Set("FUNCITYTEXT", "FuneralHomeAddress", "addressCountry", "United States");
                    }
                }
            }
        }

        /// <summary>State, U.S. Territory or Canadian Province of Funeral Facility - code</summary>
        [IJEField(214, 3851, 2, "State, U.S. Territory or Canadian Province of Funeral Facility - code", "FUNSTATECD", 1)]
        public string FUNSTATECD
        {
            get
            {
                return dataLookup.StateNameToStateCode(Dictionary_Get_Full("FUNSTATECD", "FuneralHomeAddress", "addressState"));
            }
            set
            {
                if (!String.IsNullOrWhiteSpace(value))
                {
                    Dictionary_Set("FUNSTATECD", "FuneralHomeAddress", "addressState", value);
                }
            }
        }

        /// <summary>State, U.S. Territory or Canadian Province of Funeral Facility - literal</summary>
        [IJEField(215, 3853, 28, "State, U.S. Territory or Canadian Province of Funeral Facility - literal", "FUNSTATE", 1)]
        public string FUNSTATE
        {
            get
            {
                return Dictionary_Get("FUNSTATE", "FuneralHomeAddress", "addressState");
            }
            set
            {
                // NOOP
            }
        }

        /// <summary>Funeral Facility - ZIP</summary>
        [IJEField(216, 3881, 9, "Funeral Facility - ZIP", "FUNZIP", 1)]
        public string FUNZIP
        {
            get
            {
                return Dictionary_Get("FUNZIP", "FuneralHomeAddress", "addressZip");
            }
            set
            {
                if (!String.IsNullOrWhiteSpace(value))
                {
                    Dictionary_Set("FUNZIP", "FuneralHomeAddress", "addressZip", value);
                }
            }
        }

        /// <summary>Person Pronouncing Date Signed</summary>
        [IJEField(217, 3890, 8, "Person Pronouncing Date Signed", "PPDATESIGNED", 1)]
        public string PPDATESIGNED
        {
            get
            {
                return DateTime_Get("PPDATESIGNED", "MMddyyyy", "DateOfDeathPronouncement");
            }
            set
            {
                if (!String.IsNullOrWhiteSpace(value))
                {
                    DateTime_Set("PPDATESIGNED", "MMddyyyy", "DateOfDeathPronouncement", value, false, true);
                }
            }
        }

        /// <summary>Person Pronouncing Time Pronounced</summary>
        [IJEField(218, 3898, 4, "Person Pronouncing Time Pronounced", "PPTIME", 1)]
        public string PPTIME
        {
            get
            {
                return DateTime_Get("PPTIME", "HHmm", "DateOfDeathPronouncement");
            }
            set
            {
                if (!String.IsNullOrWhiteSpace(value))
                {
                    DateTime_Set("PPTIME", "HHmm", "DateOfDeathPronouncement", value, false, true);
                }
            }
        }

        /// <summary>Certifier's First Name</summary>
        [IJEField(219, 3902, 50, "Certifier's First Name", "CERTFIRST", 1)]
        public string CERTFIRST
        {
            get
            {
                string[] names = record.CertifierGivenNames;
                if (names != null && names.Length > 0)
                {
                    return names[0];
                }
                return "";
            }
            set
            {
                if (!String.IsNullOrWhiteSpace(value))
                {
                    record.CertifierGivenNames = new string[] { value.Trim() };
                }
            }
        }

        /// <summary>Certifier's Middle Name</summary>
        [IJEField(220, 3952, 50, "Certifier's Middle Name", "CERTMIDDLE", 2)]
        public string CERTMIDDLE
        {
            get
            {
                string[] names = record.CertifierGivenNames;
                if (names != null && names.Length > 1)
                {
                    return names[1];
                }
                return "";
            }
            set
            {
                if (!String.IsNullOrWhiteSpace(value))
                {
                    if (record.GivenNames != null)
                    {
                        List<string> names = record.CertifierGivenNames.ToList();
                        names.Add(value.Trim());
                        record.CertifierGivenNames = names.ToArray();
                    }
                }
            }
        }

        /// <summary>Certifier's Last Name</summary>
        [IJEField(221, 4002, 50, "Certifier's Last Name", "CERTLAST", 3)]
        public string CERTLAST
        {
            get
            {
                return LeftJustified_Get("CERTLAST", "CertifierFamilyName");
            }
            set
            {
                if (!String.IsNullOrWhiteSpace(value))
                {
                    LeftJustified_Set("CERTLAST", "CertifierFamilyName", value.Trim());
                }
            }
        }

        /// <summary>Certifier's Suffix Name</summary>
        [IJEField(222, 4052, 10, "Certifier's Suffix Name", "CERTSUFFIX", 4)]
        public string CERTSUFFIX
        {
            get
            {
                return LeftJustified_Get("CERTSUFFIX", "CertifierSuffix");
            }
            set
            {
                if (!String.IsNullOrWhiteSpace(value))
                {
                    LeftJustified_Set("CERTSUFFIX", "CertifierSuffix", value.Trim());
                }
            }
        }

        /// <summary>Long string address for Certifier same as above but allows states to choose the way they capture information.</summary>
        [IJEField(229, 4137, 50, "Long string address for Certifier same as above but allows states to choose the way they capture information.", "CERTADDRESS", 1)]
        public string CERTADDRESS
        {
            get
            {
                return Dictionary_Get("CERTADDRESS", "CertifierAddress", "addressLine1");
            }
            set
            {
                if (!String.IsNullOrWhiteSpace(value))
                {
                    Dictionary_Set("CERTADDRESS", "CertifierAddress", "addressLine1", value);
                }
            }
        }

        /// <summary>Certifier - City or Town name</summary>
        [IJEField(230, 4187, 28, "Certifier - City or Town name", "CERTCITYTEXT", 2)]
        public string CERTCITYTEXT
        {
            get
            {
                return Dictionary_Get("CERTCITYTEXT", "CertifierAddress", "addressCity");
            }
            set
            {
                if (!String.IsNullOrWhiteSpace(value))
                {
                    Dictionary_Set("CERTCITYTEXT", "CertifierAddress", "addressCity", value);
                    // We've got city, and we probably also have state now - so attempt to find county while we're at it (IJE does NOT include this).
                    string county = dataLookup.StateCodeAndCityNameToCountyName(CERTSTATECD, value);
                    if (!String.IsNullOrWhiteSpace(county))
                    {
                        Dictionary_Geo_Set("CERTCITYTEXT", "CertifierAddress", "address", "county", false, county);
                        // If we found a county, we know the country.
                        Dictionary_Geo_Set("CERTCITYTEXT", "CertifierAddress", "address", "country", false, "United States");
                    }
                }
            }
        }

        /// <summary>State, U.S. Territory or Canadian Province of Certifier - code</summary>
        [IJEField(231, 4215, 2, "State, U.S. Territory or Canadian Province of Certifier - code", "CERTSTATECD", 1)]
        public string CERTSTATECD
        {
            get
            {
                return dataLookup.StateNameToStateCode(Dictionary_Get_Full("CERTSTATECD", "CertifierAddress", "addressState"));
            }
            set
            {
                if (!String.IsNullOrWhiteSpace(value))
                {
                    Dictionary_Set("CERTSTATECD", "CertifierAddress", "addressState", value);
                }
            }
        }

        /// <summary>State, U.S. Territory or Canadian Province of Certifier - literal</summary>
        [IJEField(232, 4217, 28, "State, U.S. Territory or Canadian Province of Certifier - literal", "CERTSTATE", 1)]
        public string CERTSTATE
        {
            get
            {
                return Dictionary_Get("CERTSTATE", "CertifierAddress", "addressState");
            }
            set
            {
                // NOOP
            }
        }

        /// <summary>Certifier - Zip</summary>
        [IJEField(233, 4245, 9, "Certifier - Zip", "CERTZIP", 1)]
        public string CERTZIP
        {
            get
            {
                return Dictionary_Get("CERTZIP", "CertifierAddress", "addressZip");
            }
            set
            {
                if (!String.IsNullOrWhiteSpace(value))
                {
                    Dictionary_Set("CERTZIP", "CertifierAddress", "addressZip", value);
                }
            }
        }

        /// <summary>Certifier Date Signed</summary>
        [IJEField(234, 4254, 8, "Certifier Date Signed", "CERTDATE", 1)]
        public string CERTDATE
        {
            get
            {
                return DateTime_Get("CERTDATE", "MMddyyyy", "CertifiedTime");
            }
            set
            {
                if (!String.IsNullOrWhiteSpace(value))
                {
                    DateTime_Set("CERTDATE", "MMddyyyy", "CertifiedTime", value, true, false);
                }
            }
        }

        /// <summary>State, U.S. Territory or Canadian Province of Injury - literal</summary>
        [IJEField(236, 4270, 28, "State, U.S. Territory or Canadian Province of Injury - literal", "STINJURY", 1)]
        public string STINJURY
        {
            get
            {
                return Dictionary_Geo_Get("STINJURY", "InjuryLocationAddress", "address", "state", false);
            }
            set
            {
                // NOOP
            }
        }

        /// <summary>State, U.S. Territory or Canadian Province of Birth - literal</summary>
        [IJEField(237, 4298, 28, "State, U.S. Territory or Canadian Province of Birth - literal", "STATEBTH", 1)]
        public string STATEBTH
        {
            get
            {
                return Dictionary_Geo_Get("STATEBTH", "PlaceOfBirth", "address", "state", false);
            }
            set
            {
                // NOOP
            }
        }

        /// <summary>Country of Death - Code</summary>
        [IJEField(238, 4326, 2, "Country of Death - Code", "DTHCOUNTRYCD", 1)]
        public string DTHCOUNTRYCD
        {
            get
            {
                return Dictionary_Geo_Get("DTHCOUNTRYCD", "DeathLocationAddress", "address", "country", true);
            }
            set
            {
                if (!String.IsNullOrWhiteSpace(value))
                {
                    Dictionary_Geo_Set("DTHCOUNTRYCD", "DeathLocationAddress", "address", "country", true, value);
                }
            }
        }

        /// <summary>Country of Death - Literal</summary>
        [IJEField(239, 4328, 28, "Country of Death - Literal", "DTHCOUNTRY", 1)]
        public string DTHCOUNTRY
        {
            get
            {
                return Dictionary_Geo_Get("DTHCOUNTRY", "DeathLocationAddress", "address", "country", false);
            }
            set
            {
                // NOOP
            }
        }
    }
}<|MERGE_RESOLUTION|>--- conflicted
+++ resolved
@@ -2751,10 +2751,7 @@
         [IJEField(110, 978, 1, "Did Tobacco Use Contribute to Death?", "TOBAC", 1)]
         public string TOBAC
         {
-<<<<<<< HEAD
             // Value set contains 5 values (SCT/No, SCT/Yes, SCT/Probably, NullFlavor/UNK,  NullFlavor/NASK - C)
-=======
->>>>>>> b3b500c3
             get
             {
                 string code = Dictionary_Get_Full("TOBAC", "TobaccoUse", "code");
