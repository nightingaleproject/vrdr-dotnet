using System;
using System.Linq;
using System.Collections;
using System.Collections.Generic;
using System.Reflection;
using System.Xml.Linq;
using Hl7.Fhir.ElementModel;
using Hl7.Fhir.Model;
using Hl7.Fhir.Serialization;
using Hl7.FhirPath;
using Newtonsoft.Json;

namespace VRDR
{
    /// <summary>Class <c>DeathRecord</c> models a FHIR Vital Records Death Reporting (VRDR) Death
    /// Record. This class was designed to help consume and produce death records that follow the
    /// HL7 FHIR Vital Records Death Reporting Implementation Guide, as described at:
    /// http://hl7.org/fhir/us/vrdr and https://github.com/hl7/vrdr.
    /// </summary>
    public class DeathRecord
    {
        /// <summary>Mortality data for code translations.</summary>
        private MortalityData MortalityData = MortalityData.Instance;

        /// <summary>Useful for navigating around the FHIR Bundle using FHIRPaths.</summary>
        private ITypedElement Navigator;

        /// <summary>Bundle that contains the death record.</summary>
        private Bundle Bundle;

        /// <summary>Composition that described what the Bundle is, as well as keeping references to its contents.</summary>
        private Composition Composition;

        /// <summary>DocumentReference that is used to specify state local death record identifier.</summary>
        private DocumentReference StateDocumentReference;

        /// <summary>The Decedent.</summary>
        private Patient Decedent;

        /// <summary>The Pronouncer of death.</summary>
        private Practitioner Pronouncer;

        /// <summary>The Certifier.</summary>
        private Practitioner Certifier;

        /// <summary>The Mortician.</summary>
        private Practitioner Mortician;

        /// <summary>The Certification.</summary>
        private Procedure DeathCertification;

        /// <summary>The Interested Party.</summary>
        private Organization InterestedParty;

        /// <summary>The Manner of Death Observation.</summary>
        private Observation MannerOfDeath;

        /// <summary>Condition Contributing to Death.</summary>
        private Condition ConditionContributingToDeath;

        /// <summary>Create a Cause Of Death Condition </summary>
        private Condition CauseOfDeathCondition(int index){
                    Condition CodCondition;
                    CodCondition = new Condition();
                    CodCondition.Id = Guid.NewGuid().ToString();
                    CodCondition.Meta = new Meta();
                    string[] condition_profile = { "http://hl7.org/fhir/us/vrdr/StructureDefinition/VRDR-Cause-Of-Death-Condition" };
                    CodCondition.Meta.Profile = condition_profile;
                    CodCondition.Category.Add (new CodeableConcept(CodeSystems.SCT, "16100001", "Death Diagnosis", null));
                    CodCondition.Subject = new ResourceReference("urn:uuid:" + Decedent.Id);
                    CodCondition.Asserter = new ResourceReference("urn:uuid:" + Certifier.Id);
                    AddReferenceToComposition(CodCondition.Id);
                    Bundle.AddResourceEntry(CodCondition, "urn:uuid:" + CodCondition.Id);
                    List.EntryComponent entry = new List.EntryComponent();
                    entry.Item = new ResourceReference("urn:uuid:" + CodCondition.Id);
                    if (CauseOfDeathConditionPathway.Entry.Count() != 10)
                    {
                        foreach (var i in Enumerable.Range(0, 10)) { CauseOfDeathConditionPathway.Entry.Add(null); }
                    }
                    CauseOfDeathConditionPathway.Entry[index] = entry;
                    return (CodCondition);
        }
        
        /// <summary>Cause Of Death Condition Line A (#1).</summary>
        private Condition CauseOfDeathConditionA;

        /// <summary>Cause Of Death Condition Line B (#2).</summary>
        private Condition CauseOfDeathConditionB;

        /// <summary>Cause Of Death Condition Line C (#3).</summary>
        private Condition CauseOfDeathConditionC;

        /// <summary>Cause Of Death Condition Line D (#4).</summary>
        private Condition CauseOfDeathConditionD;

        /// <summary>Cause Of Death Condition Line E (#5).</summary>
        private Condition CauseOfDeathConditionE;

        /// <summary>Cause Of Death Condition Line F (#6).</summary>
        private Condition CauseOfDeathConditionF;

        /// <summary>Cause Of Death Condition Line G (#7).</summary>
        private Condition CauseOfDeathConditionG;

        /// <summary>Cause Of Death Condition Line H (#8).</summary>
        private Condition CauseOfDeathConditionH;

        /// <summary>Cause Of Death Condition Line I (#9).</summary>
        private Condition CauseOfDeathConditionI;

        /// <summary>Cause Of Death Condition Line J (#10).</summary>
        private Condition CauseOfDeathConditionJ;

        /// <summary>Cause Of Death Condition Pathway.</summary>
        private List CauseOfDeathConditionPathway;

        /// <summary>Decedent's Father.</summary>
        private RelatedPerson Father;

        /// <summary>Decedent's Mother.</summary>
        private RelatedPerson Mother;

        /// <summary>Decedent's Spouse.</summary>
        private RelatedPerson Spouse;

        /// <summary>Decedent Education Level.</summary>
        private Observation DecedentEducationLevel;

        /// <summary>Birth Record Identifier.</summary>
        private Observation BirthRecordIdentifier;

        /// <summary>Usual Work.</summary>
        private Observation UsualWork;

        /// <summary>Whether the decedent served in the military</summary>
        private Observation MilitaryServiceObs;

        /// <summary>The Funeral Home.</summary>
        private Organization FuneralHome;

        /// <summary>The Funeral Home Director.</summary>
        private PractitionerRole FuneralHomeDirector;

        /// <summary>Disposition Location.</summary>
        private Location DispositionLocation;

        /// <summary>Disposition Method.</summary>
        private Observation DispositionMethod;

        /// <summary>Autopsy Performed.</summary>
        private Observation AutopsyPerformed;

        /// <summary>Age At Death.</summary>
        private Observation AgeAtDeathObs;

         /// <summary>Create Age At Death Obs</summary>
         private void CreateAgeAtDeathObs(){
            AgeAtDeathObs = new Observation();
            AgeAtDeathObs.Id = Guid.NewGuid().ToString();
            AgeAtDeathObs.Meta = new Meta();
            string[] age_profile = { "http://hl7.org/fhir/us/vrdr/StructureDefinition/VRDR-Decedent-Age" };
            AgeAtDeathObs.Meta.Profile = age_profile;
            AgeAtDeathObs.Status = ObservationStatus.Final;
            AgeAtDeathObs.Code = new CodeableConcept(CodeSystems.LOINC, "30525-0", "Age", null);
            AgeAtDeathObs.Subject = new ResourceReference("urn:uuid:" + Decedent.Id);
            AgeAtDeathObs.Effective = DeathDateObs?.Value;
            AddReferenceToComposition(AgeAtDeathObs.Id);
            Bundle.AddResourceEntry(AgeAtDeathObs, "urn:uuid:" + AgeAtDeathObs.Id);
        }

        /// <summary>Decedent Pregnancy Status.</summary>
        private Observation PregnancyObs;

        /// <summary>Examiner Contacted.</summary>
        private Observation ExaminerContactedObs;

        /// <summary>Tobacco Use Contributed To Death.</summary>
        private Observation TobaccoUseObs;

        /// <summary>Transportation Role.</summary>
        private Observation TransportationRoleObs;

        /// <summary>Injury Location.</summary>
        private Location InjuryLocationLoc;

        /// <summary>Injury Incident.</summary>
        private Observation InjuryIncidentObs;

        /// <summary>Death Location.</summary>
        private Location DeathLocationLoc;

        /// <summary>Date Of Death.</summary>
        private Observation DeathDateObs;
        private const string  locationJurisdictionExtPath = "jurisdictionID"; // in 1.1 will be"http://hl7.org/fhir/us/vrdr/StructureDefinition/Location-Jurisdiction-Id"


        
        /// <summary>Default constructor that creates a new, empty DeathRecord.</summary>
        public DeathRecord()
        {
            // Start with an empty Bundle.
            Bundle = new Bundle();
            Bundle.Id = Guid.NewGuid().ToString();
            Bundle.Type = Bundle.BundleType.Document; // By default, Bundle type is "document".
            Bundle.Meta = new Meta();
            string[] bundle_profile = { "http://hl7.org/fhir/us/vrdr/StructureDefinition/VRDR-Death-Certificate-Document" };
            Bundle.Timestamp = DateTime.Now;
            Bundle.Meta.Profile = bundle_profile;

            // Start with an empty decedent.
            Decedent = new Patient();
            Decedent.Id = Guid.NewGuid().ToString();
            Decedent.Meta = new Meta();
            string[] decedent_profile = { "http://hl7.org/fhir/us/vrdr/StructureDefinition/VRDR-Decedent" };
            Decedent.Meta.Profile = decedent_profile;

            // Start with an empty certifier.
            Certifier = new Practitioner();
            Certifier.Id = Guid.NewGuid().ToString();
            Certifier.Meta = new Meta();
            string[] certifier_profile = { "http://hl7.org/fhir/us/vrdr/StructureDefinition/VRDR-Certifier" };
            Certifier.Meta.Profile = certifier_profile;

            // Start with an empty pronouncer.
            Pronouncer = new Practitioner();
            Pronouncer.Id = Guid.NewGuid().ToString();
            Pronouncer.Meta = new Meta();
            string[] pronouncer_profile = { "http://hl7.org/fhir/us/vrdr/StructureDefinition/VRDR-Death-Pronouncement-Performer" };
            Pronouncer.Meta.Profile = pronouncer_profile;

            // Start with an empty mortician.
            InitializeMorticianIfNull();

            // Start with an empty certification.
            DeathCertification = new Procedure();
            DeathCertification.Id = Guid.NewGuid().ToString();
            DeathCertification.Subject = new ResourceReference("urn:uuid:" + Decedent.Id);
            DeathCertification.Meta = new Meta();
            string[] deathcertification_profile = { "http://hl7.org/fhir/us/vrdr/StructureDefinition/VRDR-Death-Certification" };
            DeathCertification.Meta.Profile = deathcertification_profile;
            DeathCertification.Status = EventStatus.Completed;
            DeathCertification.Category = new CodeableConcept(CodeSystems.SCT, "103693007", "Diagnostic procedure", null);
            DeathCertification.Code = new CodeableConcept(CodeSystems.SCT, "308646001", "Death certification", null);

            // Start with an empty interested party.
            InterestedParty = new Organization();
            InterestedParty.Id = Guid.NewGuid().ToString();
            InterestedParty.Meta = new Meta();
            string[] interestedparty_profile = { "http://hl7.org/fhir/us/vrdr/StructureDefinition/VRDR-Interested-Party" };
            InterestedParty.Meta.Profile = interestedparty_profile;
            InterestedParty.Active = true;

            // Start with an empty funeral home.
            FuneralHome = new Organization();
            FuneralHome.Id = Guid.NewGuid().ToString();
            FuneralHome.Meta = new Meta();
            string[] funeralhome_profile = { "http://hl7.org/fhir/us/vrdr/StructureDefinition/VRDR-Funeral-Home" };
            FuneralHome.Meta.Profile = funeralhome_profile;
            FuneralHome.Active = true;
            FuneralHome.Type.Add(new CodeableConcept(CodeSystems.HL7_organization_type, "bus", "Non-Healthcare Business or Corporation", null));

            // FuneralHomeLicensee Points to Mortician and FuneralHome
            FuneralHomeDirector = new PractitionerRole();
            FuneralHomeDirector.Id = Guid.NewGuid().ToString();
            FuneralHomeDirector.Meta = new Meta();
            string[] funeralhomedirector_profile = { "http://hl7.org/fhir/us/vrdr/StructureDefinition/VRDR-Funeral-Service-Licensee" };
            FuneralHomeDirector.Meta.Profile = funeralhomedirector_profile;
            FuneralHomeDirector.Practitioner = new ResourceReference("urn:uuid:" + Mortician.Id);
            FuneralHomeDirector.Organization = new ResourceReference("urn:uuid:" + FuneralHome.Id);

            // Location of Disposition
            DispositionLocation = new Location();
            DispositionLocation.Id = Guid.NewGuid().ToString();
            DispositionLocation.Meta = new Meta();
            string[] dispositionlocation_profile = { "http://hl7.org/fhir/us/vrdr/StructureDefinition/VRDR-Disposition-Location" };
            DispositionLocation.Meta.Profile = dispositionlocation_profile;
            Coding pt = new Coding(CodeSystems.HL7_location_physical_type, "si", "Site");
            DispositionLocation.PhysicalType = new CodeableConcept();
            DispositionLocation.PhysicalType.Coding.Add(pt);

            // Add Composition to bundle. As the record is filled out, new entries will be added to this element.
            Composition = new Composition();
            Composition.Id = Guid.NewGuid().ToString();
            Composition.Status = CompositionStatus.Final;
            Composition.Meta = new Meta();
            string[] composition_profile = { "http://hl7.org/fhir/us/vrdr/StructureDefinition/VRDR-Death-Certificate" };
            Composition.Meta.Profile = composition_profile;
            Composition.Type = new CodeableConcept(CodeSystems.LOINC, "64297-5", "Death certificate", null);
            Composition.Section.Add(new Composition.SectionComponent());
            Composition.Subject = new ResourceReference("urn:uuid:" + Decedent.Id);
            Composition.Author.Add(new ResourceReference("urn:uuid:" + Certifier.Id));
            Composition.Title = "Death Certificate";
            Composition.Attester.Add(new Composition.AttesterComponent());
            Composition.Attester.First().Party = new ResourceReference("urn:uuid:" + Certifier.Id);
            Composition.Attester.First().ModeElement = new Code<Hl7.Fhir.Model.Composition.CompositionAttestationMode>(Hl7.Fhir.Model.Composition.CompositionAttestationMode.Legal);
            Hl7.Fhir.Model.Composition.EventComponent eventComponent = new Hl7.Fhir.Model.Composition.EventComponent();
            eventComponent.Code.Add(new CodeableConcept(CodeSystems.SCT, "103693007", "Diagnostic procedure (procedure)", null));
            eventComponent.Detail.Add(new ResourceReference("urn:uuid:" + DeathCertification.Id));
            Composition.Event.Add(eventComponent);
            Bundle.AddResourceEntry(Composition, "urn:uuid:" + Composition.Id);

            // Start with an empty Cause of Death Pathway
            CauseOfDeathConditionPathway = new List();
            CauseOfDeathConditionPathway.Id = Guid.NewGuid().ToString();
            CauseOfDeathConditionPathway.Meta = new Meta();
            string[] causeofdeathconditionpathway_profile = { "http://hl7.org/fhir/us/vrdr/StructureDefinition/VRDR-Cause-of-Death-Pathway" };
            CauseOfDeathConditionPathway.Meta.Profile = causeofdeathconditionpathway_profile;
            CauseOfDeathConditionPathway.Status = List.ListStatus.Current;
            CauseOfDeathConditionPathway.Mode = Hl7.Fhir.Model.ListMode.Snapshot;
            CauseOfDeathConditionPathway.Source = new ResourceReference("urn:uuid:" + Certifier.Id);
            CauseOfDeathConditionPathway.OrderedBy = new CodeableConcept("http://terminology.hl7.org/CodeSystem/list-order", "priority", "Sorted by Priority", null);

            // Add references back to the Decedent, Certifier, Certification, etc.
            AddReferenceToComposition(Decedent.Id);
            AddReferenceToComposition(Certifier.Id);
            AddReferenceToComposition(Pronouncer.Id);
            AddReferenceToComposition(Mortician.Id);
            AddReferenceToComposition(DeathCertification.Id);
            AddReferenceToComposition(InterestedParty.Id);
            AddReferenceToComposition(FuneralHome.Id);
            AddReferenceToComposition(FuneralHomeDirector.Id);
            AddReferenceToComposition(CauseOfDeathConditionPathway.Id);
            AddReferenceToComposition(DispositionLocation.Id);
            Bundle.AddResourceEntry(Decedent, "urn:uuid:" + Decedent.Id);
            Bundle.AddResourceEntry(Certifier, "urn:uuid:" + Certifier.Id);
            Bundle.AddResourceEntry(Pronouncer, "urn:uuid:" + Pronouncer.Id);
            Bundle.AddResourceEntry(Mortician, "urn:uuid:" + Mortician.Id);
            Bundle.AddResourceEntry(DeathCertification, "urn:uuid:" + DeathCertification.Id);
            Bundle.AddResourceEntry(InterestedParty, "urn:uuid:" + InterestedParty.Id);
            Bundle.AddResourceEntry(FuneralHome, "urn:uuid:" + FuneralHome.Id);
            Bundle.AddResourceEntry(FuneralHomeDirector, "urn:uuid:" + FuneralHomeDirector.Id);
            Bundle.AddResourceEntry(CauseOfDeathConditionPathway, "urn:uuid:" + CauseOfDeathConditionPathway.Id);
            Bundle.AddResourceEntry(DispositionLocation, "urn:uuid:" + DispositionLocation.Id);

            // Create a Navigator for this new death record.
            Navigator = Bundle.ToTypedElement();

            UpdateBundleIdentifier();
        }

        /// <summary>Constructor that takes a string that represents a FHIR Death Record in either XML or JSON format.</summary>
        /// <param name="record">represents a FHIR Death Record in either XML or JSON format.</param>
        /// <param name="permissive">if the parser should be permissive when parsing the given string</param>
        /// <exception cref="ArgumentException">Record is neither valid XML nor JSON.</exception>
        public DeathRecord(string record, bool permissive = false)
        {
            ParserSettings parserSettings = new ParserSettings { AcceptUnknownMembers = permissive,
                                                                 AllowUnrecognizedEnums = permissive,
                                                                 PermissiveParsing = permissive };
            // XML?
            Boolean maybeXML = record.TrimStart().StartsWith("<");
            Boolean maybeJSON = record.TrimStart().StartsWith("{");
            if (!String.IsNullOrEmpty(record) && (maybeXML || maybeJSON))
            {
                // Grab all errors found by visiting all nodes and report if not permissive
                if (!permissive)
                {
                    List<string> entries = new List<string>();
                    ISourceNode node = null;
                    if (maybeXML) {
                        node = FhirXmlNode.Parse(record, new FhirXmlParsingSettings { PermissiveParsing = permissive });
                    }
                    else {
                        node = FhirJsonNode.Parse(record, "Bundle", new FhirJsonParsingSettings { PermissiveParsing = permissive });
                    }
                    foreach (Hl7.Fhir.Utility.ExceptionNotification problem in node.VisitAndCatch())
                    {
                        entries.Add(problem.Message);
                    }
                    if (entries.Count > 0)
                    {
                        throw new System.ArgumentException(String.Join("; ", entries).TrimEnd());
                    }
                }
                // Try Parse
                try
                {
                    if(maybeXML) {
                        FhirXmlParser parser = new FhirXmlParser(parserSettings);
                        Bundle = parser.Parse<Bundle>(record);
                    }
                    else {
                        FhirJsonParser parser = new FhirJsonParser(parserSettings);
                        Bundle = parser.Parse<Bundle>(record);
                    }
                    Navigator = Bundle.ToTypedElement();
                }
                catch (Exception e)
                {
                    throw new System.ArgumentException(e.Message);
                }
            }
            // Fill out class instance references
            if (Navigator != null)
            {
                RestoreReferences();
            }
            else
            {
                throw new System.ArgumentException("The given input does not appear to be a valid XML or JSON FHIR record.");
            }
        }

        /// <summary>Constructor that takes a FHIR Bundle that represents a FHIR Death Record.</summary>
        /// <param name="bundle">represents a FHIR Bundle.</param>
        /// <exception cref="ArgumentException">Record is invalid.</exception>
        public DeathRecord(Bundle bundle)
        {
            Bundle = bundle;
            Navigator = Bundle.ToTypedElement();
            RestoreReferences();
        }

        /// <summary>Helper method to return a XML string representation of this Death Record.</summary>
        /// <returns>a string representation of this Death Record in XML format</returns>
        public string ToXML()
        {
            return Bundle.ToXml();
        }

        /// <summary>Helper method to return a XML string representation of this Death Record.</summary>
        /// <returns>a string representation of this Death Record in XML format</returns>
        public string ToXml()
        {
            return Bundle.ToXml();
        }

        /// <summary>Helper method to return a JSON string representation of this Death Record.</summary>
        /// <returns>a string representation of this Death Record in JSON format</returns>
        public string ToJSON()
        {
            return Bundle.ToJson();
        }

        /// <summary>Helper method to return a JSON string representation of this Death Record.</summary>
        /// <returns>a string representation of this Death Record in JSON format</returns>
        public string ToJson()
        {
            return Bundle.ToJson();
        }

        /// <summary>Helper method to return an ITypedElement of the record bundle.</summary>
        /// <returns>an ITypedElement of the record bundle</returns>
        public ITypedElement GetITypedElement()
        {
            return Navigator;
        }

        /// <summary>Helper method to return a the bundle.</summary>
        /// <returns>a FHIR Bundle</returns>
        public Bundle GetBundle()
        {
            return Bundle;
        }

        /////////////////////////////////////////////////////////////////////////////////
        //
        // Record Properties: Death Certification
        //
        /////////////////////////////////////////////////////////////////////////////////

        /// <summary>Death Record Identifier, Death Certificate Number.</summary>
        /// <value>a record identification string.</value>
        /// <example>
        /// <para>// Setter:</para>
        /// <para>ExampleDeathRecord.Identifier = "42";</para>
        /// <para>// Getter:</para>
        /// <para>Console.WriteLine($"Death Certificate Number: {ExampleDeathRecord.Identifier}");</para>
        /// </example>
        [Property("Identifier", Property.Types.String, "Death Certification", "Death Certificate Number.", true, "http://build.fhir.org/ig/HL7/vrdr/StructureDefinition-VRDR-Death-Certification.html", true, 3)]
        [FHIRPath("Bundle.entry.resource.where($this is Procedure).where(code.coding.code='308646001')", "identifier")]
        public string Identifier
        {
            get
            {
                Identifier id = DeathCertification?.Identifier?.FirstOrDefault(i => i.Value != null && i.Value.Length > 0);
                return id == null ? null : id.Value;
            }
            set
            {
                DeathCertification.Identifier.Clear();
                Identifier identifier = new Identifier();
                identifier.Value = value;
                DeathCertification.Identifier.Add(identifier);
                UpdateBundleIdentifier();
            }
        }

        /// <summary>Update the bundle identifier from the component fields.</summary>
        private void UpdateBundleIdentifier()
        {
            uint certificateNumber = 0;
            UInt32.TryParse(this.Identifier, out certificateNumber);
            uint deathYear = 0;
            if (this.DateOfDeath != null)
            {
                if (this.DateOfDeath.Length >= 4)
                {
                    UInt32.TryParse(this.DateOfDeath.Substring(0,4), out deathYear);
                }
            }
            var jurisdictionId = this.DeathLocationAddress?["addressState"];
            if (jurisdictionId == null || jurisdictionId.Trim().Length < 2)
            {
                jurisdictionId = "XX";
            }
            else
            {
                jurisdictionId = jurisdictionId.Trim().Substring(0, 2).ToUpper();
            }
            this.BundleIdentifier = $"{deathYear.ToString("D4")}{jurisdictionId}{certificateNumber.ToString("D6")}";
        }

        /// <summary>Death Record Bundle Identifier, NCHS identifier.</summary>
        /// <value>a record bundle identification string.</value>
        /// <example>
        /// <para>// Setter:</para>
        /// <para>ExampleDeathRecord.BundleIdentifier = "42";</para>
        /// <para>// Getter:</para>
        /// <para>Console.WriteLine($"NCHS identifier: {ExampleDeathRecord.BundleIdentifier}");</para>
        /// </example>
        [Property("Bundle Identifier", Property.Types.String, "Death Certification", "NCHS identifier.", true, "http://build.fhir.org/ig/HL7/vrdr/StructureDefinition-VRDR-Death-Certificate-Document.html", true, 4)]
        [FHIRPath("Bundle", "identifier")]
        public string BundleIdentifier
        {
            get
            {
                if (Bundle != null && Bundle.Identifier != null)
                {
                    return Bundle.Identifier.Value;
                }
                return null;
            }
            private set
            {
                Identifier identifier = new Identifier();
                identifier.Value = value;
                identifier.System = "http://nchs.cdc.gov/vrdr_id";
                Bundle.Identifier = identifier;
            }
        }

        /// <summary>State Local Identifier.</summary>
        /// <value>a state local identification string.</value>
        /// <example>
        /// <para>// Setter:</para>
        /// <para>ExampleDeathRecord.StateLocalIdentifier = "4242123";</para>
        /// <para>// Getter:</para>
        /// <para>Console.WriteLine($"State local identifier: {ExampleDeathRecord.StateLocalIdentifier}");</para>
        /// </example>
        [Property("State Local Identifier", Property.Types.String, "Decedent Demographics", "State Local Identifier.", true, "http://build.fhir.org/ig/HL7/vrdr/StructureDefinition-VRDR-Death-Certificate-Reference.html", true, 4)]
        [FHIRPath("Bundle.entry.resource.where($this is DocumentReference).where(type.coding.code='64297-5')", "")]
        public string StateLocalIdentifier
        {
            get
            {
                // return first non-null/empty identifier value or null if none found
                Identifier identifier = StateDocumentReference?.Identifier?.FirstOrDefault(i => i.Value != null && i.Value.Length > 0);
                return identifier==null ? null : identifier.Value;
            }
            set
            {
                if (StateDocumentReference == null)
                {
                    StateDocumentReference = new DocumentReference();
                    StateDocumentReference.Id = Guid.NewGuid().ToString();
                    StateDocumentReference.Meta = new Meta();
                    string[] profile = { "http://hl7.org/fhir/us/vrdr/StructureDefinition/VRDR-Death-Certificate-Reference" };
                    StateDocumentReference.Meta.Profile = profile;
                    StateDocumentReference.Status = DocumentReferenceStatus.Current;
                    StateDocumentReference.Type = new CodeableConcept(CodeSystems.LOINC, "64297-5", "Death certificate", null);
                    Identifier identifier = new Identifier();
                    identifier.Value = value;
                    StateDocumentReference.Identifier.Add(identifier);
                    if (InterestedParty != null)
                    {
                        StateDocumentReference.Author.Add(new ResourceReference("urn:uuid:" + InterestedParty.Id));
                    }
                    StateDocumentReference.Date = new DateTimeOffset(DateTime.Now);
                    Attachment attachment = new Attachment();
                    attachment.Url = "urn:uuid:" + Bundle.Id;
                    DocumentReference.ContentComponent content = new DocumentReference.ContentComponent();
                    content.Attachment = attachment;
                    StateDocumentReference.Content.Add(content);
                    AddReferenceToComposition(StateDocumentReference.Id);
                    Bundle.AddResourceEntry(StateDocumentReference, "urn:uuid:" + StateDocumentReference.Id);
                }
                else
                {
                    StateDocumentReference.Identifier.Clear();
                    Identifier identifier = new Identifier();
                    identifier.Value = value;
                    StateDocumentReference.Identifier.Add(identifier);
                }
            }
        }


        /// <summary>Certified time.</summary>
        /// <value>time when the record was certified.</value>
        /// <example>
        /// <para>// Setter:</para>
        /// <para>ExampleDeathRecord.CertifiedTime = "2019-01-29T16:48:06-05:00";</para>
        /// <para>// Getter:</para>
        /// <para>Console.WriteLine($"Certified at: {ExampleDeathRecord.CertifiedTime}");</para>
        /// </example>
        [Property("Certified Time", Property.Types.StringDateTime, "Death Certification", "Certified time (i.e. certifier date signed).", true, "http://build.fhir.org/ig/HL7/vrdr/StructureDefinition-VRDR-Death-Certification.html", false, 12)]
        [FHIRPath("Bundle.entry.resource.where($this is Procedure).where(code.coding.code='308646001')", "")]
        public string CertifiedTime
        {
            get
            {
                if (DeathCertification != null && DeathCertification.Performed != null)
                {
                    return Convert.ToString(DeathCertification.Performed);
                } else if (Composition.Attester != null && Composition.Attester.FirstOrDefault() != null && Composition.Attester.First().Time != null)
                {
                    return Composition.Attester.First().Time;
                }
                return null;
            }
            set
            {
                if (DeathCertification == null)
                {
                    DeathCertification = new Procedure();
                    DeathCertification.Id = Guid.NewGuid().ToString();
                    DeathCertification.Meta = new Meta();
                    string[] deathcertification_profile = { "http://hl7.org/fhir/us/vrdr/StructureDefinition/VRDR-Death-Certification" };
                    DeathCertification.Meta.Profile = deathcertification_profile;
                    DeathCertification.Status = EventStatus.Completed;
                    DeathCertification.Category = new CodeableConcept(CodeSystems.SCT, "103693007", "Diagnostic procedure", null);
                    DeathCertification.Code = new CodeableConcept(CodeSystems.SCT, "308646001", "Death certification", null);
                    AddReferenceToComposition(DeathCertification.Id);
                    Bundle.AddResourceEntry(DeathCertification, "urn:uuid:" + DeathCertification.Id);
                    Composition.Attester.First().Time = value;
                    DeathCertification.Performed = new FhirDateTime(value);
                }
                else
                {
                    Composition.Attester.First().Time = value;
                    DeathCertification.Performed = new FhirDateTime(value);
                }
            }
        }

        /// <summary>Registered time.</summary>
        /// <value>time when the record was registered.</value>
        /// <example>
        /// <para>// Setter:</para>
        /// <para>ExampleDeathRecord.RegisteredTime = "2019-01-29T16:48:06-05:00";</para>
        /// <para>// Getter:</para>
        /// <para>Console.WriteLine($"Registered at: {ExampleDeathRecord.RegisteredTime}");</para>
        /// </example>
        [Property("Registered Date/Time", Property.Types.StringDateTime, "Death Certification", "Date/Time of record registration.", true, "http://build.fhir.org/ig/HL7/vrdr/StructureDefinition-VRDR-Death-Certificate.html", true, 13)]
        [FHIRPath("Bundle.entry.resource.where($this is Composition)", "date")]
        public string RegisteredTime
        {
            get
            {
                return Composition.Date;
            }
            set
            {
                Composition.Date = value;
            }
        }

        /// <summary>Certification Role.</summary>
        /// <value>the role/qualification of the person who certified the death. A Dictionary representing a code, containing the following key/value pairs:
        /// <para>"code" - the code</para>
        /// <para>"system" - the code system this code belongs to</para>
        /// <para>"display" - a human readable meaning of the code</para>
        /// </value>
        /// <example>
        /// <para>// Setter:</para>
        /// <para>Dictionary&lt;string, string&gt; role = new Dictionary&lt;string, string&gt;();</para>
        /// <para>role.Add("code", "76899008");</para>
        /// <para>role.Add("system", CodeSystems.SCT);</para>
        /// <para>role.Add("display", "Infectious diseases physician");</para>
        /// <para>ExampleDeathRecord.CertificationRole = role;</para>
        /// <para>// Getter:</para>
        /// <para>Console.WriteLine($"Certification Role: {ExampleDeathRecord.CertificationRole['display']}");</para>
        /// </example>
        [Property("Certification Role", Property.Types.Dictionary, "Death Certification", "Certification Role.", true, "http://build.fhir.org/ig/HL7/vrdr/StructureDefinition-VRDR-Death-Certification.html", true, 4)]
        [PropertyParam("code", "The code used to describe this concept.")]
        [PropertyParam("system", "The relevant code system.")]
        [PropertyParam("display", "The human readable version of this code.")]
        [FHIRPath("Bundle.entry.resource.where($this is Procedure).where(code.coding.code='308646001')", "performer")]
        public Dictionary<string, string> CertificationRole
        {
            get
            {
                if (DeathCertification == null)
                {
                    return EmptyCodeDict();
                }
                Hl7.Fhir.Model.Procedure.PerformerComponent performer = DeathCertification.Performer.FirstOrDefault();
                if (performer != null && performer.Function != null)
                {
                    return CodeableConceptToDict(performer.Function);
                }
                return EmptyCodeDict();
            }
            set
            {
                if (DeathCertification == null)
                {
                    DeathCertification = new Procedure();
                    DeathCertification.Id = Guid.NewGuid().ToString();
                    DeathCertification.Meta = new Meta();
                    string[] deathcertification_profile = { "http://hl7.org/fhir/us/vrdr/StructureDefinition/VRDR-Death-Certification" };
                    DeathCertification.Meta.Profile = deathcertification_profile;
                    DeathCertification.Status = EventStatus.Completed;
                    DeathCertification.Category = new CodeableConcept(CodeSystems.SCT, "103693007", "Diagnostic procedure", null);
                    DeathCertification.Code = new CodeableConcept(CodeSystems.SCT, "308646001", "Death certification", null);
                    AddReferenceToComposition(DeathCertification.Id);
                    Bundle.AddResourceEntry(DeathCertification, "urn:uuid:" + DeathCertification.Id);
                    Hl7.Fhir.Model.Procedure.PerformerComponent performer = new Hl7.Fhir.Model.Procedure.PerformerComponent();
                    performer.Function = DictToCodeableConcept(value);
                    performer.Actor = new ResourceReference("urn:uuid:" + Certifier.Id);
                    DeathCertification.Performer.Clear();
                    DeathCertification.Performer.Add(performer);
                }
                else
                {
                    Hl7.Fhir.Model.Procedure.PerformerComponent performer = new Hl7.Fhir.Model.Procedure.PerformerComponent();
                    performer.Function = DictToCodeableConcept(value);
                    performer.Actor = new ResourceReference("urn:uuid:" + Certifier.Id);
                    DeathCertification.Performer.Clear();
                    DeathCertification.Performer.Add(performer);
                }
            }
        }

        /// <summary>Interested Party Identifier.</summary>
        /// <value>the interested party identification. A Dictionary representing a system (e.g. NPI) and a value, containing the following key/value pairs:
        /// <para>"system" - the identifier system, e.g. US NPI</para>
        /// <para>"value" - the identifier value, e.g. US NPI number</para>
        /// </value>
        /// <example>
        /// <para>// Setter:</para>
        /// <para>Dictionary&lt;string, string&gt; identifier = new Dictionary&lt;string, string&gt;();</para>
        /// <para>identifier.Add("system", "http://hl7.org/fhir/sid/us-npi");</para>
        /// <para>identifier.Add("value", "1234567890");</para>
        /// <para>ExampleDeathRecord.InterestedPartyIdentifier = identifier;</para>
        /// <para>// Getter:</para>
        /// <para>Console.WriteLine($"\tPronouncer Identifier: {ExampleDeathRecord.InterestedPartyIdentifier['value']}");</para>
        /// </example>
        [Property("Interested Party Identifier", Property.Types.Dictionary, "Death Certification", "Interested Party Identifier.", true, "http://build.fhir.org/ig/HL7/vrdr/StructureDefinition-VRDR-Interested-Party.html", false, 101)]
        [PropertyParam("system", "The identifier system.")]
        [PropertyParam("value", "The identifier value.")]
        [FHIRPath("Bundle.entry.resource.where($this is Organization).where(meta.profile='http://hl7.org/fhir/us/vrdr/StructureDefinition/VRDR-Interested-Party')", "identifier")]
        public Dictionary<string, string> InterestedPartyIdentifier
        {
            get
            {
                Identifier identifier = InterestedParty?.Identifier?.FirstOrDefault();
                var result = new Dictionary<string, string>();
                if (identifier != null)
                {
                    result["system"] = identifier.System;
                    result["value"] = identifier.Value;
                }
                return result;
            }
            set
            {
                if (InterestedParty == null)
                {
                    InterestedParty = new Organization();
                    InterestedParty.Id = Guid.NewGuid().ToString();
                    InterestedParty.Meta = new Meta();
                    string[] interestedparty_profile = { "http://hl7.org/fhir/us/vrdr/StructureDefinition/VRDR-Interested-Party" };
                    InterestedParty.Meta.Profile = interestedparty_profile;
                    InterestedParty.Active = true;
                    AddReferenceToComposition(InterestedParty.Id);
                    Bundle.AddResourceEntry(InterestedParty, "urn:uuid:" + InterestedParty.Id);
                }
                if (InterestedParty.Identifier.Count > 0)
                {
                    InterestedParty.Identifier.Clear();
                }

                Identifier identifier = new Identifier();
                identifier.System = value["system"];
                identifier.Value = value["value"];
                InterestedParty.Identifier.Add(identifier);
            }
        }

        /// <summary>Interested Party Name.</summary>
        /// <value>an interested party name string.</value>
        /// <example>
        /// <para>// Setter:</para>
        /// <para>ExampleDeathRecord.InterestedPartyName = "Fourty Two";</para>
        /// <para>// Getter:</para>
        /// <para>Console.WriteLine($"Interested Party name: {ExampleDeathRecord.InterestedPartyName}");</para>
        /// </example>
        [Property("Interested Party Name", Property.Types.String, "Death Certification", "Interested Party Name.", true, "http://build.fhir.org/ig/HL7/vrdr/StructureDefinition-VRDR-Interested-Party.html", false, 101)]
        [FHIRPath("Bundle.entry.resource.where($this is Organization).where(meta.profile='http://hl7.org/fhir/us/vrdr/StructureDefinition/VRDR-Interested-Party')", "name")]
        public string InterestedPartyName
        {
            get
            {
                if (InterestedParty != null)
                {
                    return InterestedParty.Name;
                }
                return null;
            }
            set
            {
                if (InterestedParty == null)
                {
                    InterestedParty = new Organization();
                    InterestedParty.Id = Guid.NewGuid().ToString();
                    InterestedParty.Meta = new Meta();
                    string[] interestedparty_profile = { "http://hl7.org/fhir/us/vrdr/StructureDefinition/VRDR-Interested-Party" };
                    InterestedParty.Meta.Profile = interestedparty_profile;
                    InterestedParty.Active = true;
                    InterestedParty.Name = value;
                    AddReferenceToComposition(InterestedParty.Id);
                    Bundle.AddResourceEntry(InterestedParty, "urn:uuid:" + InterestedParty.Id);
                }
                else
                {
                    InterestedParty.Name = value;
                }
            }
        }

        /// <summary>Interested Party's address.</summary>
        /// <value>Interested Party's address. A Dictionary representing an address, containing the following key/value pairs:
        /// <para>"addressLine1" - address, line one</para>
        /// <para>"addressLine2" - address, line two</para>
        /// <para>"addressCity" - address, city</para>
        /// <para>"addressCounty" - address, county</para>
        /// <para>"addressState" - address, state</para>
        /// <para>"addressZip" - address, zip</para>
        /// <para>"addressCountry" - address, country</para>
        /// </value>
        /// <example>
        /// <para>// Setter:</para>
        /// <para>Dictionary&lt;string, string&gt; address = new Dictionary&lt;string, string&gt;();</para>
        /// <para>address.Add("addressLine1", "9 Example Street");</para>
        /// <para>address.Add("addressLine2", "Line 2");</para>
        /// <para>address.Add("addressCity", "Bedford");</para>
        /// <para>address.Add("addressCounty", "Middlesex");</para>
        /// <para>address.Add("addressState", "MA");</para>
        /// <para>address.Add("addressZip", "12345");</para>
        /// <para>address.Add("addressCountry", "United States");</para>
        /// <para>ExampleDeathRecord.InterestedPartyAddress = address;</para>
        /// <para>// Getter:</para>
        /// <para>Console.WriteLine($"Interested Party state: {ExampleDeathRecord.InterestedPartyAddress["addressState"]}");</para>
        /// </example>
        [Property("Interested Party Address", Property.Types.Dictionary, "Death Certification", "Interested Party's address.", true, "http://build.fhir.org/ig/HL7/vrdr/StructureDefinition-VRDR-Interested-Party.html", false, 101)]
        [PropertyParam("addressLine1", "address, line one")]
        [PropertyParam("addressLine2", "address, line two")]
        [PropertyParam("addressCity", "address, city")]
        [PropertyParam("addressCounty", "address, county")]
        [PropertyParam("addressState", "address, state")]
        [PropertyParam("addressZip", "address, zip")]
        [PropertyParam("addressCountry", "address, country")]
        [FHIRPath("Bundle.entry.resource.where($this is Organization).where(meta.profile='http://hl7.org/fhir/us/vrdr/StructureDefinition/VRDR-Interested-Party')", "address")]
        public Dictionary<string, string> InterestedPartyAddress
        {
            get
            {
                if (InterestedParty != null && InterestedParty.Address != null && InterestedParty.Address.Count() > 0)
                {
                    return AddressToDict(InterestedParty.Address.First());
                }
                return EmptyAddrDict();
            }
            set
            {
                InterestedParty.Address.Clear();
                InterestedParty.Address.Add(DictToAddress(value));
            }
        }

        /// <summary>Interested Party Type.</summary>
        /// <value>the interested party type. A Dictionary representing a code, containing the following key/value pairs:
        /// <para>"code" - the code</para>
        /// <para>"system" - the code system this code belongs to</para>
        /// <para>"display" - a human readable meaning of the code</para>
        /// </value>
        /// <example>
        /// <para>// Setter:</para>
        /// <para>Dictionary&lt;string, string&gt; type = new Dictionary&lt;string, string&gt;();</para>
        /// <para>type.Add("code", "prov");</para>
        /// <para>type.Add("system",CodeSystems.HL7_organization_type);</para>
        /// <para>type.Add("display", "Healthcare Provider");</para>
        /// <para>ExampleDeathRecord.InterestedPartyType = type;</para>
        /// <para>// Getter:</para>
        /// <para>Console.WriteLine($"Interested Party Type: {ExampleDeathRecord.InterestedPartyType['display']}");</para>
        /// </example>
        [Property("Interested Party Type", Property.Types.Dictionary, "Death Certification", "Interested Party Type.", true, "http://build.fhir.org/ig/HL7/vrdr/StructureDefinition-VRDR-Interested-Party.html", false, 101)]
        [PropertyParam("code", "The code used to describe this concept.")]
        [PropertyParam("system", "The relevant code system.")]
        [PropertyParam("display", "The human readable version of this code.")]
        [FHIRPath("Bundle.entry.resource.where($this is Organization).where(meta.profile='http://hl7.org/fhir/us/vrdr/StructureDefinition/VRDR-Interested-Party')", "type")]
        public Dictionary<string, string> InterestedPartyType
        {
            get
            {
                if (InterestedParty != null && InterestedParty.Type != null && InterestedParty.Type.Count() > 0)
                {
                    return CodeableConceptToDict(InterestedParty.Type.First());
                }
                return EmptyCodeDict();
            }
            set
            {
                InterestedParty.Type.Clear();
                InterestedParty.Type.Add(DictToCodeableConcept(value));
            }
        }

        /// <summary>Manner of Death Type.</summary>
        /// <value>the manner of death type. A Dictionary representing a code, containing the following key/value pairs:
        /// <para>"code" - the code</para>
        /// <para>"system" - the code system this code belongs to</para>
        /// <para>"display" - a human readable meaning of the code</para>
        /// </value>
        /// <example>
        /// <para>// Setter:</para>
        /// <para>Dictionary&lt;string, string&gt; manner = new Dictionary&lt;string, string&gt;();</para>
        /// <para>manner.Add("code", "7878000");</para>
        /// <para>manner.Add("system", "");</para>
        /// <para>manner.Add("display", "Accidental death");</para>
        /// <para>ExampleDeathRecord.MannerOfDeathType = manner;</para>
        /// <para>// Getter:</para>
        /// <para>Console.WriteLine($"Manner Of Death Type: {ExampleDeathRecord.MannerOfDeathType['display']}");</para>
        /// </example>
        [Property("Manner Of Death Type", Property.Types.Dictionary, "Death Certification", "Manner of Death Type.", true, "http://build.fhir.org/ig/HL7/vrdr/StructureDefinition-VRDR-Manner-of-Death.html", true, 49)]
        [PropertyParam("code", "The code used to describe this concept.")]
        [PropertyParam("system", "The relevant code system.")]
        [PropertyParam("display", "The human readable version of this code.")]
        [FHIRPath("Bundle.entry.resource.where($this is Observation).where(code.coding.code='69449-7')", "")]
        public Dictionary<string, string> MannerOfDeathType
        {
            get
            {
                if (MannerOfDeath != null && MannerOfDeath.Value != null && MannerOfDeath.Value as CodeableConcept != null)
                {
                    return CodeableConceptToDict((CodeableConcept)MannerOfDeath.Value);
                }
                return EmptyCodeDict();
            }
            set
            {
                if (MannerOfDeath == null)
                {
                    MannerOfDeath = new Observation();
                    MannerOfDeath.Id = Guid.NewGuid().ToString();
                    MannerOfDeath.Meta = new Meta();
                    string[] mannerofdeath_profile = { "http://hl7.org/fhir/us/vrdr/StructureDefinition/VRDR-Manner-of-Death" };
                    MannerOfDeath.Meta.Profile = mannerofdeath_profile;
                    MannerOfDeath.Status = ObservationStatus.Final;
                    MannerOfDeath.Code = new CodeableConcept(CodeSystems.LOINC, "69449-7", "Manner of death", null);
                    MannerOfDeath.Subject = new ResourceReference("urn:uuid:" + Decedent.Id);
                    MannerOfDeath.Performer.Add(new ResourceReference("urn:uuid:" + Certifier.Id));
                    MannerOfDeath.Value = DictToCodeableConcept(value);
                    AddReferenceToComposition(MannerOfDeath.Id);
                    Bundle.AddResourceEntry(MannerOfDeath, "urn:uuid:" + MannerOfDeath.Id);
                }
                else
                {
                    MannerOfDeath.Value = DictToCodeableConcept(value);
                }
            }
        }

        /// <summary>Given name(s) of certifier.</summary>
        /// <value>the certifier's name (first, middle, etc.)</value>
        /// <example>
        /// <para>// Setter:</para>
        /// <para>string[] names = { "Doctor", "Middle" };</para>
        /// <para>ExampleDeathRecord.CertifierGivenNames = names;</para>
        /// <para>// Getter:</para>
        /// <para>Console.WriteLine($"Certifier Given Name(s): {string.Join(", ", ExampleDeathRecord.CertifierGivenNames)}");</para>
        /// </example>
        [Property("Certifier Given Names", Property.Types.StringArr, "Death Certification", "Given name(s) of certifier.", true, "http://build.fhir.org/ig/HL7/vrdr/StructureDefinition-VRDR-Certifier.html", true, 5)]
        [FHIRPath("Bundle.entry.resource.where($this is Practitioner).where(meta.profile='http://hl7.org/fhir/us/vrdr/StructureDefinition/VRDR-Certifier')", "name")]
        public string[] CertifierGivenNames
        {
            get
            {
                if (Certifier.Name.Count() > 0)
                {
                    return Certifier.Name.First().Given.ToArray();
                }
                return new string[0];
            }
            set
            {
                HumanName name = Certifier.Name.SingleOrDefault(n => n.Use == HumanName.NameUse.Official);
                if (name != null)
                {
                    name.Given = value;
                }
                else
                {
                    name = new HumanName();
                    name.Use = HumanName.NameUse.Official;
                    name.Given = value;
                    Certifier.Name.Add(name);
                }
            }
        }

        /// <summary>Family name of certifier.</summary>
        /// <value>the certifier's family name (i.e. last name)</value>
        /// <example>
        /// <para>// Setter:</para>
        /// <para>ExampleDeathRecord.CertifierFamilyName = "Last";</para>
        /// <para>// Getter:</para>
        /// <para>Console.WriteLine($"Certifier's Last Name: {ExampleDeathRecord.CertifierFamilyName}");</para>
        /// </example>
        [Property("Certifier Family Name", Property.Types.String, "Death Certification", "Family name of certifier.", true, "http://build.fhir.org/ig/HL7/vrdr/StructureDefinition-VRDR-Certifier.html", true, 6)]
        [FHIRPath("Bundle.entry.resource.where($this is Practitioner).where(meta.profile='http://hl7.org/fhir/us/vrdr/StructureDefinition/VRDR-Certifier')", "name")]
        public string CertifierFamilyName
        {
            get
            {
                if (Certifier.Name.Count() > 0)
                {
                    return Certifier.Name.First().Family;
                }
                return null;
            }
            set
            {
                HumanName name = Certifier.Name.FirstOrDefault();
                if (name != null && !String.IsNullOrEmpty(value))
                {
                    name.Family = value;
                }
                else if (!String.IsNullOrEmpty(value))
                {
                    name = new HumanName();
                    name.Use = HumanName.NameUse.Official;
                    name.Family = value;
                    Certifier.Name.Add(name);
                }
            }
        }

        /// <summary>Certifier's Suffix.</summary>
        /// <value>the certifier's suffix</value>
        /// <example>
        /// <para>// Setter:</para>
        /// <para>ExampleDeathRecord.CertifierSuffix = "Jr.";</para>
        /// <para>// Getter:</para>
        /// <para>Console.WriteLine($"Certifier Suffix: {ExampleDeathRecord.CertifierSuffix}");</para>
        /// </example>
        [Property("Certifier Suffix", Property.Types.String, "Death Certification", "Certifier's Suffix.", true, "http://build.fhir.org/ig/HL7/vrdr/StructureDefinition-VRDR-Certifier.html", true, 7)]
        [FHIRPath("Bundle.entry.resource.where($this is Practitioner).where(meta.profile='http://hl7.org/fhir/us/vrdr/StructureDefinition/VRDR-Certifier')", "name")]
        public string CertifierSuffix
        {
            get
            {
                if (Certifier.Name.Count() > 0 && Certifier.Name.First().Suffix.Count() > 0)
                {
                    return Certifier.Name.First().Suffix.First();
                }
                return null;
            }
            set
            {
                HumanName name = Certifier.Name.FirstOrDefault();
                if (name != null && !String.IsNullOrEmpty(value))
                {
                    string[] suffix = { value };
                    name.Suffix = suffix;
                }
                else if (!String.IsNullOrEmpty(value))
                {
                    name = new HumanName();
                    name.Use = HumanName.NameUse.Official;
                    string[] suffix = { value };
                    name.Suffix = suffix;
                    Certifier.Name.Add(name);
                }
            }
        }

        /// <summary>Certifier's Address.</summary>
        /// <value>the certifier's address. A Dictionary representing an address, containing the following key/value pairs:
        /// <para>"addressLine1" - address, line one</para>
        /// <para>"addressLine2" - address, line two</para>
        /// <para>"addressCity" - address, city</para>
        /// <para>"addressCounty" - address, county</para>
        /// <para>"addressState" - address, state</para>
        /// <para>"addressZip" - address, zip</para>
        /// <para>"addressCountry" - address, country</para>
        /// </value>
        /// <example>
        /// <para>// Setter:</para>
        /// <para>Dictionary&lt;string, string&gt; address = new Dictionary&lt;string, string&gt;();</para>
        /// <para>address.Add("addressLine1", "123 Test Street");</para>
        /// <para>address.Add("addressLine2", "Unit 3");</para>
        /// <para>address.Add("addressCity", "Boston");</para>
        /// <para>address.Add("addressCounty", "Suffolk");</para>
        /// <para>address.Add("addressState", "MA");</para>
        /// <para>address.Add("addressZip", "12345");</para>
        /// <para>address.Add("addressCountry", "United States");</para>
        /// <para>ExampleDeathRecord.CertifierAddress = address;</para>
        /// <para>// Getter:</para>
        /// <para>foreach(var pair in ExampleDeathRecord.CertifierAddress)</para>
        /// <para>{</para>
        /// <para>  Console.WriteLine($"\tCertifierAddress key: {pair.Key}: value: {pair.Value}");</para>
        /// <para>};</para>
        /// </example>
        [Property("Certifier Address", Property.Types.Dictionary, "Death Certification", "Certifier's Address.", true, "http://build.fhir.org/ig/HL7/vrdr/StructureDefinition-VRDR-Certifier.html", true, 8)]
        [PropertyParam("addressLine1", "address, line one")]
        [PropertyParam("addressLine2", "address, line two")]
        [PropertyParam("addressCity", "address, city")]
        [PropertyParam("addressCounty", "address, county")]
        [PropertyParam("addressState", "address, state")]
        [PropertyParam("addressZip", "address, zip")]
        [PropertyParam("addressCountry", "address, country")]
        [FHIRPath("Bundle.entry.resource.where($this is Practitioner).where(meta.profile='http://hl7.org/fhir/us/vrdr/StructureDefinition/VRDR-Certifier')", "address")]
        public Dictionary<string, string> CertifierAddress
        {
            get
            {
                return AddressToDict(Certifier.Address.FirstOrDefault());
            }
            set
            {
                Certifier.Address.Clear();
                Certifier.Address.Add(DictToAddress(value));
            }
        }

        /// <summary>Certifier Qualification.</summary>
        /// <value>the certifier qualification. A Dictionary representing a code, containing the following key/value pairs:
        /// <para>"code" - the code</para>
        /// <para>"system" - the code system this code belongs to</para>
        /// <para>"display" - a human readable meaning of the code</para>
        /// </value>
        /// <example>
        /// <para>// Setter:</para>
        /// <para>Dictionary&lt;string, string&gt; qualification = new Dictionary&lt;string, string&gt;();</para>
        /// <para>qualification.Add("code", "434641000124105");</para>
        /// <para>qualification.Add("system", CodeSystems.SCT);</para>
        /// <para>qualification.Add("display", "Physician certified and pronounced death certificate");</para>
        /// <para>ExampleDeathRecord.CertifierQualification = qualification;</para>
        /// <para>// Getter:</para>
        /// <para>Console.WriteLine($"\tCertifier Qualification: {ExampleDeathRecord.CertifierQualification['display']}");</para>
        /// </example>
        [Property("Certifier Qualification", Property.Types.Dictionary, "Death Certification", "Certifier Qualification.", true, "http://build.fhir.org/ig/HL7/vrdr/StructureDefinition-VRDR-Certifier.html", false, 9)]
        [PropertyParam("code", "The code used to describe this concept.")]
        [PropertyParam("system", "The relevant code system.")]
        [PropertyParam("display", "The human readable version of this code.")]
        [FHIRPath("Bundle.entry.resource.where($this is Practitioner).where(meta.profile='http://hl7.org/fhir/us/vrdr/StructureDefinition/VRDR-Certifier')", "qualification")]
        public Dictionary<string, string> CertifierQualification
        {
            get
            {
                Practitioner.QualificationComponent qualification = Certifier.Qualification.FirstOrDefault();
                if (qualification != null && qualification.Code != null && qualification.Code.Coding.FirstOrDefault() != null)
                {
                    return CodeableConceptToDict(qualification.Code);
                }
                return EmptyCodeDict();
            }
            set
            {
                if (Certifier.Qualification.FirstOrDefault() == null)
                {
                    Practitioner.QualificationComponent qualification = new Practitioner.QualificationComponent();
                    qualification.Code = DictToCodeableConcept(value);
                    Certifier.Qualification.Add(qualification);
                }
                else
                {
                    Certifier.Qualification.First().Code = DictToCodeableConcept(value);
                }
            }
        }

        /// <summary>Certifier Identifier.</summary>
        /// <value>the certifier identification. A Dictionary representing a system (e.g. NPI) and a value, containing the following key/value pairs:
        /// <para>"system" - the identifier system, e.g. US NPI</para>
        /// <para>"value" - the idetifier value, e.g. US NPI number</para>
        /// </value>
        /// <example>
        /// <para>// Setter:</para>
        /// <para>Dictionary&lt;string, string&gt; identifier = new Dictionary&lt;string, string&gt;();</para>
        /// <para>identifier.Add("system", "http://hl7.org/fhir/sid/us-npi");</para>
        /// <para>identifier.Add("value", "1234567890");</para>
        /// <para>ExampleDeathRecord.CertifierIdentifier = identifier;</para>
        /// <para>// Getter:</para>
        /// <para>Console.WriteLine($"\tCertifier Identifier: {ExampleDeathRecord.CertifierIdentifier['value']}");</para>
        /// </example>
        [Property("Certifier Identifier", Property.Types.Dictionary, "Death Certification", "Certifier Identifier.", true, "http://build.fhir.org/ig/HL7/vrdr/StructureDefinition-VRDR-Certifier.html", false, 10)]
        [PropertyParam("system", "The identifier system.")]
        [PropertyParam("value", "The identifier value.")]
        [FHIRPath("Bundle.entry.resource.where($this is Practitioner).where(meta.profile='http://hl7.org/fhir/us/vrdr/StructureDefinition/VRDR-Certifier')", "identifier")]
        public Dictionary<string, string> CertifierIdentifier
        {
            get
            {
                Identifier identifier = Certifier.Identifier.FirstOrDefault();
                var result = new Dictionary<string, string>();
                if (identifier != null)
                {
                    result["system"] = identifier.System;
                    result["value"] = identifier.Value;
                }
                return result;
            }
            set
            {
                if (Certifier.Identifier.Count > 0)
                {
                    Certifier.Identifier.Clear();
                }
                Identifier identifier = new Identifier();
                identifier.System = value["system"];
                identifier.Value = value["value"];
                Certifier.Identifier.Add(identifier);
            }
        }

        /// <summary>Certifier License Number.</summary>
        /// <value>A string containing the certifier license number.</value>
        /// <example>
        /// <para>// Setter:</para>
        /// <para>ExampleDeathRecord.CertifierQualification = qualification;</para>
        /// <para>// Getter:</para>
        /// <para>Console.WriteLine($"\tCertifier Qualification: {ExampleDeathRecord.CertifierQualification['display']}");</para>
        /// </example>
        [Property("Certifier License Number", Property.Types.String, "Death Certification", "Certifier License Number.", true, "http://build.fhir.org/ig/HL7/vrdr/StructureDefinition-VRDR-Certifier.html", false, 11)]
        [FHIRPath("Bundle.entry.resource.where($this is Practitioner).where(meta.profile='http://hl7.org/fhir/us/vrdr/StructureDefinition/VRDR-Certifier')", "qualification")]
        public string CertifierLicenseNumber
        {
            get
            {
                Practitioner.QualificationComponent qualification = Certifier.Qualification.FirstOrDefault();
                if (qualification != null && qualification.Identifier.FirstOrDefault() != null)
                {
                    if (!String.IsNullOrWhiteSpace(qualification.Identifier.First().Value))
                    {
                        return qualification.Identifier.First().Value;
                    }
                    return null;
                }
                return null;
            }
            set
            {
                if (Certifier.Qualification.FirstOrDefault() == null)
                {
                    Practitioner.QualificationComponent qualification = new Practitioner.QualificationComponent();
                    Identifier identifier = new Identifier();
                    identifier.Value = value;
                    qualification.Identifier.Add(identifier);
                    Certifier.Qualification.Add(qualification);
                }
                else
                {
                    Certifier.Qualification.First().Identifier.Clear();
                    Identifier identifier = new Identifier();
                    identifier.Value = value;
                    Certifier.Qualification.First().Identifier.Add(identifier);
                }
            }
        }

        /// <summary>Significant conditions that contributed to death but did not result in the underlying cause.
        /// Corresponds to part 2 of item 32 of the U.S. Standard Certificate of Death.</summary>
        /// <value>A string containing the significant conditions that contributed to death but did not result in
        /// the underlying cause captured by a CauseOfDeathCondition.</value>
        /// <example>
        /// <para>// Setter:</para>
        /// <para>ExampleDeathRecord.ContributingConditions = "Example Contributing Condition";</para>
        /// <para>// Getter:</para>
        /// <para>Console.WriteLine($"Cause: {ExampleDeathRecord.ContributingConditions}");</para>
        /// </example>
        [Property("Contributing Conditions", Property.Types.String, "Death Certification", "Significant conditions that contributed to death but did not result in the underlying cause.", true, "http://build.fhir.org/ig/HL7/vrdr/StructureDefinition-VRDR-Condition-Contributing-To-Death.html", true, 100)]
        [FHIRPath("Bundle.entry.resource.where($this is Condition).where(onset.empty())", "")]
        public string ContributingConditions
        {
            get
            {
                if (ConditionContributingToDeath != null && ConditionContributingToDeath.Code != null && ConditionContributingToDeath.Code.Text != null)
                {
                    return ConditionContributingToDeath.Code.Text;
                }
                return null;
            }
            set
            {
                if (ConditionContributingToDeath != null)
                {
                    ConditionContributingToDeath.Code.Text = value;
                }
                else
                {
                    ConditionContributingToDeath = new Condition();
                    ConditionContributingToDeath.Id = Guid.NewGuid().ToString();
                    ConditionContributingToDeath.Subject = new ResourceReference("urn:uuid:" + Decedent.Id);
                    ConditionContributingToDeath.Asserter = new ResourceReference("urn:uuid:" + Certifier.Id);
                    ConditionContributingToDeath.Meta = new Meta();
                    string[] condition_profile = { "http://hl7.org/fhir/us/vrdr/StructureDefinition/VRDR-Condition-Contributing-To-Death" };
                    ConditionContributingToDeath.Meta.Profile = condition_profile;
                    ConditionContributingToDeath.Category.Add (new CodeableConcept(CodeSystems.SCT, "16100001", "Death diagnosis", null));
                    ConditionContributingToDeath.Code = new CodeableConcept();
                    ConditionContributingToDeath.Category.Add (new CodeableConcept(CodeSystems.SCT, "16100001", "Death Diagnosis", null));
                    ConditionContributingToDeath.Code.Text = value;
                    AddReferenceToComposition(ConditionContributingToDeath.Id);
                    Bundle.AddResourceEntry(ConditionContributingToDeath, "urn:uuid:" + ConditionContributingToDeath.Id);
                }
            }
        }

        /// <summary>Conditions that resulted in the cause of death. Corresponds to part 1 of item 32 of the U.S.
        /// Standard Certificate of Death.</summary>
        /// <value>Conditions that resulted in the underlying cause of death. An array of tuples (in the order they would
        /// appear on a death certificate, from top to bottom), each containing the cause of death literal (Tuple "Item1") the
        /// approximate onset to death (Tuple "Item2"), and an (optional) Dictionary representing a code, containing the following key/value pairs:
        /// <para>"code" - the code describing this finding</para>
        /// <para>"system" - the system the given code belongs to</para>
        /// <para>"display" - the human readable display text that corresponds to the given code</para>
        /// </value>
        /// <example>
        /// <para>// Setter:</para>
        /// <para>Tuple&lt;string, string, Dictionary&lt;string, string&gt;&gt;[] causes =</para>
        /// <para>{</para>
        /// <para>    Tuple.Create("Example Immediate COD", "minutes", new Dictionary&lt;string, string&gt;(){ {"code", "1234"}, {"system", "example"} }),</para>
        /// <para>    Tuple.Create("Example Underlying COD 1", "2 hours", new Dictionary&lt;string, string&gt;()),</para>
        /// <para>    Tuple.Create("Example Underlying COD 2", "6 months", new Dictionary&lt;string, string&gt;()),</para>
        /// <para>    Tuple.Create("Example Underlying COD 3", "15 years", new Dictionary&lt;string, string&gt;())</para>
        /// <para>};</para>
        /// <para>ExampleDeathRecord.CausesOfDeath = causes;</para>
        /// <para>// Getter:</para>
        /// <para>Tuple&lt;string, string&gt;[] causes = ExampleDeathRecord.CausesOfDeath;</para>
        /// <para>foreach (var cause in causes)</para>
        /// <para>{</para>
        /// <para>    Console.WriteLine($"Cause: {cause.Item1}, Onset: {cause.Item2}, Code: {cause.Item3}");</para>
        /// <para>}</para>
        /// </example>
        [Property("Causes Of Death", Property.Types.TupleCOD, "Death Certification", "Conditions that resulted in the cause of death.", true, "http://build.fhir.org/ig/HL7/vrdr/StructureDefinition-VRDR-Cause-of-Death-Pathway.html", true, 50)]
        [FHIRPath("Bundle.entry.resource.where($this is Condition).where(onset.empty().not())", "")]
        public Tuple<string, string, Dictionary<string, string>>[] CausesOfDeath
        {
            get
            {
                List<Tuple<string, string, Dictionary<string, string>>> results = new List<Tuple<string, string, Dictionary<string, string>>>();
                if (!String.IsNullOrEmpty(COD1A) || !String.IsNullOrEmpty(INTERVAL1A) || (CODE1A != null && !String.IsNullOrEmpty(CODE1A["code"])))
                {
                    results.Add(Tuple.Create(COD1A, INTERVAL1A, CODE1A));
                }
                if (!String.IsNullOrEmpty(COD1B) || !String.IsNullOrEmpty(INTERVAL1B) || (CODE1B != null && !String.IsNullOrEmpty(CODE1B["code"])))
                {
                    results.Add(Tuple.Create(COD1B, INTERVAL1B, CODE1B));
                }
                if (!String.IsNullOrEmpty(COD1C) || !String.IsNullOrEmpty(INTERVAL1C) || (CODE1C != null && !String.IsNullOrEmpty(CODE1C["code"])))
                {
                    results.Add(Tuple.Create(COD1C, INTERVAL1C, CODE1C));
                }
                if (!String.IsNullOrEmpty(COD1D) || !String.IsNullOrEmpty(INTERVAL1D) || (CODE1D != null && !String.IsNullOrEmpty(CODE1D["code"])))
                {
                    results.Add(Tuple.Create(COD1D, INTERVAL1D, CODE1D));
                }
                if (!String.IsNullOrEmpty(COD1E) || !String.IsNullOrEmpty(INTERVAL1E) || (CODE1E != null && !String.IsNullOrEmpty(CODE1E["code"])))
                {
                    results.Add(Tuple.Create(COD1E, INTERVAL1E, CODE1E));
                }
                if (!String.IsNullOrEmpty(COD1F) || !String.IsNullOrEmpty(INTERVAL1F) || (CODE1F != null && !String.IsNullOrEmpty(CODE1F["code"])))
                {
                    results.Add(Tuple.Create(COD1F, INTERVAL1F, CODE1F));
                }
                if (!String.IsNullOrEmpty(COD1G) || !String.IsNullOrEmpty(INTERVAL1G) || (CODE1G != null && !String.IsNullOrEmpty(CODE1G["code"])))
                {
                    results.Add(Tuple.Create(COD1G, INTERVAL1G, CODE1G));
                }
                if (!String.IsNullOrEmpty(COD1H) || !String.IsNullOrEmpty(INTERVAL1H) || (CODE1H != null && !String.IsNullOrEmpty(CODE1H["code"])))
                {
                    results.Add(Tuple.Create(COD1H, INTERVAL1H, CODE1H));
                }
                if (!String.IsNullOrEmpty(COD1I) || !String.IsNullOrEmpty(INTERVAL1I) || (CODE1I != null && !String.IsNullOrEmpty(CODE1I["code"])))
                {
                    results.Add(Tuple.Create(COD1I, INTERVAL1I, CODE1I));
                }
                if (!String.IsNullOrEmpty(COD1J) || !String.IsNullOrEmpty(INTERVAL1J) || (CODE1J != null && !String.IsNullOrEmpty(CODE1J["code"])))
                {
                    results.Add(Tuple.Create(COD1J, INTERVAL1J, CODE1J));
                }
                return results.ToArray();
            }
            set
            {
                if (value != null)
                {
                    if (value.Length > 0)
                    {
                        COD1A = value[0].Item1;
                        INTERVAL1A = value[0].Item2;
                        CODE1A = value[0].Item3;
                    }
                    if (value.Length > 1)
                    {
                        COD1B = value[1].Item1;
                        INTERVAL1B = value[1].Item2;
                        CODE1B = value[1].Item3;
                    }
                    if (value.Length > 2)
                    {
                        COD1C = value[2].Item1;
                        INTERVAL1C = value[2].Item2;
                        CODE1C = value[2].Item3;
                    }
                    if (value.Length > 3)
                    {
                        COD1D = value[3].Item1;
                        INTERVAL1D = value[3].Item2;
                        CODE1D = value[3].Item3;
                    }
                    if (value.Length > 4)
                    {
                        COD1E = value[4].Item1;
                        INTERVAL1E = value[4].Item2;
                        CODE1E = value[4].Item3;
                    }
                    if (value.Length > 5)
                    {
                        COD1F = value[5].Item1;
                        INTERVAL1F = value[5].Item2;
                        CODE1F = value[5].Item3;
                    }
                    if (value.Length > 6)
                    {
                        COD1G = value[6].Item1;
                        INTERVAL1G = value[6].Item2;
                        CODE1G = value[6].Item3;
                    }
                    if (value.Length > 7)
                    {
                        COD1H = value[7].Item1;
                        INTERVAL1H = value[7].Item2;
                        CODE1H = value[7].Item3;
                    }
                    if (value.Length > 8)
                    {
                        COD1I = value[8].Item1;
                        INTERVAL1I = value[8].Item2;
                        CODE1I = value[8].Item3;
                    }
                    if (value.Length > 9)
                    {
                        COD1J = value[9].Item1;
                        INTERVAL1J = value[9].Item2;
                        CODE1J = value[9].Item3;
                    }
                }
            }
        }

        /// <summary>Cause of Death Part I, Line a.</summary>
        /// <value>the immediate cause of death literal.</value>
        /// <example>
        /// <para>// Setter:</para>
        /// <para>ExampleDeathRecord.COD1A = "Rupture of myocardium";</para>
        /// <para>// Getter:</para>
        /// <para>Console.WriteLine($"Cause: {ExampleDeathRecord.COD1A}");</para>
        /// </example>
        [Property("COD1A", Property.Types.String, "Death Certification", "Cause of Death Part I, Line a.", false, "http://build.fhir.org/ig/HL7/vrdr/StructureDefinition-VRDR-Cause-Of-Death-Condition.html", false, 100)]
        public string COD1A
        {
            get
            {
                if (CauseOfDeathConditionA != null && CauseOfDeathConditionA.Code != null)
                {
                    return CauseOfDeathConditionA.Code.Text;
                }
                return null;
            }
            set
            {
                if(CauseOfDeathConditionA == null)
                { 
                    CauseOfDeathConditionA = CauseOfDeathCondition(0);
                }
                if (CauseOfDeathConditionA.Code != null)
                {
                    CauseOfDeathConditionA.Code.Text = value;
                }
                else
                {
<<<<<<< HEAD
                    CauseOfDeathConditionA = new Condition();
                    CauseOfDeathConditionA.Id = Guid.NewGuid().ToString();
                    CauseOfDeathConditionA.Meta = new Meta();
                    string[] condition_profile = { "http://hl7.org/fhir/us/vrdr/StructureDefinition/VRDR-Cause-Of-Death-Condition" };
                    CauseOfDeathConditionA.Meta.Profile = condition_profile;
                    CauseOfDeathConditionA.Category.Add (new CodeableConcept(CodeSystems.SCT, "16100001", "Death diagnosis", null));
=======
>>>>>>> 83a68fc3
                    CauseOfDeathConditionA.Code = new CodeableConcept();
                    CauseOfDeathConditionA.Code.Text = value;
                }
            }
        }

        /// <summary>Cause of Death Part I Interval, Line a.</summary>
        /// <value>the immediate cause of death approximate interval: onset to death.</value>
        /// <example>
        /// <para>// Setter:</para>
        /// <para>ExampleDeathRecord.INTERVAL1A = "Minutes";</para>
        /// <para>// Getter:</para>
        /// <para>Console.WriteLine($"Interval: {ExampleDeathRecord.INTERVAL1A}");</para>
        /// </example>
        [Property("INTERVAL1A", Property.Types.String, "Death Certification", "Cause of Death Part I Interval, Line a.", false, "http://build.fhir.org/ig/HL7/vrdr/StructureDefinition-VRDR-Cause-Of-Death-Condition.html", false, 100)]
        public string INTERVAL1A
        {
            get
            {
                if (CauseOfDeathConditionA != null && CauseOfDeathConditionA.Onset != null)
                {
                    return CauseOfDeathConditionA.Onset.ToString();
                }
                return null;
            }
            set
            {
<<<<<<< HEAD
                if (CauseOfDeathConditionA != null)
                {
                    CauseOfDeathConditionA.Onset = new FhirString(value);
                }
                else
                {
                    CauseOfDeathConditionA = new Condition();
                    CauseOfDeathConditionA.Id = Guid.NewGuid().ToString();
                    CauseOfDeathConditionA.Meta = new Meta();
                    string[] condition_profile = { "http://hl7.org/fhir/us/vrdr/StructureDefinition/VRDR-Cause-Of-Death-Condition" };
                    CauseOfDeathConditionA.Meta.Profile = condition_profile;
                    CauseOfDeathConditionA.Category.Add (new CodeableConcept(CodeSystems.SCT, "16100001", "Death diagnosis", null));
                    CauseOfDeathConditionA.Onset = new FhirString(value);
                    CauseOfDeathConditionA.Subject = new ResourceReference("urn:uuid:" + Decedent.Id);
                    CauseOfDeathConditionA.Asserter = new ResourceReference("urn:uuid:" + Certifier.Id);
                    AddReferenceToComposition(CauseOfDeathConditionA.Id);
                    Bundle.AddResourceEntry(CauseOfDeathConditionA, "urn:uuid:" + CauseOfDeathConditionA.Id);
                    List.EntryComponent entry = new List.EntryComponent();
                    entry.Item = new ResourceReference("urn:uuid:" + CauseOfDeathConditionA.Id);
                    if (CauseOfDeathConditionPathway.Entry.Count() != 10)
                    {
                        foreach (var i in Enumerable.Range(0, 10)) { CauseOfDeathConditionPathway.Entry.Add(null); }
                    }
                    CauseOfDeathConditionPathway.Entry[0] = entry;
=======
                if(CauseOfDeathConditionA == null)
                { 
                    CauseOfDeathConditionA = CauseOfDeathCondition(0);
>>>>>>> 83a68fc3
                }
                CauseOfDeathConditionA.Onset = new FhirString(value);
            }
        }

        /// <summary>Cause of Death Part I Code, Line a.</summary>
        /// <value>the immediate cause of death coding. A Dictionary representing a code, containing the following key/value pairs:
        /// <para>"code" - the code</para>
        /// <para>"system" - the code system this code belongs to</para>
        /// <para>"display" - a human readable meaning of the code</para>
        /// </value>
        /// <example>
        /// <para>// Setter:</para>
        /// <para>Dictionary&lt;string, string&gt; code = new Dictionary&lt;string, string&gt;();</para>
        /// <para>code.Add("code", "I21.0");</para>
        /// <para>code.Add("system", "http://hl7.org/fhir/sid/icd-10");</para>
        /// <para>code.Add("display", "Acute transmural myocardial infarction of anterior wall");</para>
        /// <para>ExampleDeathRecord.CODE1A = code;</para>
        /// <para>// Getter:</para>
        /// <para>Console.WriteLine($"\tCause of Death: {ExampleDeathRecord.CODE1A['display']}");</para>
        /// </example>
        [Property("CODE1A", Property.Types.Dictionary, "Death Certification", "Cause of Death Part I Code, Line a.", false, "http://build.fhir.org/ig/HL7/vrdr/StructureDefinition-VRDR-Cause-Of-Death-Condition.html", false, 100)]
        [PropertyParam("code", "The code used to describe this concept.")]
        [PropertyParam("system", "The relevant code system.")]
        [PropertyParam("display", "The human readable version of this code.")]
        public Dictionary<string, string> CODE1A
        {
            get
            {
                if (CauseOfDeathConditionA != null && CauseOfDeathConditionA.Code != null)
                {
                    return CodeableConceptToDict(CauseOfDeathConditionA.Code);
                }
                return EmptyCodeDict();
            }
            set
            {
                if(CauseOfDeathConditionA == null)
                { 
                    CauseOfDeathConditionA = CauseOfDeathCondition(0);
                }
                if (CauseOfDeathConditionA.Code != null)
                {
                    CodeableConcept code = DictToCodeableConcept(value);
                    code.Text = CauseOfDeathConditionA.Code.Text;
                    CauseOfDeathConditionA.Code = code;
                }
                else 
                {
<<<<<<< HEAD
                    CauseOfDeathConditionA.Code = DictToCodeableConcept(value);
                }
                else
                {
                    CauseOfDeathConditionA = new Condition();
                    CauseOfDeathConditionA.Id = Guid.NewGuid().ToString();
                    CauseOfDeathConditionA.Meta = new Meta();
                    string[] condition_profile = { "http://hl7.org/fhir/us/vrdr/StructureDefinition/VRDR-Cause-Of-Death-Condition" };
                    CauseOfDeathConditionA.Meta.Profile = condition_profile;
                    CauseOfDeathConditionA.Category.Add (new CodeableConcept(CodeSystems.SCT, "16100001", "Death diagnosis", null));
                    CauseOfDeathConditionA.Code = DictToCodeableConcept(value);
                    CauseOfDeathConditionA.Subject = new ResourceReference("urn:uuid:" + Decedent.Id);
                    CauseOfDeathConditionA.Asserter = new ResourceReference("urn:uuid:" + Certifier.Id);
                    AddReferenceToComposition(CauseOfDeathConditionA.Id);
                    Bundle.AddResourceEntry(CauseOfDeathConditionA, "urn:uuid:" + CauseOfDeathConditionA.Id);
                    List.EntryComponent entry = new List.EntryComponent();
                    entry.Item = new ResourceReference("urn:uuid:" + CauseOfDeathConditionA.Id);
                    if (CauseOfDeathConditionPathway.Entry.Count() != 10)
                    {
                        foreach (var i in Enumerable.Range(0, 10)) { CauseOfDeathConditionPathway.Entry.Add(null); }
                    }
                    CauseOfDeathConditionPathway.Entry[0] = entry;
=======
                CauseOfDeathConditionA.Code = DictToCodeableConcept(value);
>>>>>>> 83a68fc3
                }
            }
        }

        /// <summary>Cause of Death Part I, Line b.</summary>
        /// <value>the first underlying cause of death literal.</value>
        /// <example>
        /// <para>// Setter:</para>
        /// <para>ExampleDeathRecord.COD1B = "Acute myocardial infarction";</para>
        /// <para>// Getter:</para>
        /// <para>Console.WriteLine($"Cause: {ExampleDeathRecord.COD1B}");</para>
        /// </example>
        [Property("COD1B", Property.Types.String, "Death Certification", "Cause of Death Part I, Line b.", false, "http://build.fhir.org/ig/HL7/vrdr/StructureDefinition-VRDR-Cause-Of-Death-Condition.html", false, 100)]
        public string COD1B
        {
            get
            {
                if (CauseOfDeathConditionB != null && CauseOfDeathConditionB.Code != null)
                {
                    return CauseOfDeathConditionB.Code.Text;
                }
                return null;
            }
            set
            {
                if(CauseOfDeathConditionB == null)
                { 
                    CauseOfDeathConditionB = CauseOfDeathCondition(1);
                }

                if (CauseOfDeathConditionB.Code != null)
                {
                    CauseOfDeathConditionB.Code.Text = value;
                }
                else
                {
<<<<<<< HEAD
                    CauseOfDeathConditionB = new Condition();
                    CauseOfDeathConditionB.Id = Guid.NewGuid().ToString();
                    CauseOfDeathConditionB.Meta = new Meta();
                    string[] condition_profile = { "http://hl7.org/fhir/us/vrdr/StructureDefinition/VRDR-Cause-Of-Death-Condition" };
                    CauseOfDeathConditionB.Meta.Profile = condition_profile;
                    CauseOfDeathConditionB.Category.Add (new CodeableConcept(CodeSystems.SCT, "16100001", "Death diagnosis", null));
=======
>>>>>>> 83a68fc3
                    CauseOfDeathConditionB.Code = new CodeableConcept();
                    CauseOfDeathConditionB.Code.Text = value;
                }
            }
        }

        /// <summary>Cause of Death Part I Interval, Line b.</summary>
        /// <value>the first underlying cause of death approximate interval: onset to death.</value>
        /// <example>
        /// <para>// Setter:</para>
        /// <para>ExampleDeathRecord.INTERVAL1B = "6 days";</para>
        /// <para>// Getter:</para>
        /// <para>Console.WriteLine($"Interval: {ExampleDeathRecord.INTERVAL1B}");</para>
        /// </example>
        [Property("INTERVAL1B", Property.Types.String, "Death Certification", "Cause of Death Part I Interval, Line b.", false, "http://build.fhir.org/ig/HL7/vrdr/StructureDefinition-VRDR-Cause-Of-Death-Condition.html", false, 100)]
        public string INTERVAL1B
        {
            get
            {
                if (CauseOfDeathConditionB != null && CauseOfDeathConditionB.Onset != null)
                {
                    return CauseOfDeathConditionB.Onset.ToString();
                }
                return null;
            }
            set
            {
<<<<<<< HEAD
                if (CauseOfDeathConditionB != null)
                {
                    CauseOfDeathConditionB.Onset = new FhirString(value);
                }
                else
                {
                    CauseOfDeathConditionB = new Condition();
                    CauseOfDeathConditionB.Id = Guid.NewGuid().ToString();
                    CauseOfDeathConditionB.Meta = new Meta();
                    string[] condition_profile = { "http://hl7.org/fhir/us/vrdr/StructureDefinition/VRDR-Cause-Of-Death-Condition" };
                    CauseOfDeathConditionB.Meta.Profile = condition_profile;
                    CauseOfDeathConditionB.Category.Add (new CodeableConcept(CodeSystems.SCT, "16100001", "Death diagnosis", null));
                    CauseOfDeathConditionB.Onset = new FhirString(value);
                    CauseOfDeathConditionB.Subject = new ResourceReference("urn:uuid:" + Decedent.Id);
                    CauseOfDeathConditionB.Asserter = new ResourceReference("urn:uuid:" + Certifier.Id);
                    AddReferenceToComposition(CauseOfDeathConditionB.Id);
                    Bundle.AddResourceEntry(CauseOfDeathConditionB, "urn:uuid:" + CauseOfDeathConditionB.Id);
                    List.EntryComponent entry = new List.EntryComponent();
                    entry.Item = new ResourceReference("urn:uuid:" + CauseOfDeathConditionB.Id);
                    if (CauseOfDeathConditionPathway.Entry.Count() != 10)
                    {
                        foreach (var i in Enumerable.Range(0, 10)) { CauseOfDeathConditionPathway.Entry.Add(null); }
                    }
                    CauseOfDeathConditionPathway.Entry[1] = entry;
=======
                if(CauseOfDeathConditionB == null)
                { 
                    CauseOfDeathConditionB = CauseOfDeathCondition(1);
>>>>>>> 83a68fc3
                }
                CauseOfDeathConditionB.Onset = new FhirString(value);
            }
        }

        /// <summary>Cause of Death Part I Code, Line b.</summary>
        /// <value>the first underlying cause of death coding. A Dictionary representing a code, containing the following key/value pairs:
        /// <para>"code" - the code</para>
        /// <para>"system" - the code system this code belongs to</para>
        /// <para>"display" - a human readable meaning of the code</para>
        /// </value>
        /// <example>
        /// <para>// Setter:</para>
        /// <para>Dictionary&lt;string, string&gt; code = new Dictionary&lt;string, string&gt;();</para>
        /// <para>code.Add("code", "I21.9");</para>
        /// <para>code.Add("system", "http://hl7.org/fhir/sid/icd-10");</para>
        /// <para>code.Add("display", "Acute myocardial infarction, unspecified");</para>
        /// <para>ExampleDeathRecord.CODE1B = code;</para>
        /// <para>// Getter:</para>
        /// <para>Console.WriteLine($"\tCause of Death: {ExampleDeathRecord.CODE1B['display']}");</para>
        /// </example>
        [Property("CODE1B", Property.Types.Dictionary, "Death Certification", "Cause of Death Part I Code, Line b.", false, "http://build.fhir.org/ig/HL7/vrdr/StructureDefinition-VRDR-Cause-Of-Death-Condition.html", false, 100)]
        [PropertyParam("code", "The code used to describe this concept.")]
        [PropertyParam("system", "The relevant code system.")]
        [PropertyParam("display", "The human readable version of this code.")]
        public Dictionary<string, string> CODE1B
        {
            get
            {
                if (CauseOfDeathConditionB != null && CauseOfDeathConditionB.Code != null)
                {
                    return CodeableConceptToDict(CauseOfDeathConditionB.Code);
                }
                return EmptyCodeDict();
            }
            set
            {
                if(CauseOfDeathConditionB == null)
                { 
                    CauseOfDeathConditionB = CauseOfDeathCondition(1);
                }
                if (CauseOfDeathConditionB.Code != null)
                {
                    CodeableConcept code = DictToCodeableConcept(value);
                    code.Text = CauseOfDeathConditionB.Code.Text;
                    CauseOfDeathConditionB.Code = code;
                }
                else
                {
<<<<<<< HEAD
                    CauseOfDeathConditionB = new Condition();
                    CauseOfDeathConditionB.Id = Guid.NewGuid().ToString();
                    CauseOfDeathConditionB.Meta = new Meta();
                    string[] condition_profile = { "http://hl7.org/fhir/us/vrdr/StructureDefinition/VRDR-Cause-Of-Death-Condition" };
                    CauseOfDeathConditionB.Meta.Profile = condition_profile;
                    CauseOfDeathConditionB.Category.Add (new CodeableConcept(CodeSystems.SCT, "16100001", "Death diagnosis", null));
=======
>>>>>>> 83a68fc3
                    CauseOfDeathConditionB.Code = DictToCodeableConcept(value);
                }
                            }
        }

        /// <summary>Cause of Death Part I, Line c.</summary>
        /// <value>the second underlying cause of death literal.</value>
        /// <example>
        /// <para>// Setter:</para>
        /// <para>ExampleDeathRecord.COD1C = "Coronary artery thrombosis";</para>
        /// <para>// Getter:</para>
        /// <para>Console.WriteLine($"Cause: {ExampleDeathRecord.COD1C}");</para>
        /// </example>
        [Property("COD1C", Property.Types.String, "Death Certification", "Cause of Death Part I, Line c.", false, "http://build.fhir.org/ig/HL7/vrdr/StructureDefinition-VRDR-Cause-Of-Death-Condition.html", false, 100)]
        public string COD1C
        {
            get
            {
                if (CauseOfDeathConditionC != null && CauseOfDeathConditionC.Code != null)
                {
                    return CauseOfDeathConditionC.Code.Text;
                }
                return null;
            }
            set
            {
                if(CauseOfDeathConditionC == null)
                { 
                    CauseOfDeathConditionC = CauseOfDeathCondition(2);
                }
                if (CauseOfDeathConditionC.Code != null)
                {
                    CauseOfDeathConditionC.Code.Text = value;
                }
                else 
                {
<<<<<<< HEAD
                    CauseOfDeathConditionC = new Condition();
                    CauseOfDeathConditionC.Id = Guid.NewGuid().ToString();
                    CauseOfDeathConditionC.Meta = new Meta();
                    string[] condition_profile = { "http://hl7.org/fhir/us/vrdr/StructureDefinition/VRDR-Cause-Of-Death-Condition" };
                    CauseOfDeathConditionC.Meta.Profile = condition_profile;
                    CauseOfDeathConditionC.Category.Add (new CodeableConcept(CodeSystems.SCT, "16100001", "Death diagnosis", null));
=======
>>>>>>> 83a68fc3
                    CauseOfDeathConditionC.Code = new CodeableConcept();
                    CauseOfDeathConditionC.Code.Text = value;
                }
            }
        }

        /// <summary>Cause of Death Part I Interval, Line c.</summary>
        /// <value>the second underlying cause of death approximate interval: onset to death.</value>
        /// <example>
        /// <para>// Setter:</para>
        /// <para>ExampleDeathRecord.INTERVAL1C = "5 years";</para>
        /// <para>// Getter:</para>
        /// <para>Console.WriteLine($"Interval: {ExampleDeathRecord.INTERVAL1C}");</para>
        /// </example>
        [Property("INTERVAL1C", Property.Types.String, "Death Certification", "Cause of Death Part I Interval, Line c.", false, "http://build.fhir.org/ig/HL7/vrdr/StructureDefinition-VRDR-Cause-Of-Death-Condition.html", false, 100)]
        public string INTERVAL1C
        {
            get
            {
                if (CauseOfDeathConditionC != null && CauseOfDeathConditionC.Onset != null)
                {
                    return CauseOfDeathConditionC.Onset.ToString();
                }
                return null;
            }
            set
            {
                if(CauseOfDeathConditionC == null)
                { 
                    CauseOfDeathConditionC = CauseOfDeathCondition(2);
                }
<<<<<<< HEAD
                else
                {
                    CauseOfDeathConditionC = new Condition();
                    CauseOfDeathConditionC.Id = Guid.NewGuid().ToString();
                    CauseOfDeathConditionC.Meta = new Meta();
                    string[] condition_profile = { "http://hl7.org/fhir/us/vrdr/StructureDefinition/VRDR-Cause-Of-Death-Condition" };
                    CauseOfDeathConditionC.Meta.Profile = condition_profile;
                    CauseOfDeathConditionC.Category.Add (new CodeableConcept(CodeSystems.SCT, "16100001", "Death diagnosis", null));
                    CauseOfDeathConditionC.Onset = new FhirString(value);
                    CauseOfDeathConditionC.Subject = new ResourceReference("urn:uuid:" + Decedent.Id);
                    CauseOfDeathConditionC.Asserter = new ResourceReference("urn:uuid:" + Certifier.Id);
                    AddReferenceToComposition(CauseOfDeathConditionC.Id);
                    Bundle.AddResourceEntry(CauseOfDeathConditionC, "urn:uuid:" + CauseOfDeathConditionC.Id);
                    List.EntryComponent entry = new List.EntryComponent();
                    entry.Item = new ResourceReference("urn:uuid:" + CauseOfDeathConditionC.Id);
                    if (CauseOfDeathConditionPathway.Entry.Count() != 10)
                    {
                        foreach (var i in Enumerable.Range(0, 10)) { CauseOfDeathConditionPathway.Entry.Add(null); }
                    }
                    CauseOfDeathConditionPathway.Entry[2] = entry;
                }
            }
=======

                CauseOfDeathConditionC.Onset = new FhirString(value);
              }
>>>>>>> 83a68fc3
        }

        /// <summary>Cause of Death Part I Code, Line c.</summary>
        /// <value>the second underlying cause of death coding. A Dictionary representing a code, containing the following key/value pairs:
        /// <para>"code" - the code</para>
        /// <para>"system" - the code system this code belongs to</para>
        /// <para>"display" - a human readable meaning of the code</para>
        /// </value>
        /// <example>
        /// <para>// Setter:</para>
        /// <para>Dictionary&lt;string, string&gt; code = new Dictionary&lt;string, string&gt;();</para>
        /// <para>code.Add("code", "I21.9");</para>
        /// <para>code.Add("system", "http://hl7.org/fhir/sid/icd-10");</para>
        /// <para>code.Add("display", "Acute myocardial infarction, unspecified");</para>
        /// <para>ExampleDeathRecord.CODE1C = code;</para>
        /// <para>// Getter:</para>
        /// <para>Console.WriteLine($"\tCause of Death: {ExampleDeathRecord.CODE1C['display']}");</para>
        /// </example>
        [Property("CODE1C", Property.Types.Dictionary, "Death Certification", "Cause of Death Part I Code, Line c.", false, "http://build.fhir.org/ig/HL7/vrdr/StructureDefinition-VRDR-Cause-Of-Death-Condition.html", false, 100)]
        [PropertyParam("code", "The code used to describe this concept.")]
        [PropertyParam("system", "The relevant code system.")]
        [PropertyParam("display", "The human readable version of this code.")]
        public Dictionary<string, string> CODE1C
        {
            get
            {
                if (CauseOfDeathConditionC != null && CauseOfDeathConditionC.Code != null)
                {
                    return CodeableConceptToDict(CauseOfDeathConditionC.Code);
                }
                return EmptyCodeDict();
            }
            set
            {
                if(CauseOfDeathConditionC == null)
                { 
                    CauseOfDeathConditionC = CauseOfDeathCondition(2);
                }
               if (CauseOfDeathConditionC.Code != null)
                {
                    CodeableConcept code = DictToCodeableConcept(value);
                    code.Text = CauseOfDeathConditionC.Code.Text;
                    CauseOfDeathConditionC.Code = code;
                }
                else 
                {
<<<<<<< HEAD
                    CauseOfDeathConditionC = new Condition();
                    CauseOfDeathConditionC.Id = Guid.NewGuid().ToString();
                    CauseOfDeathConditionC.Meta = new Meta();
                    string[] condition_profile = { "http://hl7.org/fhir/us/vrdr/StructureDefinition/VRDR-Cause-Of-Death-Condition" };
                    CauseOfDeathConditionC.Meta.Profile = condition_profile;
                    CauseOfDeathConditionC.Category.Add (new CodeableConcept(CodeSystems.SCT, "16100001", "Death diagnosis", null));
=======
>>>>>>> 83a68fc3
                    CauseOfDeathConditionC.Code = DictToCodeableConcept(value);
                }            
            }
        }

        /// <summary>Cause of Death Part I, Line d.</summary>
        /// <value>the third underlying cause of death literal.</value>
        /// <example>
        /// <para>// Setter:</para>
        /// <para>ExampleDeathRecord.COD1D = "Atherosclerotic coronary artery disease";</para>
        /// <para>// Getter:</para>
        /// <para>Console.WriteLine($"Cause: {ExampleDeathRecord.COD1D}");</para>
        /// </example>
        [Property("COD1D", Property.Types.String, "Death Certification", "Cause of Death Part I, Line d.", false, "http://build.fhir.org/ig/HL7/vrdr/StructureDefinition-VRDR-Cause-Of-Death-Condition.html", false, 100)]
        public string COD1D
        {
            get
            {
                if (CauseOfDeathConditionD != null && CauseOfDeathConditionD.Code != null)
                {
                    return CauseOfDeathConditionD.Code.Text;
                }
                return null;
            }
            set
            {
                if (CauseOfDeathConditionD == null)
                { 
                    CauseOfDeathConditionD = CauseOfDeathCondition(3);
                }
                if (CauseOfDeathConditionD.Code != null)
                {
                    CauseOfDeathConditionD.Code.Text = value;
                }
                else 
                {
<<<<<<< HEAD
                    CauseOfDeathConditionD = new Condition();
                    CauseOfDeathConditionD.Id = Guid.NewGuid().ToString();
                    CauseOfDeathConditionD.Meta = new Meta();
                    string[] condition_profile = { "http://hl7.org/fhir/us/vrdr/StructureDefinition/VRDR-Cause-Of-Death-Condition" };
                    CauseOfDeathConditionD.Meta.Profile = condition_profile;
                    CauseOfDeathConditionD.Category.Add (new CodeableConcept(CodeSystems.SCT, "16100001", "Death diagnosis", null));
=======
>>>>>>> 83a68fc3
                    CauseOfDeathConditionD.Code = new CodeableConcept();
                    CauseOfDeathConditionD.Code.Text = value;
                }            
            }
        }

        /// <summary>Cause of Death Part I Interval, Line d.</summary>
        /// <value>the third underlying cause of death approximate interval: onset to death.</value>
        /// <example>
        /// <para>// Setter:</para>
        /// <para>ExampleDeathRecord.INTERVAL1D = "7 years";</para>
        /// <para>// Getter:</para>
        /// <para>Console.WriteLine($"Interval: {ExampleDeathRecord.INTERVAL1D}");</para>
        /// </example>
        [Property("INTERVAL1D", Property.Types.String, "Death Certification", "Cause of Death Part I Interval, Line d.", false, "http://build.fhir.org/ig/HL7/vrdr/StructureDefinition-VRDR-Cause-Of-Death-Condition.html", false, 100)]
        public string INTERVAL1D
        {
            get
            {
                if (CauseOfDeathConditionD != null && CauseOfDeathConditionD.Onset != null)
                {
                    return CauseOfDeathConditionD.Onset.ToString();
                }
                return null;
            }
            set
            {
<<<<<<< HEAD
                if (CauseOfDeathConditionD != null)
                {
                    CauseOfDeathConditionD.Onset = new FhirString(value);
                }
                else
                {
                    CauseOfDeathConditionD = new Condition();
                    CauseOfDeathConditionD.Id = Guid.NewGuid().ToString();
                    CauseOfDeathConditionD.Meta = new Meta();
                    string[] condition_profile = { "http://hl7.org/fhir/us/vrdr/StructureDefinition/VRDR-Cause-Of-Death-Condition" };
                    CauseOfDeathConditionD.Meta.Profile = condition_profile;
                    CauseOfDeathConditionD.Category.Add (new CodeableConcept(CodeSystems.SCT, "16100001", "Death diagnosis", null));
                    CauseOfDeathConditionD.Onset = new FhirString(value);
                    CauseOfDeathConditionD.Subject = new ResourceReference("urn:uuid:" + Decedent.Id);
                    CauseOfDeathConditionD.Asserter = new ResourceReference("urn:uuid:" + Certifier.Id);
                    AddReferenceToComposition(CauseOfDeathConditionD.Id);
                    Bundle.AddResourceEntry(CauseOfDeathConditionD, "urn:uuid:" + CauseOfDeathConditionD.Id);
                    List.EntryComponent entry = new List.EntryComponent();
                    entry.Item = new ResourceReference("urn:uuid:" + CauseOfDeathConditionD.Id);
                    if (CauseOfDeathConditionPathway.Entry.Count() != 10)
                    {
                        foreach (var i in Enumerable.Range(0, 10)) { CauseOfDeathConditionPathway.Entry.Add(null); }
                    }
                    CauseOfDeathConditionPathway.Entry[3] = entry;
                }
=======
                 if (CauseOfDeathConditionD == null)
                 { 
                    CauseOfDeathConditionD = CauseOfDeathCondition(3);
                 }
                CauseOfDeathConditionD.Onset = new FhirString(value);
>>>>>>> 83a68fc3
            }
        }

        /// <summary>Cause of Death Part I Code, Line d.</summary>
        /// <value>the third underlying cause of death coding. A Dictionary representing a code, containing the following key/value pairs:
        /// <para>"code" - the code</para>
        /// <para>"system" - the code system this code belongs to</para>
        /// <para>"display" - a human readable meaning of the code</para>
        /// </value>
        /// <example>
        /// <para>// Setter:</para>
        /// <para>Dictionary&lt;string, string&gt; code = new Dictionary&lt;string, string&gt;();</para>
        /// <para>code.Add("code", "I21.9");</para>
        /// <para>code.Add("system", "http://hl7.org/fhir/sid/icd-10");</para>
        /// <para>code.Add("display", "Acute myocardial infarction, unspecified");</para>
        /// <para>ExampleDeathRecord.CODE1D = code;</para>
        /// <para>// Getter:</para>
        /// <para>Console.WriteLine($"\tCause of Death: {ExampleDeathRecord.CODE1D['display']}");</para>
        /// </example>
        [Property("CODE1D", Property.Types.Dictionary, "Death Certification", "Cause of Death Part I Code, Line d.", false, "http://build.fhir.org/ig/HL7/vrdr/StructureDefinition-VRDR-Cause-Of-Death-Condition.html", false, 100)]
        [PropertyParam("code", "The code used to describe this concept.")]
        [PropertyParam("system", "The relevant code system.")]
        [PropertyParam("display", "The human readable version of this code.")]
        public Dictionary<string, string> CODE1D
        {
            get
            {
                if (CauseOfDeathConditionD != null && CauseOfDeathConditionD.Code != null)
                {
                    return CodeableConceptToDict(CauseOfDeathConditionD.Code);
                }
                return EmptyCodeDict();
            }
            set
            {
                if (CauseOfDeathConditionD == null)
                { 
                    CauseOfDeathConditionD = CauseOfDeathCondition(3);
                }
               if (CauseOfDeathConditionD.Code != null)
                {
                    CodeableConcept code = DictToCodeableConcept(value);
                    code.Text = CauseOfDeathConditionD.Code.Text;
                    CauseOfDeathConditionD.Code = code;
                }
                else 
                {
                    CauseOfDeathConditionD.Code = DictToCodeableConcept(value);
                }
<<<<<<< HEAD
                else
                {
                    CauseOfDeathConditionD = new Condition();
                    CauseOfDeathConditionD.Id = Guid.NewGuid().ToString();
                    CauseOfDeathConditionD.Meta = new Meta();
                    string[] condition_profile = { "http://hl7.org/fhir/us/vrdr/StructureDefinition/VRDR-Cause-Of-Death-Condition" };
                    CauseOfDeathConditionD.Meta.Profile = condition_profile;
                    CauseOfDeathConditionD.Category.Add (new CodeableConcept(CodeSystems.SCT, "16100001", "Death diagnosis", null));
                    CauseOfDeathConditionD.Code = DictToCodeableConcept(value);
                    CauseOfDeathConditionD.Subject = new ResourceReference("urn:uuid:" + Decedent.Id);
                    CauseOfDeathConditionD.Asserter = new ResourceReference("urn:uuid:" + Certifier.Id);
                    AddReferenceToComposition(CauseOfDeathConditionD.Id);
                    Bundle.AddResourceEntry(CauseOfDeathConditionD, "urn:uuid:" + CauseOfDeathConditionD.Id);
                    List.EntryComponent entry = new List.EntryComponent();
                    entry.Item = new ResourceReference("urn:uuid:" + CauseOfDeathConditionD.Id);
                    if (CauseOfDeathConditionPathway.Entry.Count() != 10)
                    {
                        foreach (var i in Enumerable.Range(0, 10)) { CauseOfDeathConditionPathway.Entry.Add(null); }
                    }
                    CauseOfDeathConditionPathway.Entry[3] = entry;
                }
=======
>>>>>>> 83a68fc3
            }
        }

        /// <summary>Cause of Death Part I, Line e.</summary>
        /// <value>the fourth underlying cause of death literal.</value>
        /// <example>
        /// <para>// Setter:</para>
        /// <para>ExampleDeathRecord.COD1E = "example";</para>
        /// <para>// Getter:</para>
        /// <para>Console.WriteLine($"Cause: {ExampleDeathRecord.COD1E}");</para>
        /// </example>
        [Property("COD1E", Property.Types.String, "Death Certification", "Cause of Death Part I, Line e.", false, "http://build.fhir.org/ig/HL7/vrdr/StructureDefinition-VRDR-Cause-Of-Death-Condition.html", false, 100)]
        public string COD1E
        {
            get
            {
                if (CauseOfDeathConditionE != null && CauseOfDeathConditionE.Code != null)
                {
                    return CauseOfDeathConditionE.Code.Text;
                }
                return null;
            }
            set
            {
                 if (CauseOfDeathConditionE == null)
                 { 
                    CauseOfDeathConditionE = CauseOfDeathCondition(4);
                 }
                if (CauseOfDeathConditionE.Code != null)
                {
                    CauseOfDeathConditionE.Code.Text = value;
                }
                else 
                {
                    CauseOfDeathConditionE.Code = new CodeableConcept();
                    CauseOfDeathConditionE.Code.Text = value;
                }
<<<<<<< HEAD
                else
                {
                    CauseOfDeathConditionE = new Condition();
                    CauseOfDeathConditionE.Id = Guid.NewGuid().ToString();
                    CauseOfDeathConditionE.Meta = new Meta();
                    string[] condition_profile = { "http://hl7.org/fhir/us/vrdr/StructureDefinition/VRDR-Cause-Of-Death-Condition" };
                    CauseOfDeathConditionE.Meta.Profile = condition_profile;
                    CauseOfDeathConditionE.Category.Add (new CodeableConcept(CodeSystems.SCT, "16100001", "Death diagnosis", null));
                    CauseOfDeathConditionE.Code = new CodeableConcept();
                    CauseOfDeathConditionE.Code.Text = value;
                    CauseOfDeathConditionE.Subject = new ResourceReference("urn:uuid:" + Decedent.Id);
                    CauseOfDeathConditionE.Asserter = new ResourceReference("urn:uuid:" + Certifier.Id);
                    AddReferenceToComposition(CauseOfDeathConditionE.Id);
                    Bundle.AddResourceEntry(CauseOfDeathConditionE, "urn:uuid:" + CauseOfDeathConditionE.Id);
                    List.EntryComponent entry = new List.EntryComponent();
                    entry.Item = new ResourceReference("urn:uuid:" + CauseOfDeathConditionE.Id);
                    if (CauseOfDeathConditionPathway.Entry.Count() != 10)
                    {
                        foreach (var i in Enumerable.Range(0, 10)) { CauseOfDeathConditionPathway.Entry.Add(null); }
                    }
                    CauseOfDeathConditionPathway.Entry[4] = entry;
                }
=======
>>>>>>> 83a68fc3
            }
        }

        /// <summary>Cause of Death Part I Interval, Line e.</summary>
        /// <value>the fourth underlying cause of death approximate interval: onset to death.</value>
        /// <example>
        /// <para>// Setter:</para>
        /// <para>ExampleDeathRecord.INTERVAL1E = "example";</para>
        /// <para>// Getter:</para>
        /// <para>Console.WriteLine($"Interval: {ExampleDeathRecord.INTERVAL1E}");</para>
        /// </example>
        [Property("INTERVAL1E", Property.Types.String, "Death Certification", "Cause of Death Part I Interval, Line e.", false, "http://build.fhir.org/ig/HL7/vrdr/StructureDefinition-VRDR-Cause-Of-Death-Condition.html", false, 100)]
        public string INTERVAL1E
        {
            get
            {
                if (CauseOfDeathConditionE != null && CauseOfDeathConditionE.Onset != null)
                {
                    return CauseOfDeathConditionE.Onset.ToString();
                }
                return null;
            }
            set
            {
<<<<<<< HEAD
                if (CauseOfDeathConditionE != null)
                {
                    CauseOfDeathConditionE.Onset = new FhirString(value);
                }
                else
                {
                    CauseOfDeathConditionE = new Condition();
                    CauseOfDeathConditionE.Id = Guid.NewGuid().ToString();
                    CauseOfDeathConditionE.Meta = new Meta();
                    string[] condition_profile = { "http://hl7.org/fhir/us/vrdr/StructureDefinition/VRDR-Cause-Of-Death-Condition" };
                    CauseOfDeathConditionE.Meta.Profile = condition_profile;
                    CauseOfDeathConditionE.Category.Add (new CodeableConcept(CodeSystems.SCT, "16100001", "Death diagnosis", null));
                    CauseOfDeathConditionE.Onset = new FhirString(value);
                    CauseOfDeathConditionE.Subject = new ResourceReference("urn:uuid:" + Decedent.Id);
                    CauseOfDeathConditionE.Asserter = new ResourceReference("urn:uuid:" + Certifier.Id);
                    AddReferenceToComposition(CauseOfDeathConditionE.Id);
                    Bundle.AddResourceEntry(CauseOfDeathConditionE, "urn:uuid:" + CauseOfDeathConditionE.Id);
                    List.EntryComponent entry = new List.EntryComponent();
                    entry.Item = new ResourceReference("urn:uuid:" + CauseOfDeathConditionE.Id);
                    if (CauseOfDeathConditionPathway.Entry.Count() != 10)
                    {
                        foreach (var i in Enumerable.Range(0, 10)) { CauseOfDeathConditionPathway.Entry.Add(null); }
                    }
                    CauseOfDeathConditionPathway.Entry[4] = entry;
                }
            }
=======
                if (CauseOfDeathConditionE == null)
                 { 
                    CauseOfDeathConditionE = CauseOfDeathCondition(4);
                 }
                CauseOfDeathConditionE.Onset = new FhirString(value);
             }
>>>>>>> 83a68fc3
        }

        /// <summary>Cause of Death Part I Code, Line e.</summary>
        /// <value>the fourth underlying cause of death coding. A Dictionary representing a code, containing the following key/value pairs:
        /// <para>"code" - the code</para>
        /// <para>"system" - the code system this code belongs to</para>
        /// <para>"display" - a human readable meaning of the code</para>
        /// </value>
        /// <example>
        /// <para>// Setter:</para>
        /// <para>Dictionary&lt;string, string&gt; code = new Dictionary&lt;string, string&gt;();</para>
        /// <para>code.Add("code", "example");</para>
        /// <para>code.Add("system", "example");</para>
        /// <para>code.Add("display", "example");</para>
        /// <para>ExampleDeathRecord.CODE1E = code;</para>
        /// <para>// Getter:</para>
        /// <para>Console.WriteLine($"\tCause of Death: {ExampleDeathRecord.CODE1E['display']}");</para>
        /// </example>
        [Property("CODE1E", Property.Types.Dictionary, "Death Certification", "Cause of Death Part I Code, Line e.", false, "http://build.fhir.org/ig/HL7/vrdr/StructureDefinition-VRDR-Cause-Of-Death-Condition.html", false, 100)]
        [PropertyParam("code", "The code used to describe this concept.")]
        [PropertyParam("system", "The relevant code system.")]
        [PropertyParam("display", "The human readable version of this code.")]
        [PropertyParam("text", "Additional descriptive text.")]
        public Dictionary<string, string> CODE1E
        {
            get
            {
                if (CauseOfDeathConditionE != null && CauseOfDeathConditionE.Code != null)
                {
                    return CodeableConceptToDict(CauseOfDeathConditionE.Code);
                }
                return EmptyCodeableDict();
            }
            set
            {
                 if (CauseOfDeathConditionE == null)
                 { 
                    CauseOfDeathConditionE = CauseOfDeathCondition(4);
                 }
                if (CauseOfDeathConditionE.Code != null)
                {
                    CodeableConcept code = DictToCodeableConcept(value);
                    code.Text = CauseOfDeathConditionE.Code.Text;
                    CauseOfDeathConditionE.Code = code;
                }
                else 
                {
                    CauseOfDeathConditionE.Code = DictToCodeableConcept(value);
                }
<<<<<<< HEAD
                else
                {
                    CauseOfDeathConditionE = new Condition();
                    CauseOfDeathConditionE.Id = Guid.NewGuid().ToString();
                    CauseOfDeathConditionE.Meta = new Meta();
                    string[] condition_profile = { "http://hl7.org/fhir/us/vrdr/StructureDefinition/VRDR-Cause-Of-Death-Condition" };
                    CauseOfDeathConditionE.Meta.Profile = condition_profile;
                    CauseOfDeathConditionE.Category.Add (new CodeableConcept(CodeSystems.SCT, "16100001", "Death diagnosis", null));
                    CauseOfDeathConditionE.Code = DictToCodeableConcept(value);
                    CauseOfDeathConditionE.Subject = new ResourceReference("urn:uuid:" + Decedent.Id);
                    CauseOfDeathConditionE.Asserter = new ResourceReference("urn:uuid:" + Certifier.Id);
                    AddReferenceToComposition(CauseOfDeathConditionE.Id);
                    Bundle.AddResourceEntry(CauseOfDeathConditionE, "urn:uuid:" + CauseOfDeathConditionE.Id);
                    List.EntryComponent entry = new List.EntryComponent();
                    entry.Item = new ResourceReference("urn:uuid:" + CauseOfDeathConditionE.Id);
                    if (CauseOfDeathConditionPathway.Entry.Count() != 10)
                    {
                        foreach (var i in Enumerable.Range(0, 10)) { CauseOfDeathConditionPathway.Entry.Add(null); }
                    }
                    CauseOfDeathConditionPathway.Entry[4] = entry;
                }
=======
>>>>>>> 83a68fc3
            }
        }

        /// <summary>Cause of Death Part I, Line f.</summary>
        /// <value>the fifth underlying cause of death literal.</value>
        /// <example>
        /// <para>// Setter:</para>
        /// <para>ExampleDeathRecord.COD1F = "example";</para>
        /// <para>// Getter:</para>
        /// <para>Console.WriteLine($"Cause: {ExampleDeathRecord.COD1F}");</para>
        /// </example>
        [Property("COD1F", Property.Types.String, "Death Certification", "Cause of Death Part I, Line f.", false, "http://build.fhir.org/ig/HL7/vrdr/StructureDefinition-VRDR-Cause-Of-Death-Condition.html", false, 100)]
        public string COD1F
        {
            get
            {
                if (CauseOfDeathConditionF != null && CauseOfDeathConditionF.Code != null)
                {
                    return CauseOfDeathConditionF.Code.Text;
                }
                return null;
            }
            set
            {
                if (CauseOfDeathConditionF == null)
                 { 
                    CauseOfDeathConditionF = CauseOfDeathCondition(5);
                 }
                  if (CauseOfDeathConditionF.Code != null)
                {
                    CauseOfDeathConditionF.Code.Text = value;
                }
                else 
                {
                    CauseOfDeathConditionF.Code = new CodeableConcept();
                    CauseOfDeathConditionF.Code.Text = value;
                }
<<<<<<< HEAD
                else
                {
                    CauseOfDeathConditionF = new Condition();
                    CauseOfDeathConditionF.Id = Guid.NewGuid().ToString();
                    CauseOfDeathConditionF.Meta = new Meta();
                    string[] condition_profile = { "http://hl7.org/fhir/us/vrdr/StructureDefinition/VRDR-Cause-Of-Death-Condition" };
                    CauseOfDeathConditionF.Meta.Profile = condition_profile;
                    CauseOfDeathConditionF.Category.Add (new CodeableConcept(CodeSystems.SCT, "16100001", "Death diagnosis", null));
                    CauseOfDeathConditionF.Code = new CodeableConcept();
                    CauseOfDeathConditionF.Code.Text = value;
                    CauseOfDeathConditionF.Subject = new ResourceReference("urn:uuid:" + Decedent.Id);
                    CauseOfDeathConditionF.Asserter = new ResourceReference("urn:uuid:" + Certifier.Id);
                    AddReferenceToComposition(CauseOfDeathConditionF.Id);
                    Bundle.AddResourceEntry(CauseOfDeathConditionF, "urn:uuid:" + CauseOfDeathConditionF.Id);
                    List.EntryComponent entry = new List.EntryComponent();
                    entry.Item = new ResourceReference("urn:uuid:" + CauseOfDeathConditionF.Id);
                    if (CauseOfDeathConditionPathway.Entry.Count() != 10)
                    {
                        foreach (var i in Enumerable.Range(0, 10)) { CauseOfDeathConditionPathway.Entry.Add(null); }
                    }
                    CauseOfDeathConditionPathway.Entry[5] = entry;
                }
=======
>>>>>>> 83a68fc3
            }
        }

        /// <summary>Cause of Death Part I Interval, Line f.</summary>
        /// <value>the fifth underlying cause of death approximate interval: onset to death.</value>
        /// <example>
        /// <para>// Setter:</para>
        /// <para>ExampleDeathRecord.INTERVAL1F = "example";</para>
        /// <para>// Getter:</para>
        /// <para>Console.WriteLine($"Interval: {ExampleDeathRecord.INTERVAL1F}");</para>
        /// </example>
        [Property("INTERVAL1F", Property.Types.String, "Death Certification", "Cause of Death Part I Interval, Line f.", false, "http://build.fhir.org/ig/HL7/vrdr/StructureDefinition-VRDR-Cause-Of-Death-Condition.html", false, 100)]
        public string INTERVAL1F
        {
            get
            {
                if (CauseOfDeathConditionF != null && CauseOfDeathConditionF.Onset != null)
                {
                    return CauseOfDeathConditionF.Onset.ToString();
                }
                return null;
            }
            set
            {
<<<<<<< HEAD
                if (CauseOfDeathConditionF != null)
                {
                    CauseOfDeathConditionF.Onset = new FhirString(value);
                }
                else
                {
                    CauseOfDeathConditionF = new Condition();
                    CauseOfDeathConditionF.Id = Guid.NewGuid().ToString();
                    CauseOfDeathConditionF.Meta = new Meta();
                    string[] condition_profile = { "http://hl7.org/fhir/us/vrdr/StructureDefinition/VRDR-Cause-Of-Death-Condition" };
                    CauseOfDeathConditionF.Meta.Profile = condition_profile;
                    CauseOfDeathConditionF.Category.Add (new CodeableConcept(CodeSystems.SCT, "16100001", "Death diagnosis", null));
                    CauseOfDeathConditionF.Onset = new FhirString(value);
                    CauseOfDeathConditionF.Subject = new ResourceReference("urn:uuid:" + Decedent.Id);
                    CauseOfDeathConditionF.Asserter = new ResourceReference("urn:uuid:" + Certifier.Id);
                    AddReferenceToComposition(CauseOfDeathConditionF.Id);
                    Bundle.AddResourceEntry(CauseOfDeathConditionF, "urn:uuid:" + CauseOfDeathConditionF.Id);
                    List.EntryComponent entry = new List.EntryComponent();
                    entry.Item = new ResourceReference("urn:uuid:" + CauseOfDeathConditionF.Id);
                    if (CauseOfDeathConditionPathway.Entry.Count() != 10)
                    {
                        foreach (var i in Enumerable.Range(0, 10)) { CauseOfDeathConditionPathway.Entry.Add(null); }
                    }
                    CauseOfDeathConditionPathway.Entry[5] = entry;
                }
=======
                if (CauseOfDeathConditionF == null)
                 { 
                    CauseOfDeathConditionF = CauseOfDeathCondition(5);
                 }
                CauseOfDeathConditionF.Onset = new FhirString(value);
>>>>>>> 83a68fc3
            }
        }

        /// <summary>Cause of Death Part I Code, Line f.</summary>
        /// <value>the fifth underlying cause of death coding. A Dictionary representing a code, containing the following key/value pairs:
        /// <para>"code" - the code</para>
        /// <para>"system" - the code system this code belongs to</para>
        /// <para>"display" - a human readable meaning of the code</para>
        /// </value>
        /// <example>
        /// <para>// Setter:</para>
        /// <para>Dictionary&lt;string, string&gt; code = new Dictionary&lt;string, string&gt;();</para>
        /// <para>code.Add("code", "example");</para>
        /// <para>code.Add("system", "example");</para>
        /// <para>code.Add("display", "example");</para>
        /// <para>ExampleDeathRecord.CODE1F = code;</para>
        /// <para>// Getter:</para>
        /// <para>Console.WriteLine($"\tCause of Death: {ExampleDeathRecord.CODE1F['display']}");</para>
        /// </example>
        [Property("CODE1F", Property.Types.Dictionary, "Death Certification", "Cause of Death Part I Code, Line f.", false, "http://build.fhir.org/ig/HL7/vrdr/StructureDefinition-VRDR-Cause-Of-Death-Condition.html", false, 100)]
        [PropertyParam("code", "The code used to describe this concept.")]
        [PropertyParam("system", "The relevant code system.")]
        [PropertyParam("display", "The human readable version of this code.")]
        [PropertyParam("text", "Additional descriptive text.")]
        public Dictionary<string, string> CODE1F
        {
            get
            {
                if (CauseOfDeathConditionF != null && CauseOfDeathConditionF.Code != null)
                {
                    return CodeableConceptToDict(CauseOfDeathConditionF.Code);
                }
                return EmptyCodeableDict();
            }
            set
            {
                if (CauseOfDeathConditionF == null)
                 { 
                    CauseOfDeathConditionF = CauseOfDeathCondition(5);
                 }
                if (CauseOfDeathConditionF.Code != null)
                {
                    CodeableConcept code = DictToCodeableConcept(value);
                    code.Text = CauseOfDeathConditionF.Code.Text;
                    CauseOfDeathConditionF.Code = code;
                }
                else 
                {
                    CauseOfDeathConditionF.Code = DictToCodeableConcept(value);
                }
<<<<<<< HEAD
                else
                {
                    CauseOfDeathConditionF = new Condition();
                    CauseOfDeathConditionF.Id = Guid.NewGuid().ToString();
                    CauseOfDeathConditionF.Meta = new Meta();
                    string[] condition_profile = { "http://hl7.org/fhir/us/vrdr/StructureDefinition/VRDR-Cause-Of-Death-Condition" };
                    CauseOfDeathConditionF.Meta.Profile = condition_profile;
                    CauseOfDeathConditionF.Category.Add (new CodeableConcept(CodeSystems.SCT, "16100001", "Death diagnosis", null));
                    CauseOfDeathConditionF.Code = DictToCodeableConcept(value);
                    CauseOfDeathConditionF.Subject = new ResourceReference("urn:uuid:" + Decedent.Id);
                    CauseOfDeathConditionF.Asserter = new ResourceReference("urn:uuid:" + Certifier.Id);
                    AddReferenceToComposition(CauseOfDeathConditionF.Id);
                    Bundle.AddResourceEntry(CauseOfDeathConditionF, "urn:uuid:" + CauseOfDeathConditionF.Id);
                    List.EntryComponent entry = new List.EntryComponent();
                    entry.Item = new ResourceReference("urn:uuid:" + CauseOfDeathConditionF.Id);
                    if (CauseOfDeathConditionPathway.Entry.Count() != 10)
                    {
                        foreach (var i in Enumerable.Range(0, 10)) { CauseOfDeathConditionPathway.Entry.Add(null); }
                    }
                    CauseOfDeathConditionPathway.Entry[5] = entry;
                }
            }
=======
             }
>>>>>>> 83a68fc3
        }

        /// <summary>Cause of Death Part I, Line g.</summary>
        /// <value>the sixth underlying cause of death literal.</value>
        /// <example>
        /// <para>// Setter:</para>
        /// <para>ExampleDeathRecord.COD1G = "example";</para>
        /// <para>// Getter:</para>
        /// <para>Console.WriteLine($"Cause: {ExampleDeathRecord.COD1G}");</para>
        /// </example>
        [Property("COD1G", Property.Types.String, "Death Certification", "Cause of Death Part I, Line g.", false, "http://build.fhir.org/ig/HL7/vrdr/StructureDefinition-VRDR-Cause-Of-Death-Condition.html", false, 100)]
        public string COD1G
        {
            get
            {
                if (CauseOfDeathConditionG != null && CauseOfDeathConditionG.Code != null)
                {
                    return CauseOfDeathConditionG.Code.Text;
                }
                return null;
            }
            set
            {
                if (CauseOfDeathConditionG == null)
                 { 
                    CauseOfDeathConditionG = CauseOfDeathCondition(6);
                 }
                if (CauseOfDeathConditionG.Code != null)
                {
                    CauseOfDeathConditionG.Code.Text = value;
                }
                else
                {
<<<<<<< HEAD
                    CauseOfDeathConditionG = new Condition();
                    CauseOfDeathConditionG.Id = Guid.NewGuid().ToString();
                    CauseOfDeathConditionG.Meta = new Meta();
                    string[] condition_profile = { "http://hl7.org/fhir/us/vrdr/StructureDefinition/VRDR-Cause-Of-Death-Condition" };
                    CauseOfDeathConditionG.Meta.Profile = condition_profile;
                    CauseOfDeathConditionG.Category.Add (new CodeableConcept(CodeSystems.SCT, "16100001", "Death diagnosis", null));
=======
>>>>>>> 83a68fc3
                    CauseOfDeathConditionG.Code = new CodeableConcept();
                    CauseOfDeathConditionG.Code.Text = value;
                }
            }
        }

        /// <summary>Cause of Death Part I Interval, Line g.</summary>
        /// <value>the sixth underlying cause of death approximate interval: onset to death.</value>
        /// <example>
        /// <para>// Setter:</para>
        /// <para>ExampleDeathRecord.INTERVAL1G = "example";</para>
        /// <para>// Getter:</para>
        /// <para>Console.WriteLine($"Interval: {ExampleDeathRecord.INTERVAL1G}");</para>
        /// </example>
        [Property("INTERVAL1G", Property.Types.String, "Death Certification", "Cause of Death Part I Interval, Line g.", false, "http://build.fhir.org/ig/HL7/vrdr/StructureDefinition-VRDR-Cause-Of-Death-Condition.html", false, 100)]
        public string INTERVAL1G
        {
            get
            {
                if (CauseOfDeathConditionG != null && CauseOfDeathConditionG.Onset != null)
                {
                    return CauseOfDeathConditionG.Onset.ToString();
                }
                return null;
            }
            set
            {
<<<<<<< HEAD
                if (CauseOfDeathConditionG != null)
                {
                    CauseOfDeathConditionG.Onset = new FhirString(value);
                }
                else
                {
                    CauseOfDeathConditionG = new Condition();
                    CauseOfDeathConditionG.Id = Guid.NewGuid().ToString();
                    CauseOfDeathConditionG.Meta = new Meta();
                    string[] condition_profile = { "http://hl7.org/fhir/us/vrdr/StructureDefinition/VRDR-Cause-Of-Death-Condition" };
                    CauseOfDeathConditionG.Meta.Profile = condition_profile;
                    CauseOfDeathConditionG.Category.Add (new CodeableConcept(CodeSystems.SCT, "16100001", "Death diagnosis", null));
                    CauseOfDeathConditionG.Onset = new FhirString(value);
                    CauseOfDeathConditionG.Subject = new ResourceReference("urn:uuid:" + Decedent.Id);
                    CauseOfDeathConditionG.Asserter = new ResourceReference("urn:uuid:" + Certifier.Id);
                    AddReferenceToComposition(CauseOfDeathConditionG.Id);
                    Bundle.AddResourceEntry(CauseOfDeathConditionG, "urn:uuid:" + CauseOfDeathConditionG.Id);
                    List.EntryComponent entry = new List.EntryComponent();
                    entry.Item = new ResourceReference("urn:uuid:" + CauseOfDeathConditionG.Id);
                    if (CauseOfDeathConditionPathway.Entry.Count() != 10)
                    {
                        foreach (var i in Enumerable.Range(0, 10)) { CauseOfDeathConditionPathway.Entry.Add(null); }
                    }
                    CauseOfDeathConditionPathway.Entry[6] = entry;
                }
            }
=======
                if (CauseOfDeathConditionG == null)
                 { 
                    CauseOfDeathConditionG = CauseOfDeathCondition(6);
                 }
                CauseOfDeathConditionG.Onset = new FhirString(value);
             }
>>>>>>> 83a68fc3
        }

        /// <summary>Cause of Death Part I Code, Line g.</summary>
        /// <value>the sixth underlying cause of death coding. A Dictionary representing a code, containing the following key/value pairs:
        /// <para>"code" - the code</para>
        /// <para>"system" - the code system this code belongs to</para>
        /// <para>"display" - a human readable meaning of the code</para>
        /// </value>
        /// <example>
        /// <para>// Setter:</para>
        /// <para>Dictionary&lt;string, string&gt; code = new Dictionary&lt;string, string&gt;();</para>
        /// <para>code.Add("code", "example");</para>
        /// <para>code.Add("system", "example");</para>
        /// <para>code.Add("display", "example");</para>
        /// <para>ExampleDeathRecord.CODE1G = code;</para>
        /// <para>// Getter:</para>
        /// <para>Console.WriteLine($"\tCause of Death: {ExampleDeathRecord.CODE1G['display']}");</para>
        /// </example>
        [Property("CODE1G", Property.Types.Dictionary, "Death Certification", "Cause of Death Part I Code, Line g.", false, "http://build.fhir.org/ig/HL7/vrdr/StructureDefinition-VRDR-Cause-Of-Death-Condition.html", false, 100)]
        [PropertyParam("code", "The code used to describe this concept.")]
        [PropertyParam("system", "The relevant code system.")]
        [PropertyParam("display", "The human readable version of this code.")]
        [PropertyParam("text", "Additional descriptive text.")]
        public Dictionary<string, string> CODE1G
        {
            get
            {
                if (CauseOfDeathConditionG != null && CauseOfDeathConditionG.Code != null)
                {
                    return CodeableConceptToDict(CauseOfDeathConditionG.Code);
                }
                return EmptyCodeableDict();
            }
            set
            {
               if (CauseOfDeathConditionG == null)
                { 
                    CauseOfDeathConditionG = CauseOfDeathCondition(6);
                }
                if (CauseOfDeathConditionG.Code != null)
                {
                    CodeableConcept code = DictToCodeableConcept(value);
                    code.Text = CauseOfDeathConditionG.Code.Text;
                    CauseOfDeathConditionG.Code = code;
                }
                else 
                {
                    CauseOfDeathConditionG.Code = DictToCodeableConcept(value);
                }
<<<<<<< HEAD
                else
                {
                    CauseOfDeathConditionG = new Condition();
                    CauseOfDeathConditionG.Id = Guid.NewGuid().ToString();
                    CauseOfDeathConditionG.Meta = new Meta();
                    string[] condition_profile = { "http://hl7.org/fhir/us/vrdr/StructureDefinition/VRDR-Cause-Of-Death-Condition" };
                    CauseOfDeathConditionG.Meta.Profile = condition_profile;
                    CauseOfDeathConditionG.Category.Add (new CodeableConcept(CodeSystems.SCT, "16100001", "Death diagnosis", null));
                    CauseOfDeathConditionG.Code = DictToCodeableConcept(value);
                    CauseOfDeathConditionG.Subject = new ResourceReference("urn:uuid:" + Decedent.Id);
                    CauseOfDeathConditionG.Asserter = new ResourceReference("urn:uuid:" + Certifier.Id);
                    AddReferenceToComposition(CauseOfDeathConditionG.Id);
                    Bundle.AddResourceEntry(CauseOfDeathConditionG, "urn:uuid:" + CauseOfDeathConditionG.Id);
                    List.EntryComponent entry = new List.EntryComponent();
                    entry.Item = new ResourceReference("urn:uuid:" + CauseOfDeathConditionG.Id);
                    if (CauseOfDeathConditionPathway.Entry.Count() != 10)
                    {
                        foreach (var i in Enumerable.Range(0, 10)) { CauseOfDeathConditionPathway.Entry.Add(null); }
                    }
                    CauseOfDeathConditionPathway.Entry[6] = entry;
                }
=======
>>>>>>> 83a68fc3
            }
        }

        /// <summary>Cause of Death Part I, Line h.</summary>
        /// <value>the seventh underlying cause of death literal.</value>
        /// <example>
        /// <para>// Setter:</para>
        /// <para>ExampleDeathRecord.COD1H = "example";</para>
        /// <para>// Getter:</para>
        /// <para>Console.WriteLine($"Cause: {ExampleDeathRecord.COD1H}");</para>
        /// </example>
        [Property("COD1H", Property.Types.String, "Death Certification", "Cause of Death Part I, Line h.", false, "http://build.fhir.org/ig/HL7/vrdr/StructureDefinition-VRDR-Cause-Of-Death-Condition.html", false, 100)]
        public string COD1H
        {
            get
            {
                if (CauseOfDeathConditionH != null && CauseOfDeathConditionH.Code != null)
                {
                    return CauseOfDeathConditionH.Code.Text;
                }
                return null;
            }
            set
            {
               if (CauseOfDeathConditionH == null)
                 { 
                    CauseOfDeathConditionH = CauseOfDeathCondition(7);
                 }
                if (CauseOfDeathConditionH.Code != null)
                {
                    CauseOfDeathConditionH.Code.Text = value;
                }
                else 
                {
                    CauseOfDeathConditionH.Code = new CodeableConcept();
                    CauseOfDeathConditionH.Code.Text = value;
                }
<<<<<<< HEAD
                else
                {
                    CauseOfDeathConditionH = new Condition();
                    CauseOfDeathConditionH.Id = Guid.NewGuid().ToString();
                    CauseOfDeathConditionH.Meta = new Meta();
                    string[] condition_profile = { "http://hl7.org/fhir/us/vrdr/StructureDefinition/VRDR-Cause-Of-Death-Condition" };
                    CauseOfDeathConditionH.Meta.Profile = condition_profile;
                    CauseOfDeathConditionH.Category.Add (new CodeableConcept(CodeSystems.SCT, "16100001", "Death diagnosis", null));
                    CauseOfDeathConditionH.Code = new CodeableConcept();
                    CauseOfDeathConditionH.Code.Text = value;
                    CauseOfDeathConditionH.Subject = new ResourceReference("urn:uuid:" + Decedent.Id);
                    CauseOfDeathConditionH.Asserter = new ResourceReference("urn:uuid:" + Certifier.Id);
                    AddReferenceToComposition(CauseOfDeathConditionH.Id);
                    Bundle.AddResourceEntry(CauseOfDeathConditionH, "urn:uuid:" + CauseOfDeathConditionH.Id);
                    List.EntryComponent entry = new List.EntryComponent();
                    entry.Item = new ResourceReference("urn:uuid:" + CauseOfDeathConditionH.Id);
                    if (CauseOfDeathConditionPathway.Entry.Count() != 10)
                    {
                        foreach (var i in Enumerable.Range(0, 10)) { CauseOfDeathConditionPathway.Entry.Add(null); }
                    }
                    CauseOfDeathConditionPathway.Entry[7] = entry;
                }
=======
>>>>>>> 83a68fc3
            }
        }

        /// <summary>Cause of Death Part I Interval, Line h.</summary>
        /// <value>the seventh underlying cause of death approximate interval: onset to death.</value>
        /// <example>
        /// <para>// Setter:</para>
        /// <para>ExampleDeathRecord.INTERVAL1H = "example";</para>
        /// <para>// Getter:</para>
        /// <para>Console.WriteLine($"Interval: {ExampleDeathRecord.INTERVAL1H}");</para>
        /// </example>
        [Property("INTERVAL1H", Property.Types.String, "Death Certification", "Cause of Death Part I Interval, Line h.", false, "http://build.fhir.org/ig/HL7/vrdr/StructureDefinition-VRDR-Cause-Of-Death-Condition.html", false, 100)]
        public string INTERVAL1H
        {
            get
            {
                if (CauseOfDeathConditionH != null && CauseOfDeathConditionH.Onset != null)
                {
                    return CauseOfDeathConditionH.Onset.ToString();
                }
                return null;
            }
            set
            {
<<<<<<< HEAD
                if (CauseOfDeathConditionH != null)
                {
                    CauseOfDeathConditionH.Onset = new FhirString(value);
                }
                else
                {
                    CauseOfDeathConditionH = new Condition();
                    CauseOfDeathConditionH.Id = Guid.NewGuid().ToString();
                    CauseOfDeathConditionH.Meta = new Meta();
                    string[] condition_profile = { "http://hl7.org/fhir/us/vrdr/StructureDefinition/VRDR-Cause-Of-Death-Condition" };
                    CauseOfDeathConditionH.Meta.Profile = condition_profile;
                    CauseOfDeathConditionH.Category.Add (new CodeableConcept(CodeSystems.SCT, "16100001", "Death diagnosis", null));
                    CauseOfDeathConditionH.Onset = new FhirString(value);
                    CauseOfDeathConditionH.Subject = new ResourceReference("urn:uuid:" + Decedent.Id);
                    CauseOfDeathConditionH.Asserter = new ResourceReference("urn:uuid:" + Certifier.Id);
                    AddReferenceToComposition(CauseOfDeathConditionH.Id);
                    Bundle.AddResourceEntry(CauseOfDeathConditionH, "urn:uuid:" + CauseOfDeathConditionH.Id);
                    List.EntryComponent entry = new List.EntryComponent();
                    entry.Item = new ResourceReference("urn:uuid:" + CauseOfDeathConditionH.Id);
                    if (CauseOfDeathConditionPathway.Entry.Count() != 10)
                    {
                        foreach (var i in Enumerable.Range(0, 10)) { CauseOfDeathConditionPathway.Entry.Add(null); }
                    }
                    CauseOfDeathConditionPathway.Entry[7] = entry;
=======
               if (CauseOfDeathConditionH == null)
                { 
                    CauseOfDeathConditionH = CauseOfDeathCondition(7);
>>>>>>> 83a68fc3
                }
                CauseOfDeathConditionH.Onset = new FhirString(value);
            }
        }

        /// <summary>Cause of Death Part I Code, Line h.</summary>
        /// <value>the seventh underlying cause of death coding. A Dictionary representing a code, containing the following key/value pairs:
        /// <para>"code" - the code</para>
        /// <para>"system" - the code system this code belongs to</para>
        /// <para>"display" - a human readable meaning of the code</para>
        /// </value>
        /// <example>
        /// <para>// Setter:</para>
        /// <para>Dictionary&lt;string, string&gt; code = new Dictionary&lt;string, string&gt;();</para>
        /// <para>code.Add("code", "example");</para>
        /// <para>code.Add("system", "example");</para>
        /// <para>code.Add("display", "example");</para>
        /// <para>ExampleDeathRecord.CODE1H = code;</para>
        /// <para>// Getter:</para>
        /// <para>Console.WriteLine($"\tCause of Death: {ExampleDeathRecord.CODE1H['display']}");</para>
        /// </example>
        [Property("CODE1H", Property.Types.Dictionary, "Death Certification", "Cause of Death Part I Code, Line h.", false, "http://build.fhir.org/ig/HL7/vrdr/StructureDefinition-VRDR-Cause-Of-Death-Condition.html", false, 100)]
        [PropertyParam("code", "The code used to describe this concept.")]
        [PropertyParam("system", "The relevant code system.")]
        [PropertyParam("display", "The human readable version of this code.")]
        [PropertyParam("text", "Additional descriptive text.")]
        public Dictionary<string, string> CODE1H
        {
            get
            {
                if (CauseOfDeathConditionH != null && CauseOfDeathConditionH.Code != null)
                {
                    return CodeableConceptToDict(CauseOfDeathConditionH.Code);
                }
                return EmptyCodeableDict();
            }
            set
            {
              if (CauseOfDeathConditionH == null)
                { 
                    CauseOfDeathConditionH = CauseOfDeathCondition(7);
                }
                if (CauseOfDeathConditionH.Code != null)
                {
                    CodeableConcept code = DictToCodeableConcept(value);
                    code.Text = CauseOfDeathConditionH.Code.Text;
                    CauseOfDeathConditionH.Code = code;
                }
                else
                {
<<<<<<< HEAD
                    CauseOfDeathConditionH = new Condition();
                    CauseOfDeathConditionH.Id = Guid.NewGuid().ToString();
                    CauseOfDeathConditionH.Meta = new Meta();
                    string[] condition_profile = { "http://hl7.org/fhir/us/vrdr/StructureDefinition/VRDR-Cause-Of-Death-Condition" };
                    CauseOfDeathConditionH.Meta.Profile = condition_profile;
                    CauseOfDeathConditionH.Category.Add (new CodeableConcept(CodeSystems.SCT, "16100001", "Death diagnosis", null));
=======
>>>>>>> 83a68fc3
                    CauseOfDeathConditionH.Code = DictToCodeableConcept(value);
                }
                            }
        }

        /// <summary>Cause of Death Part I, Line i.</summary>
        /// <value>the eighth underlying cause of death literal.</value>
        /// <example>
        /// <para>// Setter:</para>
        /// <para>ExampleDeathRecord.COD1I = "example";</para>
        /// <para>// Getter:</para>
        /// <para>Console.WriteLine($"Cause: {ExampleDeathRecord.COD1I}");</para>
        /// </example>
        [Property("COD1I", Property.Types.String, "Death Certification", "Cause of Death Part I, Line i.", false, "http://build.fhir.org/ig/HL7/vrdr/StructureDefinition-VRDR-Cause-Of-Death-Condition.html", false, 100)]
        public string COD1I
        {
            get
            {
                if (CauseOfDeathConditionI != null && CauseOfDeathConditionI.Code != null)
                {
                    return CauseOfDeathConditionI.Code.Text;
                }
                return null;
            }
            set
            {
              if (CauseOfDeathConditionI == null)
                { 
                    CauseOfDeathConditionI = CauseOfDeathCondition(8);
                }
                if (CauseOfDeathConditionI.Code != null)
                {
                    CauseOfDeathConditionI.Code.Text = value;
                }
                else 
                {
<<<<<<< HEAD
                    CauseOfDeathConditionI = new Condition();
                    CauseOfDeathConditionI.Id = Guid.NewGuid().ToString();
                    CauseOfDeathConditionI.Meta = new Meta();
                    string[] condition_profile = { "http://hl7.org/fhir/us/vrdr/StructureDefinition/VRDR-Cause-Of-Death-Condition" };
                    CauseOfDeathConditionI.Meta.Profile = condition_profile;
                    CauseOfDeathConditionI.Category.Add (new CodeableConcept(CodeSystems.SCT, "16100001", "Death diagnosis", null));
=======
>>>>>>> 83a68fc3
                    CauseOfDeathConditionI.Code = new CodeableConcept();
                    CauseOfDeathConditionI.Code.Text = value;
                }
                            }
        }

        /// <summary>Cause of Death Part I Interval, Line i.</summary>
        /// <value>the eighth underlying cause of death approximate interval: onset to death.</value>
        /// <example>
        /// <para>// Setter:</para>
        /// <para>ExampleDeathRecord.INTERVAL1I = "example";</para>
        /// <para>// Getter:</para>
        /// <para>Console.WriteLine($"Interval: {ExampleDeathRecord.INTERVAL1I}");</para>
        /// </example>
        [Property("INTERVAL1I", Property.Types.String, "Death Certification", "Cause of Death Part I Interval, Line i.", false, "http://build.fhir.org/ig/HL7/vrdr/StructureDefinition-VRDR-Cause-Of-Death-Condition.html", false, 100)]
        public string INTERVAL1I
        {
            get
            {
                if (CauseOfDeathConditionI != null && CauseOfDeathConditionI.Onset != null)
                {
                    return CauseOfDeathConditionI.Onset.ToString();
                }
                return null;
            }
            set
            {
<<<<<<< HEAD
                if (CauseOfDeathConditionI != null)
                {
                    CauseOfDeathConditionI.Onset = new FhirString(value);
                }
                else
                {
                    CauseOfDeathConditionI = new Condition();
                    CauseOfDeathConditionI.Id = Guid.NewGuid().ToString();
                    CauseOfDeathConditionI.Meta = new Meta();
                    string[] condition_profile = { "http://hl7.org/fhir/us/vrdr/StructureDefinition/VRDR-Cause-Of-Death-Condition" };
                    CauseOfDeathConditionI.Meta.Profile = condition_profile;
                    CauseOfDeathConditionI.Category.Add (new CodeableConcept(CodeSystems.SCT, "16100001", "Death diagnosis", null));
                    CauseOfDeathConditionI.Onset = new FhirString(value);
                    CauseOfDeathConditionI.Subject = new ResourceReference("urn:uuid:" + Decedent.Id);
                    CauseOfDeathConditionI.Asserter = new ResourceReference("urn:uuid:" + Certifier.Id);
                    AddReferenceToComposition(CauseOfDeathConditionI.Id);
                    Bundle.AddResourceEntry(CauseOfDeathConditionI, "urn:uuid:" + CauseOfDeathConditionI.Id);
                    List.EntryComponent entry = new List.EntryComponent();
                    entry.Item = new ResourceReference("urn:uuid:" + CauseOfDeathConditionI.Id);
                    if (CauseOfDeathConditionPathway.Entry.Count() != 10)
                    {
                        foreach (var i in Enumerable.Range(0, 10)) { CauseOfDeathConditionPathway.Entry.Add(null); }
                    }
                    CauseOfDeathConditionPathway.Entry[8] = entry;
=======
               if (CauseOfDeathConditionI == null)
                { 
                    CauseOfDeathConditionI = CauseOfDeathCondition(8);
>>>>>>> 83a68fc3
                }
                CauseOfDeathConditionI.Onset = new FhirString(value);
             }
        }

        /// <summary>Cause of Death Part I Code, Line i.</summary>
        /// <value>the eighth underlying cause of death coding. A Dictionary representing a code, containing the following key/value pairs:
        /// <para>"code" - the code</para>
        /// <para>"system" - the code system this code belongs to</para>
        /// <para>"display" - a human readable meaning of the code</para>
        /// </value>
        /// <example>
        /// <para>// Setter:</para>
        /// <para>Dictionary&lt;string, string&gt; code = new Dictionary&lt;string, string&gt;();</para>
        /// <para>code.Add("code", "example");</para>
        /// <para>code.Add("system", "example");</para>
        /// <para>code.Add("display", "example");</para>
        /// <para>ExampleDeathRecord.CODE1I = code;</para>
        /// <para>// Getter:</para>
        /// <para>Console.WriteLine($"\tCause of Death: {ExampleDeathRecord.CODE1I['display']}");</para>
        /// </example>
        [Property("CODE1I", Property.Types.Dictionary, "Death Certification", "Cause of Death Part I Code, Line i.", false, "http://build.fhir.org/ig/HL7/vrdr/StructureDefinition-VRDR-Cause-Of-Death-Condition.html", false, 100)]
        [PropertyParam("code", "The code used to describe this concept.")]
        [PropertyParam("system", "The relevant code system.")]
        [PropertyParam("display", "The human readable version of this code.")]
        [PropertyParam("text", "Additional descriptive text.")]
        public Dictionary<string, string> CODE1I
        {
            get
            {
                if (CauseOfDeathConditionI != null && CauseOfDeathConditionI.Code != null)
                {
                    return CodeableConceptToDict(CauseOfDeathConditionI.Code);
                }
                return EmptyCodeableDict();
            }
            set
            {
                if (CauseOfDeathConditionI == null)
                { 
                    CauseOfDeathConditionI = CauseOfDeathCondition(8);
                }
                if (CauseOfDeathConditionI.Code != null)
                {
                    CodeableConcept code = DictToCodeableConcept(value);
                    code.Text = CauseOfDeathConditionI.Code.Text;
                    CauseOfDeathConditionI.Code = code;
                }
                else 
                {
<<<<<<< HEAD
                    CauseOfDeathConditionI = new Condition();
                    CauseOfDeathConditionI.Id = Guid.NewGuid().ToString();
                    CauseOfDeathConditionI.Meta = new Meta();
                    string[] condition_profile = { "http://hl7.org/fhir/us/vrdr/StructureDefinition/VRDR-Cause-Of-Death-Condition" };
                    CauseOfDeathConditionI.Meta.Profile = condition_profile;
                    CauseOfDeathConditionI.Category.Add (new CodeableConcept(CodeSystems.SCT, "16100001", "Death diagnosis", null));
=======
>>>>>>> 83a68fc3
                    CauseOfDeathConditionI.Code = DictToCodeableConcept(value);
                }
                            }
        }

        /// <summary>Cause of Death Part I, Line j.</summary>
        /// <value>the ninth underlying cause of death literal.</value>
        /// <example>
        /// <para>// Setter:</para>
        /// <para>ExampleDeathRecord.COD1J = "example";</para>
        /// <para>// Getter:</para>
        /// <para>Console.WriteLine($"Cause: {ExampleDeathRecord.COD1J}");</para>
        /// </example>
        [Property("COD1J", Property.Types.String, "Death Certification", "Cause of Death Part I, Line j.", false, "http://build.fhir.org/ig/HL7/vrdr/StructureDefinition-VRDR-Cause-Of-Death-Condition.html", false, 100)]
        public string COD1J
        {
            get
            {
                if (CauseOfDeathConditionJ != null && CauseOfDeathConditionJ.Code != null)
                {
                    return CauseOfDeathConditionJ.Code.Text;
                }
                return null;
            }
            set
            {
                if (CauseOfDeathConditionJ == null)
                { 
                    CauseOfDeathConditionJ = CauseOfDeathCondition(9);
                }
                if (CauseOfDeathConditionJ.Code != null)
                {
                    CauseOfDeathConditionJ.Code.Text = value;
                }
                else 
                {
<<<<<<< HEAD
                    CauseOfDeathConditionJ = new Condition();
                    CauseOfDeathConditionJ.Id = Guid.NewGuid().ToString();
                    CauseOfDeathConditionJ.Meta = new Meta();
                    string[] condition_profile = { "http://hl7.org/fhir/us/vrdr/StructureDefinition/VRDR-Cause-Of-Death-Condition" };
                    CauseOfDeathConditionJ.Meta.Profile = condition_profile;
                    CauseOfDeathConditionJ.Category.Add (new CodeableConcept(CodeSystems.SCT, "16100001", "Death diagnosis", null));
=======
>>>>>>> 83a68fc3
                    CauseOfDeathConditionJ.Code = new CodeableConcept();
                    CauseOfDeathConditionJ.Code.Text = value;
                }
             }
        }

        /// <summary>Cause of Death Part I Interval, Line j.</summary>
        /// <value>the ninth underlying cause of death approximate interval: onset to death.</value>
        /// <example>
        /// <para>// Setter:</para>
        /// <para>ExampleDeathRecord.INTERVAL1J = "example";</para>
        /// <para>// Getter:</para>
        /// <para>Console.WriteLine($"Interval: {ExampleDeathRecord.INTERVAL1J}");</para>
        /// </example>
        [Property("INTERVAL1J", Property.Types.String, "Death Certification", "Cause of Death Part I Interval, Line j.", false, "http://build.fhir.org/ig/HL7/vrdr/StructureDefinition-VRDR-Cause-Of-Death-Condition.html", false, 100)]
        public string INTERVAL1J
        {
            get
            {
                if (CauseOfDeathConditionJ != null && CauseOfDeathConditionJ.Onset != null)
                {
                    return CauseOfDeathConditionJ.Onset.ToString();
                }
                return null;
            }
            set
            {
<<<<<<< HEAD
                if (CauseOfDeathConditionJ != null)
                {
                    CauseOfDeathConditionJ.Onset = new FhirString(value);
                }
                else
                {
                    CauseOfDeathConditionJ = new Condition();
                    CauseOfDeathConditionJ.Id = Guid.NewGuid().ToString();
                    CauseOfDeathConditionJ.Meta = new Meta();
                    string[] condition_profile = { "http://hl7.org/fhir/us/vrdr/StructureDefinition/VRDR-Cause-Of-Death-Condition" };
                    CauseOfDeathConditionJ.Meta.Profile = condition_profile;
                    CauseOfDeathConditionJ.Category.Add (new CodeableConcept(CodeSystems.SCT, "16100001", "Death diagnosis", null));
                    CauseOfDeathConditionJ.Onset = new FhirString(value);
                    CauseOfDeathConditionJ.Subject = new ResourceReference("urn:uuid:" + Decedent.Id);
                    CauseOfDeathConditionJ.Asserter = new ResourceReference("urn:uuid:" + Certifier.Id);
                    AddReferenceToComposition(CauseOfDeathConditionJ.Id);
                    Bundle.AddResourceEntry(CauseOfDeathConditionJ, "urn:uuid:" + CauseOfDeathConditionJ.Id);
                    List.EntryComponent entry = new List.EntryComponent();
                    entry.Item = new ResourceReference("urn:uuid:" + CauseOfDeathConditionJ.Id);
                    if (CauseOfDeathConditionPathway.Entry.Count() != 10)
                    {
                        foreach (var i in Enumerable.Range(0, 10)) { CauseOfDeathConditionPathway.Entry.Add(null); }
                    }
                    CauseOfDeathConditionPathway.Entry[9] = entry;
=======
                if (CauseOfDeathConditionJ == null)
                { 
                    CauseOfDeathConditionJ = CauseOfDeathCondition(9);
>>>>>>> 83a68fc3
                }

                CauseOfDeathConditionJ.Onset = new FhirString(value);
             }
        }

        /// <summary>Cause of Death Part I Code, Line j.</summary>
        /// <value>the ninth underlying cause of death coding. A Dictionary representing a code, containing the following key/value pairs:
        /// <para>"code" - the code</para>
        /// <para>"system" - the code system this code belongs to</para>
        /// <para>"display" - a human readable meaning of the code</para>
        /// </value>
        /// <example>
        /// <para>// Setter:</para>
        /// <para>Dictionary&lt;string, string&gt; code = new Dictionary&lt;string, string&gt;();</para>
        /// <para>code.Add("code", "example");</para>
        /// <para>code.Add("system", "example");</para>
        /// <para>code.Add("display", "example");</para>
        /// <para>ExampleDeathRecord.CODE1J = code;</para>
        /// <para>// Getter:</para>
        /// <para>Console.WriteLine($"\tCause of Death: {ExampleDeathRecord.CODE1J['display']}");</para>
        /// </example>
        [Property("CODE1J", Property.Types.Dictionary, "Death Certification", "Cause of Death Part I Code, Line j.", false, "http://build.fhir.org/ig/HL7/vrdr/StructureDefinition-VRDR-Cause-Of-Death-Condition.html", false, 100)]
        [PropertyParam("code", "The code used to describe this concept.")]
        [PropertyParam("system", "The relevant code system.")]
        [PropertyParam("display", "The human readable version of this code.")]
        [PropertyParam("text", "Additional descriptive text.")]
        public Dictionary<string, string> CODE1J
        {
            get
            {
                if (CauseOfDeathConditionJ != null && CauseOfDeathConditionJ.Code != null)
                {
                    return CodeableConceptToDict(CauseOfDeathConditionJ.Code);
                }
                return EmptyCodeableDict();
            }
            set
            {
                if (CauseOfDeathConditionJ == null)
                { 
                    CauseOfDeathConditionJ = CauseOfDeathCondition(9);
                }
               if (CauseOfDeathConditionJ.Code != null)
                {
                    CodeableConcept code = DictToCodeableConcept(value);
                    code.Text = CauseOfDeathConditionJ.Code.Text;
                    CauseOfDeathConditionJ.Code = code;
                }
                else 
                {
<<<<<<< HEAD
                    CauseOfDeathConditionJ = new Condition();
                    CauseOfDeathConditionJ.Id = Guid.NewGuid().ToString();
                    CauseOfDeathConditionJ.Meta = new Meta();
                    string[] condition_profile = { "http://hl7.org/fhir/us/vrdr/StructureDefinition/VRDR-Cause-Of-Death-Condition" };
                    CauseOfDeathConditionJ.Meta.Profile = condition_profile;
                    CauseOfDeathConditionJ.Category.Add (new CodeableConcept(CodeSystems.SCT, "16100001", "Death diagnosis", null));
=======
>>>>>>> 83a68fc3
                    CauseOfDeathConditionJ.Code = DictToCodeableConcept(value);
                }
            }
        }


        /////////////////////////////////////////////////////////////////////////////////
        //
        // Record Properties: Decedent Demographics
        //
        /////////////////////////////////////////////////////////////////////////////////

        /// <summary>Decedent's Given Name(s). Middle name should be the last entry.</summary>
        /// <value>the decedent's name (first, etc., middle)</value>
        /// <example>
        /// <para>// Setter:</para>
        /// <para>string[] names = { "Example", "Something", "Middle" };</para>
        /// <para>ExampleDeathRecord.GivenNames = names;</para>
        /// <para>// Getter:</para>
        /// <para>Console.WriteLine($"Decedent Given Name(s): {string.Join(", ", ExampleDeathRecord.GivenNames)}");</para>
        /// </example>
        [Property("Given Names", Property.Types.StringArr, "Decedent Demographics", "Decedent's Given Name(s).", true, "http://build.fhir.org/ig/HL7/vrdr/StructureDefinition-VRDR-Decedent.html", true, 0)]
        [FHIRPath("Bundle.entry.resource.where($this is Patient)", "name")]
        public string[] GivenNames
        {
            get
            {
                string[] names = GetAllString("Bundle.entry.resource.where($this is Patient).name.where(use='official').given");
                return names != null ? names : new string[0];
            }
            set
            {
                HumanName name = Decedent.Name.SingleOrDefault(n => n.Use == HumanName.NameUse.Official);
                if (name != null)
                {
                    name.Given = value;
                }
                else
                {
                    name = new HumanName();
                    name.Use = HumanName.NameUse.Official;
                    name.Given = value;
                    Decedent.Name.Add(name);
                }
            }
        }

        /// <summary>Decedent's Family Name.</summary>
        /// <value>the decedent's family name (i.e. last name)</value>
        /// <example>
        /// <para>// Setter:</para>
        /// <para>ExampleDeathRecord.FamilyName = "Last";</para>
        /// <para>// Getter:</para>
        /// <para>Console.WriteLine($"Decedent's Last Name: {ExampleDeathRecord.FamilyName}");</para>
        /// </example>
        [Property("Family Name", Property.Types.String, "Decedent Demographics", "Decedent's Family Name.", true, "http://build.fhir.org/ig/HL7/vrdr/StructureDefinition-VRDR-Decedent.html", true, 5)]
        [FHIRPath("Bundle.entry.resource.where($this is Patient)", "name")]
        public string FamilyName
        {
            get
            {
                return GetFirstString("Bundle.entry.resource.where($this is Patient).name.where(use='official').family");
            }
            set
            {
                HumanName name = Decedent.Name.SingleOrDefault(n => n.Use == HumanName.NameUse.Official);
                if (name != null && !String.IsNullOrEmpty(value))
                {
                    name.Family = value;
                }
                else if (!String.IsNullOrEmpty(value))
                {
                    name = new HumanName();
                    name.Use = HumanName.NameUse.Official;
                    name.Family = value;
                    Decedent.Name.Add(name);
                }
            }
        }

        /// <summary>Decedent's Suffix.</summary>
        /// <value>the decedent's suffix</value>
        /// <example>
        /// <para>// Setter:</para>
        /// <para>ExampleDeathRecord.Suffix = "Jr.";</para>
        /// <para>// Getter:</para>
        /// <para>Console.WriteLine($"Decedent Suffix: {ExampleDeathRecord.Suffix}");</para>
        /// </example>
        [Property("Suffix", Property.Types.String, "Decedent Demographics", "Decedent's Suffix.", true, "http://build.fhir.org/ig/HL7/vrdr/StructureDefinition-VRDR-Decedent.html", true, 6)]
        [FHIRPath("Bundle.entry.resource.where($this is Patient)", "name")]
        public string Suffix
        {
            get
            {
                return GetFirstString("Bundle.entry.resource.where($this is Patient).name.where(use='official').suffix");
            }
            set
            {
                HumanName name = Decedent.Name.SingleOrDefault(n => n.Use == HumanName.NameUse.Official);
                if (name != null && !String.IsNullOrEmpty(value))
                {
                    string[] suffix = { value };
                    name.Suffix = suffix;
                }
                else if (!String.IsNullOrEmpty(value))
                {
                    name = new HumanName();
                    name.Use = HumanName.NameUse.Official;
                    string[] suffix = { value };
                    name.Suffix = suffix;
                    Decedent.Name.Add(name);
                }
            }
        }

        /// <summary>Decedent's Alias Name(s). Middle name should be the last entry.</summary>
        /// <value>the decedent's alias name (first, etc., middle)</value>
        /// <example>
        /// <para>// Setter:</para>
        /// <para>string[] names = { "FirstAlias", "MiddleAlias" };</para>
        /// <para>ExampleDeathRecord.AliasGivenNames = names;</para>
        /// <para>// Getter:</para>
        /// <para>Console.WriteLine($"Decedent Alias Given Name(s): {string.Join(", ", ExampleDeathRecord.AliasGivenNames)}");</para>
        /// </example>
        [Property("Alias Given Names", Property.Types.StringArr, "Decedent Demographics", "Decedent's Alias Given Name(s).", true, "http://build.fhir.org/ig/HL7/vrdr/StructureDefinition-VRDR-Decedent.html", false, 7)]
        [FHIRPath("Bundle.entry.resource.where($this is Patient).name.where(use='nickname')", "first")]
        public string[] AliasGivenNames
        {
            get
            {
                string[] names = GetAllString("Bundle.entry.resource.where($this is Patient).name.where(use='nickname').given");
                return names != null ? names : new string[0];
            }
            set
            {
                HumanName name = Decedent.Name.SingleOrDefault(n => n.Use == HumanName.NameUse.Nickname);
                if (name != null)
                {
                    name.Given = value;
                }
                else
                {
                    name = new HumanName();
                    name.Use = HumanName.NameUse.Nickname;
                    name.Given = value;
                    Decedent.Name.Add(name);
                }
            }
        }

        /// <summary>Decedent's Alias Family Name.</summary>
        /// <value>the decedent's alias family name (i.e. last name)</value>
        /// <example>
        /// <para>// Setter:</para>
        /// <para>ExampleDeathRecord.AliasFamilyName = "AliasLast";</para>
        /// <para>// Getter:</para>
        /// <para>Console.WriteLine($"Decedent's Alias Last Name: {ExampleDeathRecord.AliasFamilyName}");</para>
        /// </example>
        [Property("Alias Family Name", Property.Types.String, "Decedent Demographics", "Decedent's Alias Family Name.", true, "http://build.fhir.org/ig/HL7/vrdr/StructureDefinition-VRDR-Decedent.html", false, 8)]
        [FHIRPath("Bundle.entry.resource.where($this is Patient).name.where(use='nickname')", "family")]
        public string AliasFamilyName
        {
            get
            {
                return GetFirstString("Bundle.entry.resource.where($this is Patient).name.where(use='nickname').family");
            }
            set
            {
                HumanName name = Decedent.Name.SingleOrDefault(n => n.Use == HumanName.NameUse.Nickname);
                if (name != null && !String.IsNullOrEmpty(value))
                {
                    name.Family = value;
                }
                else if (!String.IsNullOrEmpty(value))
                {
                    name = new HumanName();
                    name.Use = HumanName.NameUse.Nickname;
                    name.Family = value;
                    Decedent.Name.Add(name);
                }
            }
        }

        /// <summary>Decedent's Alias Suffix.</summary>
        /// <value>the decedent's alias suffix</value>
        /// <example>
        /// <para>// Setter:</para>
        /// <para>ExampleDeathRecord.AliasSuffix = "Jr.";</para>
        /// <para>// Getter:</para>
        /// <para>Console.WriteLine($"Decedent Alias Suffix: {ExampleDeathRecord.AliasSuffix}");</para>
        /// </example>
        [Property("Alias Suffix", Property.Types.String, "Decedent Demographics", "Decedent's Alias Suffix.", true, "http://build.fhir.org/ig/HL7/vrdr/StructureDefinition-VRDR-Decedent.html", false, 9)]
        [FHIRPath("Bundle.entry.resource.where($this is Patient).name.where(use='nickname')", "suffix")]
        public string AliasSuffix
        {
            get
            {
                return GetFirstString("Bundle.entry.resource.where($this is Patient).name.where(use='nickname').suffix");
            }
            set
            {
                HumanName name = Decedent.Name.SingleOrDefault(n => n.Use == HumanName.NameUse.Nickname);
                if (name != null && !String.IsNullOrEmpty(value))
                {
                    string[] suffix = { value };
                    name.Suffix = suffix;
                }
                else if (!String.IsNullOrEmpty(value))
                {
                    name = new HumanName();
                    name.Use = HumanName.NameUse.Nickname;
                    string[] suffix = { value };
                    name.Suffix = suffix;
                    Decedent.Name.Add(name);
                }
            }
        }

        /// <summary>Decedent's Maiden Name.</summary>
        /// <value>the decedent's maiden name (i.e. last name before marriage)</value>
        /// <example>
        /// <para>// Setter:</para>
        /// <para>ExampleDeathRecord.MaidenName = "Last";</para>
        /// <para>// Getter:</para>
        /// <para>Console.WriteLine($"Decedent's Maiden Name: {ExampleDeathRecord.MaidenName}");</para>
        /// </example>
        [Property("Maiden Name", Property.Types.String, "Decedent Demographics", "Decedent's Maiden Name.", true, "http://build.fhir.org/ig/HL7/vrdr/StructureDefinition-VRDR-Decedent.html", true, 10)]
        [FHIRPath("Bundle.entry.resource.where($this is Patient).name.where(use='maiden')", "family")]
        public string MaidenName
        {
            get
            {
                return GetFirstString("Bundle.entry.resource.where($this is Patient).name.where(use='maiden').family");
            }
            set
            {
                HumanName name = Decedent.Name.SingleOrDefault(n => n.Use == HumanName.NameUse.Maiden);
                if (name != null && !String.IsNullOrEmpty(value))
                {
                    name.Family = value;
                }
                else if (!String.IsNullOrEmpty(value))
                {
                    name = new HumanName();
                    name.Use = HumanName.NameUse.Maiden;
                    name.Family = value;
                    Decedent.Name.Add(name);
                }
            }
        }

        /// <summary>Decedent's Gender.</summary>
        /// <value>the decedent's gender</value>
        /// <example>
        /// <para>// Setter:</para>
        /// <para>ExampleDeathRecord.Gender = "female";</para>
        /// <para>// Getter:</para>
        /// <para>Console.WriteLine($"Gender: {ExampleDeathRecord.Gender}");</para>
        /// </example>
        [Property("Gender", Property.Types.String, "Decedent Demographics", "Decedent's Gender.", true, "http://build.fhir.org/ig/HL7/vrdr/StructureDefinition-VRDR-Decedent.html", true, 11)]
        [FHIRPath("Bundle.entry.resource.where($this is Patient)", "gender")]
        public string Gender
        {
            get
            {
                return GetFirstString("Bundle.entry.resource.where($this is Patient).gender");
            }
            set
            {
                switch(value)
                {
                    case "male":
                    case "Male":
                    case "m":
                    case "M":
                        Decedent.Gender = AdministrativeGender.Male;
                        break;
                    case "female":
                    case "Female":
                    case "f":
                    case "F":
                        Decedent.Gender = AdministrativeGender.Female;
                        break;
                    case "other":
                    case "Other":
                    case "o":
                    case "O":
                        Decedent.Gender = AdministrativeGender.Other;
                        break;
                    case "unknown":
                    case "Unknown":
                    case "u":
                    case "U":
                        Decedent.Gender = AdministrativeGender.Unknown;
                        break;
                }
            }
        }

        /// <summary>Decedent's Birth Sex.</summary>
        /// <value>the decedent's birth sex</value>
        /// <example>
        /// <para>// Setter:</para>
        /// <para>ExampleDeathRecord.BirthSex = "F";</para>
        /// <para>// Getter:</para>
        /// <para>Console.WriteLine($"Birth Sex: {ExampleDeathRecord.BirthSex}");</para>
        /// </example>
        [Property("Birth Sex", Property.Types.String, "Decedent Demographics", "Decedent's Birth Sex.", true, "http://build.fhir.org/ig/HL7/vrdr/StructureDefinition-VRDR-Decedent.html", true, 12)]
        [FHIRPath("Bundle.entry.resource.where($this is Patient).extension.where(url='http://hl7.org/fhir/us/core/StructureDefinition/us-core-birthsex')", "")]
        public string BirthSex
        {
            get
            {
                Extension birthsex = Decedent.Extension.Find(ext => ext.Url == "http://hl7.org/fhir/us/core/StructureDefinition/us-core-birthsex");
                if (birthsex != null && birthsex.Value != null && birthsex.Value.GetType() == typeof(Code))
                {
                    return ((Code)birthsex.Value).Value;
                }
                return null;
            }
            set
            {
                Decedent.Extension.RemoveAll(ext => ext.Url == "http://hl7.org/fhir/us/core/StructureDefinition/us-core-birthsex");
                Extension birthsex = new Extension();
                birthsex.Url = "http://hl7.org/fhir/us/core/StructureDefinition/us-core-birthsex";
                birthsex.Value = new Code(value);
                Decedent.Extension.Add(birthsex);
            }
        }

        /// <summary>Decedent's Date of Birth.</summary>
        /// <value>the decedent's date of birth</value>
        /// <example>
        /// <para>// Setter:</para>
        /// <para>ExampleDeathRecord.DateOfBirth = "1940-02-19";</para>
        /// <para>// Getter:</para>
        /// <para>Console.WriteLine($"Decedent Date of Birth: {ExampleDeathRecord.DateOfBirth}");</para>
        /// </example>
        [Property("Date Of Birth", Property.Types.String, "Decedent Demographics", "Decedent's Date of Birth.", true, "http://build.fhir.org/ig/HL7/vrdr/StructureDefinition-VRDR-Decedent.html", true, 14)]
        [FHIRPath("Bundle.entry.resource.where($this is Patient)", "birthDate")]
        public string DateOfBirth
        {
            get
            {
                return GetFirstString("Bundle.entry.resource.where($this is Patient).birthDate");
            }
            set
            {
                if (String.IsNullOrWhiteSpace(value))
                {
                    return;
                }
                Decedent.BirthDate = value.Trim();
            }
        }

        /// <summary>Decedent's Residence.</summary>
        /// <value>Decedent's Residence. A Dictionary representing residence address, containing the following key/value pairs:
        /// <para>"addressLine1" - address, line one</para>
        /// <para>"addressLine2" - address, line two</para>
        /// <para>"addressCity" - address, city</para>
        /// <para>"addressCounty" - address, county</para>
        /// <para>"addressState" - address, state</para>
        /// <para>"addressZip" - address, zip</para>
        /// <para>"addressCountry" - address, country</para>
        /// </value>
        /// <example>
        /// <para>// Setter:</para>
        /// <para>Dictionary&lt;string, string&gt; address = new Dictionary&lt;string, string&gt;();</para>
        /// <para>address.Add("addressLine1", "123 Test Street");</para>
        /// <para>address.Add("addressLine2", "Unit 3");</para>
        /// <para>address.Add("addressCity", "Boston");</para>
        /// <para>address.Add("addressCounty", "Suffolk");</para>
        /// <para>address.Add("addressState", "MA");</para>
        /// <para>address.Add("addressZip", "12345");</para>
        /// <para>address.Add("addressCountry", "United States");</para>
        /// <para>SetterDeathRecord.Residence = address;</para>
        /// <para>// Getter:</para>
        /// <para>Console.WriteLine($"State of residence: {ExampleDeathRecord.Residence["addressState"]}");</para>
        /// </example>
        [Property("Residence", Property.Types.Dictionary, "Decedent Demographics", "Decedent's residence.", true, "http://build.fhir.org/ig/HL7/vrdr/StructureDefinition-VRDR-Decedent.html", true, 19)]
        [PropertyParam("addressLine1", "address, line one")]
        [PropertyParam("addressLine2", "address, line two")]
        [PropertyParam("addressCity", "address, city")]
        [PropertyParam("addressCounty", "address, county")]
        [PropertyParam("addressState", "address, state")]
        [PropertyParam("addressZip", "address, zip")]
        [PropertyParam("addressCountry", "address, country")]
        [FHIRPath("Bundle.entry.resource.where($this is Patient)", "address")]
        public Dictionary<string, string> Residence
        {
            get
            {
                if (Decedent != null && Decedent.Address != null && Decedent.Address.Count() > 0)
                {
                    return AddressToDict(Decedent.Address.First());
                }
                return EmptyAddrDict();
            }
            set
            {
                if (ResidenceWithinCityLimitsBoolean == false)
                {
                    Decedent.Address.Clear();
                    Decedent.Address.Add(DictToAddress(value));
                    ResidenceWithinCityLimitsBoolean = false;
                }
                if (ResidenceWithinCityLimitsBoolean == true)
                {
                    Decedent.Address.Clear();
                    Decedent.Address.Add(DictToAddress(value));
                    ResidenceWithinCityLimitsBoolean = true;
                }
                else
                {
                    Decedent.Address.Clear();
                    Decedent.Address.Add(DictToAddress(value));
                }
            }
        }

        /// <summary>Decedent's residence is/is not within city limits.</summary>
        /// <value>Decedent's residence is/is not within city limits. A Dictionary representing a code, containing the following key/value pairs:
        /// <para>"code" - the code</para>
        /// <para>"system" - the code system this code belongs to</para>
        /// <para>"display" - a human readable meaning of the code</para></value>
        /// <example>
        /// <para>// Setter:</para>
        /// <para>Dictionary&lt;string, string&gt; within = new Dictionary&lt;string, string&gt;();</para>
        /// <para>within.Add("code", "Y");</para>
        /// <para>within.Add("system", CodeSystems.PH_YesNo_HL7_2x);</para>
        /// <para>within.Add("display", "Yes");</para>
        /// <para>SetterDeathRecord.ResidenceWithinCityLimits = within;</para>
        /// <para>// Getter:</para>
        /// <para>Console.WriteLine($"Residence within city limits: {ExampleDeathRecord.ResidenceWithinCityLimits['display']}");</para>
        /// </example>
        [Property("Residence Within City Limits", Property.Types.Dictionary, "Decedent Demographics", "Decedent's residence is/is not within city limits.", true, "http://build.fhir.org/ig/HL7/vrdr/StructureDefinition-VRDR-Decedent.html", true, 20)]
        [PropertyParam("code", "The code used to describe this concept.")]
        [PropertyParam("system", "The relevant code system.")]
        [PropertyParam("display", "The human readable version of this code.")]
        [FHIRPath("Bundle.entry.resource.where($this is Patient)", "address")]
        public Dictionary<string, string> ResidenceWithinCityLimits
        {
            get
            {
                if (Decedent != null && Decedent.Address.FirstOrDefault() != null)
                {
                    Extension cityLimits = Decedent.Address.FirstOrDefault().Extension.Find(ext => ext.Url == "http://hl7.org/fhir/us/vrdr/StructureDefinition/Within-City-Limits-Indicator");
                    if (cityLimits != null && cityLimits.Value != null && cityLimits.Value.GetType() == typeof(Coding))
                    {
                        return CodingToDict((Coding)cityLimits.Value);
                    }
                }
                return EmptyCodeDict();
            }
            set
            {
                if (Decedent != null)
                {
                    if (Decedent.Address.FirstOrDefault() == null)
                    {
                        Decedent.Address.Add(new Address());
                    }
                    Decedent.Address.FirstOrDefault().Extension.RemoveAll(ext => ext.Url == "http://hl7.org/fhir/us/vrdr/StructureDefinition/Within-City-Limits-Indicator");
                    Extension withinCityLimits = new Extension();
                    withinCityLimits.Url = "http://hl7.org/fhir/us/vrdr/StructureDefinition/Within-City-Limits-Indicator";
                    withinCityLimits.Value = DictToCoding(value);
                    Decedent.Address.FirstOrDefault().Extension.Add(withinCityLimits);
                }
            }
        }

        /// <summary>Decedent's residence is/is not within city limits. This is a convenience method, to access the coded value use ResidenceWithinCityLimits.</summary>
        /// <value>Decedent's residence is/is not within city limits. A null value means "not applicable".</value>
        /// <example>
        /// <para>// Setter:</para>
        /// <para>SetterDeathRecord.ResidenceWithinCityLimitsBoolean = true;</para>
        /// <para>// Getter:</para>
        /// <para>Console.WriteLine($"Residence within city limits: {ExampleDeathRecord.ResidenceWithinCityLimitsBoolean}");</para>
        /// </example>
        [Property("Residence Within City Limits Boolean", Property.Types.Bool, "Decedent Demographics", "Decedent's residence is/is not within city limits.", true, "http://build.fhir.org/ig/HL7/vrdr/StructureDefinition-VRDR-Decedent.html", true, 21)]
        [FHIRPath("Bundle.entry.resource.where($this is Patient)", "address")]
        public bool? ResidenceWithinCityLimitsBoolean
        {
            get
            {
                var code = this.ResidenceWithinCityLimits;
                switch (code["code"])
                {
                    case "Y": // Yes
                        return true;
                    case "N": // No
                        return false;
                    default: // Not applicable
                        return null;
                }
            }
            set
            {
                var code = EmptyCodeDict();
                switch(value)
                {
                    case true:
                        code["code"] = "Y";
                        code["display"] = "Yes";
                        code["system"] = CodeSystems.PH_YesNo_HL7_2x;
                        break;
                    case false:
                        code["code"] = "N";
                        code["display"] = "No";
                        code["system"] = CodeSystems.PH_YesNo_HL7_2x;
                        break;
                    default:
                        code["code"] = "NA";
                        code["display"] = "not applicable";
                        code["system"] = CodeSystems.PH_NullFlavor_HL7_V3;
                        break;
                }
                this.ResidenceWithinCityLimits = code;
            }
        }

        /// <summary>Decedent's Social Security Number.</summary>
        /// <value>the decedent's social security number, without dashes.</value>
        /// <example>
        /// <para>// Setter:</para>
        /// <para>ExampleDeathRecord.SSN = "12345678";</para>
        /// <para>// Getter:</para>
        /// <para>Console.WriteLine($"Decedent Suffix: {ExampleDeathRecord.SSN}");</para>
        /// </example>
        [Property("SSN", Property.Types.String, "Decedent Demographics", "Decedent's Social Security Number.", true, "http://build.fhir.org/ig/HL7/vrdr/StructureDefinition-VRDR-Decedent.html", true, 13)]
        [FHIRPath("Bundle.entry.resource.where($this is Patient).identifier.where(system='http://hl7.org/fhir/sid/us-ssn')", "")]
        public string SSN
        {
            get
            {
                return GetFirstString("Bundle.entry.resource.where($this is Patient).identifier.where(system = 'http://hl7.org/fhir/sid/us-ssn').value");
            }
            set
            {
                if (String.IsNullOrWhiteSpace(value))
                {
                    return;
                }
                Decedent.Identifier.RemoveAll(iden => iden.System == CodeSystems.US_SSN);
                Identifier ssn = new Identifier();
                ssn.Type = new CodeableConcept(CodeSystems.HL7_identifier_type, "SB", "Social Beneficiary Identifier", null);
                ssn.System = CodeSystems.US_SSN;
                ssn.Value = value.Replace("-", string.Empty);
                Decedent.Identifier.Add(ssn);
            }
        }

        /// <summary>Decedent's Ethnicity.</summary>
        /// <value>the decedent's ethnicity as a text string. Use the Ethnicity property to set coded ethnicity.</value>
        /// <example>
        /// <para>// Setter:</para>
        /// <para>ExampleDeathRecord.EthnicityText = "Hispanic or Latino";</para>
        /// <para>// Getter:</para>
        /// <para>Console.WriteLine($"Decedent Ethnicity Text: {ExampleDeathRecord.EthnicityText}");</para>
        /// </example>
        [Property("EthnicityText", Property.Types.String, "Decedent Demographics", "Decedent's Ethnicity.", true, "http://build.fhir.org/ig/HL7/vrdr/StructureDefinition-VRDR-Decedent.html", true, 35)]
        [FHIRPath("Bundle.entry.resource.where($this is Patient).extension.where(url='http://hl7.org/fhir/us/core/StructureDefinition/us-core-ethnicity')", "")]
        public string EthnicityText
        {
            get
            {
                Extension ethnicity = Decedent.Extension.Where(ext => ext.Url == "http://hl7.org/fhir/us/core/StructureDefinition/us-core-ethnicity").FirstOrDefault();
                if (ethnicity != null)
                {
                    Extension ethnicityText = ethnicity.Extension.Where(ext => ext.Url == "text").FirstOrDefault();
                    if (ethnicityText != null && ethnicityText.Value.GetType() == typeof(FhirString))
                    {
                        return ethnicityText.Value.ToString();
                    }
                }
                return null;
            }
            set
            {
                Extension ethnicity = Decedent.Extension.Where(ext => ext.Url == "http://hl7.org/fhir/us/core/StructureDefinition/us-core-ethnicity").FirstOrDefault();
                if (ethnicity == null)
                {
                    ethnicity = new Extension();
                    ethnicity.Url = "http://hl7.org/fhir/us/core/StructureDefinition/us-core-ethnicity";
                    Decedent.Extension.Add(ethnicity);
                }
                Extension ethnicityText = ethnicity.Extension.Where(ext => ext.Url == "text").FirstOrDefault();
                if (ethnicityText == null)
                {
                    ethnicityText = new Extension();
                    ethnicityText.Url = "text";
                    ethnicity.Extension.Add(ethnicityText);
                }
                ethnicityText.Value = new FhirString(value);
            }
        }

        /// <summary>Decedent's Ethnicity.</summary>
        /// <value>the decedent's ethnicity. An array of tuples, where the first value of each tuple is the display value, and the second is
        /// the code. Use the EthnicityText property to set this value as a simple string, setting the value of this property will create a default value for the
        /// EthnicityText property by concatenating the supplied code display texts.</value>
        /// <example>
        /// <para>// Setter:</para>
        /// <para>Tuple&lt;string, string&gt;[] ethnicity = { Tuple.Create("Non Hispanic or Latino", "2186-5"), Tuple.Create("Salvadoran", "2161-8") };</para>
        /// <para>ExampleDeathRecord.Ethnicity = ethnicity;</para>
        /// <para>// Getter:</para>
        /// <para>foreach(var pair in deathRecord.Ethnicity)</para>
        /// <para>{</para>
        /// <para>  Console.WriteLine($"\tEthnicity text: {pair.Key}: code: {pair.Value}");</para>
        /// <para>};</para>
        /// </example>
        [Property("Ethnicity", Property.Types.TupleArr, "Decedent Demographics", "Decedent's Ethnicity.", true, "http://build.fhir.org/ig/HL7/vrdr/StructureDefinition-VRDR-Decedent.html", true, 36)]
        [FHIRPath("Bundle.entry.resource.where($this is Patient).extension.where(url='http://hl7.org/fhir/us/core/StructureDefinition/us-core-ethnicity')", "")]
        public Tuple<string, string>[] Ethnicity
        {
            get
            {
                string[] ombCodes = new string[] { };
                string[] detailedCodes = new string[] { };
                string[] ombDisplays = new string[] { };
                string[] detailedDisplays = new string[] { };
                ombCodes = GetAllString("Bundle.entry.resource.where($this is Patient).extension.where(url = 'http://hl7.org/fhir/us/core/StructureDefinition/us-core-ethnicity').extension.where(url = 'ombCategory').value.code");
                detailedCodes = GetAllString("Bundle.entry.resource.where($this is Patient).extension.where(url = 'http://hl7.org/fhir/us/core/StructureDefinition/us-core-ethnicity').extension.where(url = 'detailed').value.code");
                ombDisplays = GetAllString("Bundle.entry.resource.where($this is Patient).extension.where(url = 'http://hl7.org/fhir/us/core/StructureDefinition/us-core-ethnicity').extension.where(url = 'ombCategory').value.display");
                detailedDisplays = GetAllString("Bundle.entry.resource.where($this is Patient).extension.where(url = 'http://hl7.org/fhir/us/core/StructureDefinition/us-core-ethnicity').extension.where(url = 'detailed').value.display");
                Tuple<string, string>[] ethnicityList = new Tuple<string, string>[ombCodes.Length + detailedCodes.Length];
                for (int i = 0; i < ombCodes.Length; i++)
                {
                    if (!String.IsNullOrWhiteSpace(MortalityData.EthnicityCodeToEthnicityName(ombCodes[i])))
                    {
                        ethnicityList[i] = (Tuple.Create(MortalityData.EthnicityCodeToEthnicityName(ombCodes[i]), String.IsNullOrWhiteSpace(ombCodes[i]) ? null : ombCodes[i]));
                    }
                    else
                    {
                        ethnicityList[i] = (Tuple.Create(ombDisplays[i], String.IsNullOrWhiteSpace(ombCodes[i]) ? null : ombCodes[i]));
                    }
                }
                for (int i = 0; i < detailedCodes.Length; i++)
                {
                    if (!String.IsNullOrWhiteSpace(MortalityData.EthnicityCodeToEthnicityName(detailedCodes[i])))
                    {
                        ethnicityList[ombCodes.Length + i] = (Tuple.Create(MortalityData.EthnicityCodeToEthnicityName(detailedCodes[i]), String.IsNullOrWhiteSpace(detailedCodes[i]) ? null : detailedCodes[i]));
                    }
                    else
                    {
                        ethnicityList[ombCodes.Length + i] = (Tuple.Create(detailedDisplays[i], String.IsNullOrWhiteSpace(detailedCodes[i]) ? null : detailedCodes[i]));
                    }
                }
                return ethnicityList;
            }
            set
            {
                Decedent.Extension.RemoveAll(ext => ext.Url == "http://hl7.org/fhir/us/core/StructureDefinition/us-core-ethnicity");
                Extension ethnicities = new Extension();
                ethnicities.Url = "http://hl7.org/fhir/us/core/StructureDefinition/us-core-ethnicity";
                List<string> textEthStrs = new List<string>();
                foreach (Tuple<string, string> element in value)
                {
                    string display = element.Item1;
                    string code = element.Item2;
                    textEthStrs.Add(display);
                    Extension codeEthnicity = new Extension();
                    if (code == "2135-2" || code == "2186-5")
                    {
                        codeEthnicity.Url = "ombCategory";
                    }
                    else if (display.Equals("Hispanic or Latino", StringComparison.InvariantCultureIgnoreCase) ||
                             display.Equals("Not Hispanic or Latino", StringComparison.InvariantCultureIgnoreCase))
                    {
                        codeEthnicity.Url = "ombCategory";
                    }
                    else
                    {
                        codeEthnicity.Url = "detailed";
                    }
                    Coding coding = new Coding();
                    coding.System = CodeSystems.PH_RaceAndEthnicity_CDC;
                    if (!String.IsNullOrWhiteSpace(code))
                    {
                        coding.Code = code;
                    }
                    if (!String.IsNullOrWhiteSpace(display))
                    {
                        coding.Display = display;
                    }
                    codeEthnicity.Value = coding;
                    ethnicities.Extension.Add(codeEthnicity);
                }
                Extension textEth = new Extension();
                textEth.Url = "text";
                textEth.Value = new FhirString(String.Join(", ", textEthStrs));
                ethnicities.Extension.Add(textEth);
                Decedent.Extension.Add(ethnicities);
            }
        }

        /// <summary>Decedent's Race.</summary>
        /// <value>the decedent's race as a text string. Use the Race property to set coded race.</value>
        /// <example>
        /// <para>// Setter:</para>
        /// <para>ExampleDeathRecord.RaceText = "White";</para>
        /// <para>// Getter:</para>
        /// <para>Console.WriteLine($"Decedent Race Text: {ExampleDeathRecord.RaceText}");</para>
        /// </example>
        [Property("RaceText", Property.Types.String, "Decedent Demographics", "Decedent's Race.", true, "http://build.fhir.org/ig/HL7/vrdr/StructureDefinition-VRDR-Decedent.html", true, 37)]
        [FHIRPath("Bundle.entry.resource.where($this is Patient).extension.where(url='http://hl7.org/fhir/us/core/StructureDefinition/us-core-race')", "")]
        public string RaceText
        {
            get
            {
                Extension race = Decedent.Extension.Where(ext => ext.Url == "http://hl7.org/fhir/us/core/StructureDefinition/us-core-race").FirstOrDefault();
                if (race != null)
                {
                    Extension raceText = race.Extension.Where(ext => ext.Url == "text").FirstOrDefault();
                    if (raceText != null && raceText.Value.GetType() == typeof(FhirString))
                    {
                        return raceText.Value.ToString();
                    }
                }
                return null;
            }
            set
            {
                Extension race = Decedent.Extension.Where(ext => ext.Url == "http://hl7.org/fhir/us/core/StructureDefinition/us-core-race").FirstOrDefault();
                if (race == null)
                {
                    race = new Extension();
                    race.Url = "http://hl7.org/fhir/us/core/StructureDefinition/us-core-race";
                    Decedent.Extension.Add(race);
                }
                Extension raceText = race.Extension.Where(ext => ext.Url == "text").FirstOrDefault();
                if (raceText == null)
                {
                    raceText = new Extension();
                    raceText.Url = "text";
                    race.Extension.Add(raceText);
                }
                raceText.Value = new FhirString(value);
            }
        }

        /// <summary>Decedent's Race.</summary>
        /// <value>the decedent's race. An array of tuples, where the first value of each tuple is the display value, and the second is
        /// the code. Use the RaceText property to set this value as a simple string, setting the value of this property will create a default value for the
        /// RaceText property by concatenating the supplied code display texts.</value>
        /// <example>
        /// <para>// Setter:</para>
        /// <para>Tuple&lt;string, string&gt;[] race = { Tuple.Create("Non Hispanic or Latino", "2186-5"), Tuple.Create("Salvadoran", "2161-8") };</para>
        /// <para>ExampleDeathRecord.Race = race;</para>
        /// <para>// Getter:</para>
        /// <para>foreach(var pair in ExampleDeathRecord.race)</para>
        /// <para>{</para>
        /// <para>   Console.WriteLine($"\Race text: {pair.Key}: code: {pair.Value}");</para>
        /// <para>};</para>
        /// </example>
        [Property("Race", Property.Types.TupleArr, "Decedent Demographics", "Decedent's Race.", true, "http://build.fhir.org/ig/HL7/vrdr/StructureDefinition-VRDR-Decedent.html", true, 38)]
        [FHIRPath("Bundle.entry.resource.where($this is Patient).extension.where(url='http://hl7.org/fhir/us/core/StructureDefinition/us-core-race')", "")]
        public Tuple<string, string>[] Race
        {
            get
            {
                string[] ombCodes = new string[] { };
                string[] detailedCodes = new string[] { };
                string[] ombDisplays = new string[] { };
                string[] detailedDisplays = new string[] { };
                ombCodes = GetAllString("Bundle.entry.resource.where($this is Patient).extension.where(url = 'http://hl7.org/fhir/us/core/StructureDefinition/us-core-race').extension.where(url = 'ombCategory').value.code");
                detailedCodes = GetAllString("Bundle.entry.resource.where($this is Patient).extension.where(url = 'http://hl7.org/fhir/us/core/StructureDefinition/us-core-race').extension.where(url = 'detailed').value.code");
                ombDisplays = GetAllString("Bundle.entry.resource.where($this is Patient).extension.where(url = 'http://hl7.org/fhir/us/core/StructureDefinition/us-core-race').extension.where(url = 'ombCategory').value.display");
                detailedDisplays = GetAllString("Bundle.entry.resource.where($this is Patient).extension.where(url = 'http://hl7.org/fhir/us/core/StructureDefinition/us-core-race').extension.where(url = 'detailed').value.display");
                Tuple<string, string>[] raceList = new Tuple<string, string>[ombCodes.Length + detailedCodes.Length];
                for (int i = 0; i < ombCodes.Length; i++)
                {
                    if (!String.IsNullOrWhiteSpace(MortalityData.RaceCodeToRaceName(ombCodes[i])))
                    {
                        raceList[i] = (Tuple.Create(MortalityData.RaceCodeToRaceName(ombCodes[i]), String.IsNullOrWhiteSpace(ombCodes[i]) ? null : ombCodes[i]));
                    }
                    else
                    {
                        raceList[i] = (Tuple.Create(ombDisplays[i], String.IsNullOrWhiteSpace(ombCodes[i]) ? null : ombCodes[i]));
                    }
                }
                for (int i = 0; i < detailedCodes.Length; i++)
                {
                    if (!String.IsNullOrWhiteSpace(MortalityData.RaceCodeToRaceName(detailedCodes[i])))
                    {
                        raceList[ombCodes.Length + i] = (Tuple.Create(MortalityData.RaceCodeToRaceName(detailedCodes[i]), String.IsNullOrWhiteSpace(detailedCodes[i]) ? null : detailedCodes[i]));
                    }
                    else
                    {
                        raceList[ombCodes.Length + i] = (Tuple.Create(detailedDisplays[i], String.IsNullOrWhiteSpace(detailedCodes[i]) ? null : detailedCodes[i]));
                    }
                }
                return raceList;
            }
            set
            {
                Decedent.Extension.RemoveAll(ext => ext.Url == "http://hl7.org/fhir/us/core/StructureDefinition/us-core-race");
                Extension races = new Extension();
                races.Url = "http://hl7.org/fhir/us/core/StructureDefinition/us-core-race";
                List<string> textRaceStrs = new List<string>();
                foreach(Tuple<string,string> element in value)
                {
                    string display = element.Item1;
                    string code = element.Item2;
                    textRaceStrs.Add(display);
                    Extension codeRace = new Extension();
                    if (code == "1002-5" || code == "2028-9" || code == "2054-5" || code == "2076-8" || code == "2106-3")
                    {
                        codeRace.Url = "ombCategory";
                    }
                    else if (display.Equals("American Indian or Alaska Native", StringComparison.InvariantCultureIgnoreCase) ||
                             display.Equals("Asian", StringComparison.InvariantCultureIgnoreCase) ||
                             display.Equals("Black or African American", StringComparison.InvariantCultureIgnoreCase) ||
                             display.Equals("Native Hawaiian or Other Pacific Islander", StringComparison.InvariantCultureIgnoreCase) ||
                             display.Equals("White", StringComparison.InvariantCultureIgnoreCase))
                    {
                        codeRace.Url = "ombCategory";
                    }
                    else
                    {
                        codeRace.Url = "detailed";
                    }
                    Coding coding = new Coding();
                    coding.System = CodeSystems.PH_RaceAndEthnicity_CDC;
                    if (!String.IsNullOrWhiteSpace(code))
                    {
                        coding.Code = code;
                    }
                    if (!String.IsNullOrWhiteSpace(display))
                    {
                        coding.Display = display;
                    }
                    codeRace.Value = coding;
                    races.Extension.Add(codeRace);
                }
                Extension textRace = new Extension();
                textRace.Url = "text";
                textRace.Value = new FhirString(String.Join(", ", textRaceStrs));
                races.Extension.Add(textRace);
                Decedent.Extension.Add(races);
            }
        }

        /// <summary>Decedent's Place Of Birth.</summary>
        /// <value>decedent's Place Of Birth. A Dictionary representing residence address, containing the following key/value pairs:
        /// <para>"addressLine1" - address, line one</para>
        /// <para>"addressLine2" - address, line two</para>
        /// <para>"addressCity" - address, city</para>
        /// <para>"addressCounty" - address, county</para>
        /// <para>"addressState" - address, state</para>
        /// <para>"addressZip" - address, zip</para>
        /// <para>"addressCountry" - address, country</para>
        /// </value>
        /// <example>
        /// <para>// Setter:</para>
        /// <para>Dictionary&lt;string, string&gt; address = new Dictionary&lt;string, string&gt;();</para>
        /// <para>address.Add("addressLine1", "123 Test Street");</para>
        /// <para>address.Add("addressLine2", "Unit 3");</para>
        /// <para>address.Add("addressCity", "Boston");</para>
        /// <para>address.Add("addressCounty", "Suffolk");</para>
        /// <para>address.Add("addressState", "MA");</para>
        /// <para>address.Add("addressZip", "12345");</para>
        /// <para>address.Add("addressCountry", "United States");</para>
        /// <para>SetterDeathRecord.PlaceOfBirth = address;</para>
        /// <para>// Getter:</para>
        /// <para>Console.WriteLine($"State where decedent was born: {ExampleDeathRecord.PlaceOfBirth["placeOfBirthState"]}");</para>
        /// </example>
        [Property("Place Of Birth", Property.Types.Dictionary, "Decedent Demographics", "Decedent's Place Of Birth.", true, "http://build.fhir.org/ig/HL7/vrdr/StructureDefinition-VRDR-Decedent.html", true, 15)]
        [PropertyParam("addressLine1", "address, line one")]
        [PropertyParam("addressLine2", "address, line two")]
        [PropertyParam("addressCity", "address, city")]
        [PropertyParam("addressCounty", "address, county")]
        [PropertyParam("addressState", "address, state")]
        [PropertyParam("addressZip", "address, zip")]
        [PropertyParam("addressCountry", "address, country")]
        [FHIRPath("Bundle.entry.resource.where($this is Patient).extension.where(url='http://hl7.org/fhir/StructureDefinition/patient-birthPlace')", "")]
        public Dictionary<string, string> PlaceOfBirth
        {
            get
            {
                Extension addressExt = Decedent.Extension.FirstOrDefault( extension => extension.Url == "http://hl7.org/fhir/StructureDefinition/patient-birthPlace" );
                if (addressExt != null)
                {
                    Address address = (Address)addressExt.Value;
                    if (address != null)
                    {
                        return AddressToDict((Address)address);
                    }
                    return EmptyAddrDict();
                }
                return EmptyAddrDict();
            }
            set
            {
                Decedent.Extension.RemoveAll(ext => ext.Url == "http://hl7.org/fhir/StructureDefinition/patient-birthPlace");
                Extension placeOfBirthExt = new Extension();
                placeOfBirthExt.Url = "http://hl7.org/fhir/StructureDefinition/patient-birthPlace";
                placeOfBirthExt.Value = DictToAddress(value);
                Decedent.Extension.Add(placeOfBirthExt);
            }
        }

        /// <summary>The marital status of the decedent at the time of death.</summary>
        /// <value>the marital status of the decedent at the time of death. A Dictionary representing a code, containing the following key/value pairs:
        /// <para>"code" - the code describing this finding</para>
        /// <para>"system" - the system the given code belongs to</para>
        /// <para>"display" - the human readable display text that corresponds to the given code</para>
        /// </value>
        /// <example>
        /// <para>// Setter:</para>
        /// <para>Dictionary&lt;string, string&gt; code = new Dictionary&lt;string, string&gt;();</para>
        /// <para>code.Add("code", "S");</para>
        /// <para>code.Add("system", "http://terminology.hl7.org/CodeSystem/v3-MaritalStatus");</para>
        /// <para>code.Add("display", "Never Married");</para>
        /// <para>ExampleDeathRecord.MaritalStatus = code;</para>
        /// <para>// Getter:</para>
        /// <para>Console.WriteLine($"Marital status: {ExampleDeathRecord.MaritalStatus["display"]}");</para>
        /// </example>
        [Property("Marital Status", Property.Types.Dictionary, "Decedent Demographics", "The marital status of the decedent at the time of death.", true, "http://build.fhir.org/ig/HL7/vrdr/StructureDefinition-VRDR-Decedent.html", true, 24)]
        [PropertyParam("code", "The code used to describe this concept.")]
        [PropertyParam("system", "The relevant code system.")]
        [PropertyParam("display", "The human readable version of this code.")]
        [FHIRPath("Bundle.entry.resource.where($this is Patient)", "maritalStatus")]
        public Dictionary<string, string> MaritalStatus
        {
            get
            {
                if (Decedent != null && Decedent.MaritalStatus != null)
                {
                    return CodeableConceptToDict(Decedent.MaritalStatus);
                }
                return EmptyCodeDict();
            }
            set
            {
                Decedent.MaritalStatus = DictToCodeableConcept(value);
            }
        }

        /// <summary>Given name(s) of decedent's father.</summary>
        /// <value>the decedent's father's name (first, middle, etc.)</value>
        /// <example>
        /// <para>// Setter:</para>
        /// <para>string[] names = { "Dad", "Middle" };</para>
        /// <para>ExampleDeathRecord.FatherGivenNames = names;</para>
        /// <para>// Getter:</para>
        /// <para>Console.WriteLine($"Father Given Name(s): {string.Join(", ", ExampleDeathRecord.FatherGivenNames)}");</para>
        /// </example>
        [Property("Father Given Names", Property.Types.StringArr, "Decedent Demographics", "Given name(s) of decedent's father.", true, "http://build.fhir.org/ig/HL7/vrdr/StructureDefinition-VRDR-Decedent-Father.html", false, 28)]
        [FHIRPath("Bundle.entry.resource.where($this is RelatedPerson).where(relationship.coding.code='FTH')", "name")]
        public string[] FatherGivenNames
        {
            get
            {
                if (Father != null && Father.Name != null && Father.Name.Count() > 0 && Father.Name.First().Given != null) {
                    return Father.Name.First().Given.ToArray();
                }
                return new string[0];
            }
            set
            {
                if (Father == null)
                {
                    Father = new RelatedPerson();
                    Father.Id = Guid.NewGuid().ToString();
                    Father.Meta = new Meta();
                    string[] father_profile = { "http://hl7.org/fhir/us/vrdr/StructureDefinition/VRDR-Decedent-Father" };
                    Father.Meta.Profile = father_profile;
                    Father.Patient = new ResourceReference("urn:uuid:" + Decedent.Id);
                    Father.Relationship.Add(new CodeableConcept(CodeSystems.RoleCode_HL7_V3, "FTH", "father", null));
                    HumanName name = new HumanName();
                    name.Given = value;
                    Father.Name.Add(name);
                    AddReferenceToComposition(Father.Id);
                    Bundle.AddResourceEntry(Father, "urn:uuid:" + Father.Id);
                }
                else
                {
                    Father.Name.First().Given = value;
                }

            }
        }

        /// <summary>Family name of decedent's father.</summary>
        /// <value>the decedent's father's family name (i.e. last name)</value>
        /// <example>
        /// <para>// Setter:</para>
        /// <para>ExampleDeathRecord.FatherFamilyName = "Last";</para>
        /// <para>// Getter:</para>
        /// <para>Console.WriteLine($"Father's Last Name: {ExampleDeathRecord.FatherFamilyName}");</para>
        /// </example>
        [Property("Father Family Name", Property.Types.String, "Decedent Demographics", "Family name of decedent's father.", true, "http://build.fhir.org/ig/HL7/vrdr/StructureDefinition-VRDR-Decedent-Father.html", false, 29)]
        [FHIRPath("Bundle.entry.resource.where($this is RelatedPerson).where(relationship.coding.code='FTH')", "name")]
        public string FatherFamilyName
        {
            get
            {
                if (Father != null && Father.Name != null && Father.Name.Count() > 0 && Father.Name.First().Family != null) {
                    return Father.Name.First().Family;
                }
                return null;
            }
            set
            {
                if (Father == null)
                {
                    Father = new RelatedPerson();
                    Father.Id = Guid.NewGuid().ToString();
                    Father.Meta = new Meta();
                    string[] father_profile = { "http://hl7.org/fhir/us/vrdr/StructureDefinition/VRDR-Decedent-Father" };
                    Father.Meta.Profile = father_profile;
                    Father.Patient = new ResourceReference("urn:uuid:" + Decedent.Id);
                    Father.Relationship.Add(new CodeableConcept(CodeSystems.RoleCode_HL7_V3, "FTH", "father", null));
                    HumanName name = new HumanName();
                    name.Family = value;
                    Father.Name.Add(name);
                    AddReferenceToComposition(Father.Id);
                    Bundle.AddResourceEntry(Father, "urn:uuid:" + Father.Id);
                }
                else
                {
                    Father.Name.First().Family = value;
                }

            }
        }

        /// <summary>Father's Suffix.</summary>
        /// <value>the decedent's father's suffix</value>
        /// <example>
        /// <para>// Setter:</para>
        /// <para>ExampleDeathRecord.FatherSuffix = "Jr.";</para>
        /// <para>// Getter:</para>
        /// <para>Console.WriteLine($"Father Suffix: {ExampleDeathRecord.FatherSuffix}");</para>
        /// </example>
        [Property("Father Suffix", Property.Types.String, "Decedent Demographics", "Father's Suffix.", true, "http://build.fhir.org/ig/HL7/vrdr/StructureDefinition-VRDR-Decedent-Father.html", false, 30)]
        [FHIRPath("Bundle.entry.resource.where($this is RelatedPerson).where(relationship.coding.code='FTH')", "name")]
        public string FatherSuffix
        {
            get
            {
                if (Father != null && Father.Name != null && Father.Name.Count() > 0 && Father.Name.First().Suffix != null) {

                    return Father.Name.First().Suffix.FirstOrDefault();
                }
                return null;
            }
            set
            {
                if (Father == null)
                {
                    Father = new RelatedPerson();
                    Father.Id = Guid.NewGuid().ToString();
                    Father.Meta = new Meta();
                    string[] father_profile = { "http://hl7.org/fhir/us/vrdr/StructureDefinition/VRDR-Decedent-Father" };
                    Father.Meta.Profile = father_profile;
                    Father.Patient = new ResourceReference("urn:uuid:" + Decedent.Id);
                    Father.Relationship.Add(new CodeableConcept(CodeSystems.RoleCode_HL7_V3, "FTH", "father", null));
                    HumanName name = new HumanName();
                    string[] suffix = { value };
                    name.Suffix = suffix;
                    Father.Name.Add(name);
                    AddReferenceToComposition(Father.Id);
                    Bundle.AddResourceEntry(Father, "urn:uuid:" + Father.Id);
                }
                else
                {
                    string[] suffix = { value };
                    Father.Name.First().Suffix = suffix;
                }

            }
        }

        /// <summary>Given name(s) of decedent's mother.</summary>
        /// <value>the decedent's mother's name (first, middle, etc.)</value>
        /// <example>
        /// <para>// Setter:</para>
        /// <para>string[] names = { "Mom", "Middle" };</para>
        /// <para>ExampleDeathRecord.MotherGivenNames = names;</para>
        /// <para>// Getter:</para>
        /// <para>Console.WriteLine($"Mother Given Name(s): {string.Join(", ", ExampleDeathRecord.MotherGivenNames)}");</para>
        /// </example>
        [Property("Mother Given Names", Property.Types.StringArr, "Decedent Demographics", "Given name(s) of decedent's mother.", true, "http://build.fhir.org/ig/HL7/vrdr/StructureDefinition-VRDR-Decedent-Mother.html", false, 31)]
        [FHIRPath("Bundle.entry.resource.where($this is RelatedPerson).where(relationship.coding.code='MTH')", "name")]
        public string[] MotherGivenNames
        {
            get
            {
                if (Mother != null && Mother.Name != null && Mother.Name.Count() > 0 && Mother.Name.First().Given != null) {
                    return Mother.Name.First().Given.ToArray();
                }
                return new string[0];
            }
            set
            {
                if (Mother == null)
                {
                    Mother = new RelatedPerson();
                    Mother.Id = Guid.NewGuid().ToString();
                    Mother.Meta = new Meta();
                    string[] mother_profile = { "http://hl7.org/fhir/us/vrdr/StructureDefinition/VRDR-Decedent-Mother" };
                    Mother.Meta.Profile = mother_profile;
                    Mother.Patient = new ResourceReference("urn:uuid:" + Decedent.Id);
                    Mother.Relationship.Add(new CodeableConcept(CodeSystems.RoleCode_HL7_V3, "MTH", "mother", null));
                    HumanName name = new HumanName();
                    name.Given = value;
                    Mother.Name.Add(name);
                    AddReferenceToComposition(Mother.Id);
                    Bundle.AddResourceEntry(Mother, "urn:uuid:" + Mother.Id);
                }
                else
                {
                    Mother.Name.First().Given = value;
                }

            }
        }

        /// <summary>Maiden name of decedent's mother.</summary>
        /// <value>the decedent's mother's maiden name (i.e. last name before marriage)</value>
        /// <example>
        /// <para>// Setter:</para>
        /// <para>ExampleDeathRecord.MotherMaidenName = "Last";</para>
        /// <para>// Getter:</para>
        /// <para>Console.WriteLine($"Mother's Maiden Name: {ExampleDeathRecord.MotherMaidenName}");</para>
        /// </example>
        [Property("Mother Maiden Name", Property.Types.String, "Decedent Demographics", "Maiden name of decedent's mother.", true, "http://build.fhir.org/ig/HL7/vrdr/StructureDefinition-VRDR-Decedent-Mother.html", false, 32)]
        [FHIRPath("Bundle.entry.resource.where($this is RelatedPerson).where(relationship.coding.code='MTH')", "name")]
        public string MotherMaidenName
        {
            get
            {
                if (Mother != null && Mother.Name != null && Mother.Name.Count() > 0 && Mother.Name.First().Family != null) {
                    return Mother.Name.First().Family;
                }
                return null;
            }
            set
            {
                if (Mother == null)
                {
                    Mother = new RelatedPerson();
                    Mother.Id = Guid.NewGuid().ToString();
                    Mother.Meta = new Meta();
                    string[] mother_profile = { "http://hl7.org/fhir/us/vrdr/StructureDefinition/VRDR-Decedent-Mother" };
                    Mother.Meta.Profile = mother_profile;
                    Mother.Patient = new ResourceReference("urn:uuid:" + Decedent.Id);
                    Mother.Relationship.Add(new CodeableConcept(CodeSystems.RoleCode_HL7_V3, "MTH", "mother", null));
                    HumanName name = new HumanName();
                    name.Family = value;
                    Mother.Name.Add(name);
                    AddReferenceToComposition(Mother.Id);
                    Bundle.AddResourceEntry(Mother, "urn:uuid:" + Mother.Id);
                }
                else
                {
                    Mother.Name.First().Family = value;
                }

            }
        }

        /// <summary>Mother's Suffix.</summary>
        /// <value>the decedent's mother's suffix</value>
        /// <example>
        /// <para>// Setter:</para>
        /// <para>ExampleDeathRecord.MotherSuffix = "Jr.";</para>
        /// <para>// Getter:</para>
        /// <para>Console.WriteLine($"Mother Suffix: {ExampleDeathRecord.MotherSuffix}");</para>
        /// </example>
        [Property("Mother Suffix", Property.Types.String, "Decedent Demographics", "Mother's Suffix.", true, "http://build.fhir.org/ig/HL7/vrdr/StructureDefinition-VRDR-Decedent-Mother.html", false, 33)]
        [FHIRPath("Bundle.entry.resource.where($this is RelatedPerson).where(relationship.coding.code='MTH')", "name")]
        public string MotherSuffix
        {
            get
            {
                if (Mother != null && Mother.Name != null && Mother.Name.Count() > 0 && Mother.Name.First().Suffix != null) {

                    return Mother.Name.First().Suffix.FirstOrDefault();
                }
                return null;
            }
            set
            {
                if (Mother == null)
                {
                    Mother = new RelatedPerson();
                    Mother.Id = Guid.NewGuid().ToString();
                    Mother.Meta = new Meta();
                    string[] mother_profile = { "http://hl7.org/fhir/us/vrdr/StructureDefinition/VRDR-Decedent-Mother" };
                    Mother.Meta.Profile = mother_profile;
                    Mother.Patient = new ResourceReference("urn:uuid:" + Decedent.Id);
                    Mother.Relationship.Add(new CodeableConcept(CodeSystems.RoleCode_HL7_V3, "MTH", "mother", null));
                    HumanName name = new HumanName();
                    string[] suffix = { value };
                    name.Suffix = suffix;
                    Mother.Name.Add(name);
                    AddReferenceToComposition(Mother.Id);
                    Bundle.AddResourceEntry(Mother, "urn:uuid:" + Mother.Id);
                }
                else
                {
                    string[] suffix = { value };
                    Mother.Name.First().Suffix = suffix;
                }

            }
        }

        /// <summary>Given name(s) of decedent's spouse.</summary>
        /// <value>the decedent's spouse's name (first, middle, etc.)</value>
        /// <example>
        /// <para>// Setter:</para>
        /// <para>string[] names = { "Spouse", "Middle" };</para>
        /// <para>ExampleDeathRecord.SpouseGivenNames = names;</para>
        /// <para>// Getter:</para>
        /// <para>Console.WriteLine($"Spouse Given Name(s): {string.Join(", ", ExampleDeathRecord.SpouseGivenNames)}");</para>
        /// </example>
        [Property("Spouse Given Names", Property.Types.StringArr, "Decedent Demographics", "Given name(s) of decedent's spouse.", true, "http://build.fhir.org/ig/HL7/vrdr/StructureDefinition-VRDR-Decedent-Spouse.html", false, 25)]
        [FHIRPath("Bundle.entry.resource.where($this is RelatedPerson).where(relationship.coding.code='SPS')", "name")]
        public string[] SpouseGivenNames
        {
            get
            {
                if (Spouse != null && Spouse.Name != null && Spouse.Name.Count() > 0 && Spouse.Name.First().Given != null) {
                    return Spouse.Name.First().Given.ToArray();
                }
                return new string[0];
            }
            set
            {
                if (Spouse == null)
                {
                    Spouse = new RelatedPerson();
                    Spouse.Id = Guid.NewGuid().ToString();
                    Spouse.Meta = new Meta();
                    string[] spouse_profile = { "http://hl7.org/fhir/us/vrdr/StructureDefinition/VRDR-Decedent-Spouse" };
                    Spouse.Meta.Profile = spouse_profile;
                    Spouse.Patient = new ResourceReference("urn:uuid:" + Decedent.Id);
                    Spouse.Relationship.Add(new CodeableConcept(CodeSystems.RoleCode_HL7_V3, "SPS", "spouse", null));
                    HumanName name = new HumanName();
                    name.Given = value;
                    Spouse.Name.Add(name);
                    AddReferenceToComposition(Spouse.Id);
                    Bundle.AddResourceEntry(Spouse, "urn:uuid:" + Spouse.Id);
                }
                else
                {
                    Spouse.Name.First().Given = value;
                }

            }
        }

        /// <summary>Family name of decedent's spouse.</summary>
        /// <value>the decedent's spouse's family name (i.e. last name)</value>
        /// <example>
        /// <para>// Setter:</para>
        /// <para>ExampleDeathRecord.SpouseFamilyName = "Last";</para>
        /// <para>// Getter:</para>
        /// <para>Console.WriteLine($"Spouse's Last Name: {ExampleDeathRecord.SpouseFamilyName}");</para>
        /// </example>
        [Property("Spouse Family Name", Property.Types.String, "Decedent Demographics", "Family name of decedent's spouse.", true, "http://build.fhir.org/ig/HL7/vrdr/StructureDefinition-VRDR-Decedent-Spouse.html", false, 26)]
        [FHIRPath("Bundle.entry.resource.where($this is RelatedPerson).where(relationship.coding.code='SPS')", "name")]
        public string SpouseFamilyName
        {
            get
            {
                if (Spouse != null && Spouse.Name != null && Spouse.Name.Count() > 0 && Spouse.Name.First().Family != null) {
                    return Spouse.Name.First().Family;
                }
                return null;
            }
            set
            {
                if (Spouse == null)
                {
                    Spouse = new RelatedPerson();
                    Spouse.Id = Guid.NewGuid().ToString();
                    Spouse.Meta = new Meta();
                    string[] spouse_profile = { "http://hl7.org/fhir/us/vrdr/StructureDefinition/VRDR-Decedent-Spouse" };
                    Spouse.Meta.Profile = spouse_profile;
                    Spouse.Patient = new ResourceReference("urn:uuid:" + Decedent.Id);
                    Spouse.Relationship.Add(new CodeableConcept(CodeSystems.RoleCode_HL7_V3, "SPS", "spouse", null));
                    HumanName name = new HumanName();
                    name.Family = value;
                    Spouse.Name.Add(name);
                    AddReferenceToComposition(Spouse.Id);
                    Bundle.AddResourceEntry(Spouse, "urn:uuid:" + Spouse.Id);
                }
                else
                {
                    Spouse.Name.First().Family = value;
                }

            }
        }

        /// <summary>Spouse's Suffix.</summary>
        /// <value>the decedent's spouse's suffix</value>
        /// <example>
        /// <para>// Setter:</para>
        /// <para>ExampleDeathRecord.SpouseSuffix = "Jr.";</para>
        /// <para>// Getter:</para>
        /// <para>Console.WriteLine($"Spouse Suffix: {ExampleDeathRecord.SpouseSuffix}");</para>
        /// </example>
        [Property("Spouse Suffix", Property.Types.String, "Decedent Demographics", "Spouse's Suffix.", true, "http://build.fhir.org/ig/HL7/vrdr/StructureDefinition-VRDR-Decedent-Spouse.html", false, 27)]
        [FHIRPath("Bundle.entry.resource.where($this is RelatedPerson).where(relationship.coding.code='SPS')", "name")]
        public string SpouseSuffix
        {
            get
            {
                if (Spouse != null && Spouse.Name != null && Spouse.Name.Count() > 0 && Spouse.Name.First().Suffix != null) {

                    return Spouse.Name.First().Suffix.FirstOrDefault();
                }
                return null;
            }
            set
            {
                if (Spouse == null)
                {
                    Spouse = new RelatedPerson();
                    Spouse.Id = Guid.NewGuid().ToString();
                    Spouse.Meta = new Meta();
                    string[] spouse_profile = { "http://hl7.org/fhir/us/vrdr/StructureDefinition/VRDR-Decedent-Spouse" };
                    Spouse.Meta.Profile = spouse_profile;
                    Spouse.Patient = new ResourceReference("urn:uuid:" + Decedent.Id);
                    Spouse.Relationship.Add(new CodeableConcept(CodeSystems.RoleCode_HL7_V3, "SPS", "spouse", null));
                    HumanName name = new HumanName();
                    string[] suffix = { value };
                    name.Suffix = suffix;
                    Spouse.Name.Add(name);
                    AddReferenceToComposition(Spouse.Id);
                    Bundle.AddResourceEntry(Spouse, "urn:uuid:" + Spouse.Id);
                }
                else
                {
                    string[] suffix = { value };
                    Spouse.Name.First().Suffix = suffix;
                }

            }
        }

        /// <summary>Decedent's Education Level.</summary>
        /// <value>the decedent's education level. A Dictionary representing a code, containing the following key/value pairs:
        /// <para>"code" - the code</para>
        /// <para>"system" - the code system this code belongs to</para>
        /// <para>"display" - a human readable meaning of the code</para>
        /// </value>
        /// <example>
        /// <para>// Setter:</para>
        /// <para>Dictionary&lt;string, string&gt; elevel = new Dictionary&lt;string, string&gt;();</para>
        /// <para>elevel.Add("code", "BD");</para>
        /// <para>elevel.Add("system", CodeSystems.PH_PHINVS_CDC);</para>
        /// <para>elevel.Add("display", "College or baccalaureate degree complete");</para>
        /// <para>ExampleDeathRecord.EducationLevel = elevel;</para>
        /// <para>// Getter:</para>
        /// <para>Console.WriteLine($"Education Level: {ExampleDeathRecord.EducationLevel['display']}");</para>
        /// </example>
        [Property("Education Level", Property.Types.Dictionary, "Decedent Demographics", "Decedent's Education Level.", true, "http://build.fhir.org/ig/HL7/vrdr/StructureDefinition-VRDR-Decedent-Education-Level.html", false, 34)]
        [PropertyParam("code", "The code used to describe this concept.")]
        [PropertyParam("system", "The relevant code system.")]
        [PropertyParam("display", "The human readable version of this code.")]
        [FHIRPath("Bundle.entry.resource.where($this is Observation).where(code.coding.code='80913-7')", "")]
        public Dictionary<string, string> EducationLevel
        {
            get
            {
                if (DecedentEducationLevel != null && DecedentEducationLevel.Value != null && DecedentEducationLevel.Value as CodeableConcept != null)
                {
                    return CodeableConceptToDict((CodeableConcept)DecedentEducationLevel.Value);
                }
                return EmptyCodeDict();
            }
            set
            {
                if (DecedentEducationLevel == null)
                {
                    DecedentEducationLevel = new Observation();
                    DecedentEducationLevel.Id = Guid.NewGuid().ToString();
                    DecedentEducationLevel.Meta = new Meta();
                    string[] educationlevel_profile = { "http://hl7.org/fhir/us/vrdr/StructureDefinition/VRDR-Decedent-Education-Level" };
                    DecedentEducationLevel.Meta.Profile = educationlevel_profile;
                    DecedentEducationLevel.Status = ObservationStatus.Final;
                    DecedentEducationLevel.Code = new CodeableConcept(CodeSystems.LOINC, "80913-7", "Highest level of education [US Standard Certificate of Death]", null);
                    DecedentEducationLevel.Subject = new ResourceReference("urn:uuid:" + Decedent.Id);
                    DecedentEducationLevel.Value = DictToCodeableConcept(value);
                    AddReferenceToComposition(DecedentEducationLevel.Id);
                    Bundle.AddResourceEntry(DecedentEducationLevel, "urn:uuid:" + DecedentEducationLevel.Id);
                }
                else
                {
                    DecedentEducationLevel.Value = DictToCodeableConcept(value);
                }
            }
        }

        /// <summary>Birth Record Identifier.</summary>
        /// <value>a birth record identification string.</value>
        /// <example>
        /// <para>// Setter:</para>
        /// <para>ExampleDeathRecord.BirthRecordId = "4242123";</para>
        /// <para>// Getter:</para>
        /// <para>Console.WriteLine($"Birth Record identification: {ExampleDeathRecord.BirthRecordId}");</para>
        /// </example>
        [Property("Birth Record Id", Property.Types.String, "Decedent Demographics", "Birth Record Identifier (i.e. Certificate Number).", true, "http://build.fhir.org/ig/HL7/vrdr/StructureDefinition-VRDR-BirthRecordIdentifier.html", true, 16)]
        [FHIRPath("Bundle.entry.resource.where($this is Observation).where(code.coding.code='BR')", "")]
        public string BirthRecordId
        {
            get
            {
                if (BirthRecordIdentifier != null && BirthRecordIdentifier.Value != null)
                {
                    return Convert.ToString(BirthRecordIdentifier.Value);
                }
                return null;
            }
            set
            {
                if (BirthRecordIdentifier == null)
                {
                    BirthRecordIdentifier = new Observation();
                    BirthRecordIdentifier.Id = Guid.NewGuid().ToString();
                    BirthRecordIdentifier.Meta = new Meta();
                    string[] br_profile = { "http://hl7.org/fhir/us/vrdr/StructureDefinition/VRDR-BirthRecordIdentifier" };
                    BirthRecordIdentifier.Meta.Profile = br_profile;
                    BirthRecordIdentifier.Status = ObservationStatus.Final;
                    BirthRecordIdentifier.Code = new CodeableConcept(CodeSystems.HL7_identifier_type, "BR", "Birth registry number", null);
                    BirthRecordIdentifier.Subject = new ResourceReference("urn:uuid:" + Decedent.Id);
                    BirthRecordIdentifier.Value = new FhirString(value);
                    AddReferenceToComposition(BirthRecordIdentifier.Id);
                    Bundle.AddResourceEntry(BirthRecordIdentifier, "urn:uuid:" + BirthRecordIdentifier.Id);
                }
                else
                {
                    BirthRecordIdentifier.Value = new FhirString(value);
                }
            }
        }

        /// <summary>Birth Record State.</summary>
        /// <value>the state of the decedent's birth certificate. A Dictionary representing a code, containing the following key/value pairs:
        /// <para>"code" - the code</para>
        /// <para>"system" - the code system this code belongs to</para>
        /// <para>"display" - a human readable meaning of the code</para>
        /// </value>
        /// <example>
        /// <para>// Setter:</para>
        /// <para>Dictionary&lt;string, string&gt; brs = new Dictionary&lt;string, string&gt;();</para>
        /// <para>brs.Add("code", "MA");</para>
        /// <para>brs.Add("system", "urn:iso:std:iso:3166:-2");</para>
        /// <para>brs.Add("display", "Massachusetts");</para>
        /// <para>ExampleDeathRecord.BirthRecordState = brs;</para>
        /// <para>// Getter:</para>
        /// <para>Console.WriteLine($"Birth Record identification: {ExampleDeathRecord.BirthRecordState}");</para>
        /// </example>
        [Property("Birth Record State", Property.Types.Dictionary, "Decedent Demographics", "Birth Record State.", true, "http://build.fhir.org/ig/HL7/vrdr/StructureDefinition-VRDR-BirthRecordIdentifier.html", true, 17)]
        [PropertyParam("code", "The code used to describe this concept.")]
        [PropertyParam("system", "The relevant code system.")]
        [PropertyParam("display", "The human readable version of this code.")]
        [FHIRPath("Bundle.entry.resource.where($this is Observation).where(code.coding.code='BR')", "")]
        public Dictionary<string, string> BirthRecordState
        {
            get
            {
                if (BirthRecordIdentifier != null && BirthRecordIdentifier.Component.Count > 0)
                {
                    // Find correct component
                    var stateComp = BirthRecordIdentifier.Component.FirstOrDefault( entry => ((Observation.ComponentComponent)entry).Code != null && ((Observation.ComponentComponent)entry).Code.Coding.FirstOrDefault() != null && ((Observation.ComponentComponent)entry).Code.Coding.FirstOrDefault().Code == "21842-0" );
                    if (stateComp != null && stateComp.Value != null && stateComp.Value as CodeableConcept != null)
                    {
                        return CodeableConceptToDict((CodeableConcept)stateComp.Value);
                    }
                }
                return EmptyCodeDict();
            }
            set
            {
                if (BirthRecordIdentifier == null)
                {
                    BirthRecordIdentifier = new Observation();
                    BirthRecordIdentifier.Id = Guid.NewGuid().ToString();
                    BirthRecordIdentifier.Meta = new Meta();
                    string[] br_profile = { "http://hl7.org/fhir/us/vrdr/StructureDefinition/VRDR-BirthRecordIdentifier" };
                    BirthRecordIdentifier.Meta.Profile = br_profile;
                    BirthRecordIdentifier.Status = ObservationStatus.Final;
                    BirthRecordIdentifier.Code = new CodeableConcept(CodeSystems.HL7_identifier_type, "BR", "Birth registry number", null);
                    BirthRecordIdentifier.Subject = new ResourceReference("urn:uuid:" + Decedent.Id);
                    Observation.ComponentComponent component = new Observation.ComponentComponent();
                    component.Code = new CodeableConcept(CodeSystems.LOINC, "21842-0", "Birthplace", null);
                    component.Value = DictToCodeableConcept(value);
                    BirthRecordIdentifier.Component.Add(component);
                    AddReferenceToComposition(BirthRecordIdentifier.Id);
                    Bundle.AddResourceEntry(BirthRecordIdentifier, "urn:uuid:" + BirthRecordIdentifier.Id);
                }
                else
                {
                    // Find correct component; if doesn't exist add another
                    var stateComp = BirthRecordIdentifier.Component.FirstOrDefault( entry => ((Observation.ComponentComponent)entry).Code != null && ((Observation.ComponentComponent)entry).Code.Coding.FirstOrDefault() != null && ((Observation.ComponentComponent)entry).Code.Coding.FirstOrDefault().Code == "21842-0" );
                    if (stateComp != null)
                    {
                        ((Observation.ComponentComponent)stateComp).Value = DictToCodeableConcept(value);
                    }
                    else
                    {
                        Observation.ComponentComponent component = new Observation.ComponentComponent();
                        component.Code = new CodeableConcept(CodeSystems.LOINC, "21842-0", "Birthplace", null);
                        component.Value = DictToCodeableConcept(value);
                        BirthRecordIdentifier.Component.Add(component);
                    }
                }
            }
        }

        /// <summary>Birth Record Year.</summary>
        /// <value>the year found on the decedent's birth certificate.</value>
        /// <example>
        /// <para>// Setter:</para>
        /// <para>ExampleDeathRecord.BirthRecordYear = "1940";</para>
        /// <para>// Getter:</para>
        /// <para>Console.WriteLine($"Birth Record year: {ExampleDeathRecord.BirthRecordYear}");</para>
        /// </example>
        [Property("Birth Record Year", Property.Types.String, "Decedent Demographics", "Birth Record Year.", true, "http://build.fhir.org/ig/HL7/vrdr/StructureDefinition-VRDR-BirthRecordIdentifier.html", true, 18)]
        [FHIRPath("Bundle.entry.resource.where($this is Observation).where(code.coding.code='BR')", "")]
        public string BirthRecordYear
        {
            get
            {
                if (BirthRecordIdentifier != null && BirthRecordIdentifier.Component.Count > 0)
                {
                    // Find correct component
                    var stateComp = BirthRecordIdentifier.Component.FirstOrDefault( entry => ((Observation.ComponentComponent)entry).Code != null && ((Observation.ComponentComponent)entry).Code.Coding.FirstOrDefault() != null && ((Observation.ComponentComponent)entry).Code.Coding.FirstOrDefault().Code == "80904-6" );
                    if (stateComp != null)
                    {
                        return Convert.ToString(stateComp.Value);
                    }
                }
                return null;
            }
            set
            {
                if (BirthRecordIdentifier == null)
                {
                    BirthRecordIdentifier = new Observation();
                    BirthRecordIdentifier.Id = Guid.NewGuid().ToString();
                    BirthRecordIdentifier.Meta = new Meta();
                    string[] br_profile = { "http://hl7.org/fhir/us/vrdr/StructureDefinition/VRDR-BirthRecordIdentifier" };
                    BirthRecordIdentifier.Meta.Profile = br_profile;
                    BirthRecordIdentifier.Status = ObservationStatus.Final;
                    BirthRecordIdentifier.Code = new CodeableConcept(CodeSystems.HL7_identifier_type, "BR", "Birth registry number", null);
                    BirthRecordIdentifier.Subject = new ResourceReference("urn:uuid:" + Decedent.Id);
                    Observation.ComponentComponent component = new Observation.ComponentComponent();
                    component.Code = new CodeableConcept(CodeSystems.LOINC, "80904-6", "Birth year", null);
                    component.Value = new FhirDateTime(value);
                    BirthRecordIdentifier.Component.Add(component);
                    AddReferenceToComposition(BirthRecordIdentifier.Id);
                    Bundle.AddResourceEntry(BirthRecordIdentifier, "urn:uuid:" + BirthRecordIdentifier.Id);
                }
                else
                {
                    // Find correct component; if doesn't exist add another
                    var stateComp = BirthRecordIdentifier.Component.FirstOrDefault( entry => ((Observation.ComponentComponent)entry).Code != null && ((Observation.ComponentComponent)entry).Code.Coding.FirstOrDefault() != null && ((Observation.ComponentComponent)entry).Code.Coding.FirstOrDefault().Code == "80904-6" );
                    if (stateComp != null)
                    {
                        ((Observation.ComponentComponent)stateComp).Value = new FhirDateTime(value);
                    }
                    else
                    {
                        Observation.ComponentComponent component = new Observation.ComponentComponent();
                        component.Code = new CodeableConcept(CodeSystems.LOINC, "80904-6", "Birth year", null);
                        component.Value = new FhirDateTime(value);
                        BirthRecordIdentifier.Component.Add(component);
                    }
                }
            }
        }

        /// <summary>Decedent's Usual Occupation (Code).</summary>
        /// <value>the decedent's usual occupation. A Dictionary representing a code, containing the following key/value pairs:
        /// <para>"code" - the code</para>
        /// <para>"system" - the code system this code belongs to</para>
        /// <para>"display" - a human readable meaning of the code</para>
        /// </value>
        /// <example>
        /// <para>// Setter:</para>
        /// <para>Dictionary&lt;string, string&gt; uocc = new Dictionary&lt;string, string&gt;();</para>
        /// <para>uocc.Add("code", "1340");</para>
        /// <para>uocc.Add("system", "urn:oid:2.16.840.1.114222.4.11.7186");</para>
        /// <para>uocc.Add("display", "Biomedical engineers");</para>
        /// <para>ExampleDeathRecord.UsualOccupationCode = uocc;</para>
        /// <para>// Getter:</para>
        /// <para>Console.WriteLine($"Usual Occupation: {ExampleDeathRecord.UsualOccupationCode['display']}");</para>
        /// </example>
        [Property("Usual Occupation (Code)", Property.Types.Dictionary, "Decedent Demographics", "Decedent's Usual Occupation.", false, "http://build.fhir.org/ig/HL7/vrdr/StructureDefinition-VRDR-Decedent-Usual-Work.html", false, 39)]
        [PropertyParam("code", "The code used to describe this concept.")]
        [PropertyParam("system", "The relevant code system.")]
        [PropertyParam("display", "The human readable version of this code.")]
        [PropertyParam("text", "Additional descriptive text.")]
        [FHIRPath("Bundle.entry.resource.where($this is Observation).where(code.coding.code='21843-8')", "")]
        public Dictionary<string, string> UsualOccupationCode
        {
            get
            {
                if (UsualWork != null && UsualWork.Value != null && UsualWork.Value as CodeableConcept != null)
                {
                    return CodeableConceptToDict((CodeableConcept)UsualWork.Value);
                }
                return EmptyCodeDict();
            }
            set
            {
                if (UsualWork == null)
                {
                    UsualWork = new Observation();
                    UsualWork.Id = Guid.NewGuid().ToString();
                    UsualWork.Meta = new Meta();
                    string[] usualwork_profile = { "http://hl7.org/fhir/us/vrdr/StructureDefinition/VRDR-Decedent-Usual-Work" };
                    UsualWork.Meta.Profile = usualwork_profile;
                    UsualWork.Status = ObservationStatus.Final;
                    UsualWork.Code = new CodeableConcept(CodeSystems.LOINC, "21843-8", "History of Usual occupation", null);
                    UsualWork.Subject = new ResourceReference("urn:uuid:" + Decedent.Id);
                    UsualWork.Effective = new Period();
                    UsualWork.Value = DictToCodeableConcept(value);
                    AddReferenceToComposition(UsualWork.Id);
                    Bundle.AddResourceEntry(UsualWork, "urn:uuid:" + UsualWork.Id);
                }
                else
                {
                    UsualWork.Value = DictToCodeableConcept(value);
                }
            }
        }

        /// <summary>Decedent's Usual Occupation.</summary>
        /// <value>the decedent's usual occupation.</value>
        /// <example>
        /// <para>// Setter:</para>
        /// <para>ExampleDeathRecord.UsualOccupation = "Biomedical engineering";</para>
        /// <para>// Getter:</para>
        /// <para>Console.WriteLine($"Usual Occupation: {ExampleDeathRecord.UsualOccupation}");</para>
        /// </example>
        [Property("Usual Occupation (Text)", Property.Types.String, "Decedent Demographics", "Decedent's Usual Occupation.", true, "http://build.fhir.org/ig/HL7/vrdr/StructureDefinition-VRDR-Decedent-Usual-Work.html", true, 40)]
        [FHIRPath("Bundle.entry.resource.where($this is Observation).where(code.coding.code='21843-8')", "")]
        public string UsualOccupation
        {
            get
            {
                var usualOccupationCode = UsualOccupationCode;
                if (usualOccupationCode.ContainsKey("text"))
                {
                    return UsualOccupationCode["text"];
                }
                else
                {
                    return null;
                }
            }
            set
            {
                var uocc = new Dictionary<string, string>();
                uocc["text"] = value;
                UsualOccupationCode = uocc;
            }
        }

        /// <summary>Start Date of Usual Occupation.</summary>
        /// <value>the date usual occupation started</value>
        /// <example>
        /// <para>// Setter:</para>
        /// <para>ExampleDeathRecord.UsualOccupationStart = "2018-02-19";</para>
        /// <para>// Getter:</para>
        /// <para>Console.WriteLine($"Start of Usual Occupation: {ExampleDeathRecord.UsualOccupationStart}");</para>
        /// </example>
        [Property("Usual Occupation Start Date", Property.Types.StringDateTime, "Decedent Demographics", "Decedent's Usual Occupation.", true, "http://build.fhir.org/ig/HL7/vrdr/StructureDefinition-VRDR-Decedent-Usual-Work.html", true, 41)]
        [FHIRPath("Bundle.entry.resource.where($this is Observation).where(code.coding.code='21843-8')", "")]
        public string UsualOccupationStart
        {
            get
            {
                if (UsualWork?.Effective != null && UsualWork.Effective as Period != null && ((Period)UsualWork.Effective).Start != null)
                {
                    return Convert.ToString(((Period)UsualWork.Effective).Start);
                }
                return null;
            }
            set
            {
                if (UsualWork == null)
                {
                    UsualWork = new Observation();
                    UsualWork.Id = Guid.NewGuid().ToString();
                    UsualWork.Meta = new Meta();
                    string[] usualwork_profile = { "http://hl7.org/fhir/us/vrdr/StructureDefinition/VRDR-Decedent-Usual-Work" };
                    UsualWork.Meta.Profile = usualwork_profile;
                    UsualWork.Status = ObservationStatus.Final;
                    UsualWork.Code = new CodeableConcept(CodeSystems.LOINC, "21843-8", "History of Usual occupation", null);
                    UsualWork.Subject = new ResourceReference("urn:uuid:" + Decedent.Id);
                    UsualWork.Effective = new Period(new FhirDateTime(value), null);
                    AddReferenceToComposition(UsualWork.Id);
                    Bundle.AddResourceEntry(UsualWork, "urn:uuid:" + UsualWork.Id);
                }
                else if (UsualWork.Effective as Period != null)
                {
                    ((Period)UsualWork.Effective).Start = value;
                }
                else
                {
                    UsualWork.Effective = new Period(new FhirDateTime(value), null);
                }
            }
        }

        /// <summary>End Date of Usual Occupation.</summary>
        /// <value>the date usual occupation ended</value>
        /// <example>
        /// <para>// Setter:</para>
        /// <para>ExampleDeathRecord.UsualOccupationEnd = "2018-02-19";</para>
        /// <para>// Getter:</para>
        /// <para>Console.WriteLine($"End of Usual Occupation: {ExampleDeathRecord.UsualOccupationEnd}");</para>
        /// </example>
        [Property("Usual Occupation End Date", Property.Types.StringDateTime, "Decedent Demographics", "Decedent's Usual Occupation.", true, "http://build.fhir.org/ig/HL7/vrdr/StructureDefinition-VRDR-Decedent-Usual-Work.html", true, 42)]
        [FHIRPath("Bundle.entry.resource.where($this is Observation).where(code.coding.code='21843-8')", "")]
        public string UsualOccupationEnd
        {
            get
            {
                if (UsualWork?.Effective != null && UsualWork.Effective as Period != null && ((Period)UsualWork.Effective).End != null)
                {
                    return Convert.ToString(((Period)UsualWork.Effective).End);
                }
                return null;
            }
            set
            {
                if (UsualWork == null)
                {
                    UsualWork = new Observation();
                    UsualWork.Id = Guid.NewGuid().ToString();
                    UsualWork.Meta = new Meta();
                    string[] usualwork_profile = { "http://hl7.org/fhir/us/vrdr/StructureDefinition/VRDR-Decedent-Usual-Work" };
                    UsualWork.Meta.Profile = usualwork_profile;
                    UsualWork.Status = ObservationStatus.Final;
                    UsualWork.Code = new CodeableConcept(CodeSystems.LOINC, "21843-8", "History of Usual occupation", null);
                    UsualWork.Subject = new ResourceReference("urn:uuid:" + Decedent.Id);
                    UsualWork.Effective = new Period(null, new FhirDateTime(value));
                    AddReferenceToComposition(UsualWork.Id);
                    Bundle.AddResourceEntry(UsualWork, "urn:uuid:" + UsualWork.Id);
                }
                else if (UsualWork.Effective as Period != null)
                {
                    ((Period)UsualWork.Effective).End = value;
                }
                else
                {
                    UsualWork.Effective = new Period(null, new FhirDateTime(value));
                }
            }
        }

        /// <summary>Decedent's Usual Industry (Code).</summary>
        /// <value>the decedent's usual industry. A Dictionary representing a code, containing the following key/value pairs:
        /// <para>"code" - the code</para>
        /// <para>"system" - the code system this code belongs to</para>
        /// <para>"display" - a human readable meaning of the code</para>
        /// </value>
        /// <example>
        /// <para>// Setter:</para>
        /// <para>Dictionary&lt;string, string&gt; uind = new Dictionary&lt;string, string&gt;();</para>
        /// <para>uind.Add("code", "7280");</para>
        /// <para>uind.Add("system", "urn:oid:2.16.840.1.114222.4.11.7187");</para>
        /// <para>uind.Add("display", "Accounting, tax preparation, bookkeeping, and payroll services");</para>
        /// <para>ExampleDeathRecord.UsualIndustryCode = uind;</para>
        /// <para>// Getter:</para>
        /// <para>Console.WriteLine($"Usual Industry: {ExampleDeathRecord.UsualIndustryCode['display']}");</para>
        /// </example>
        [Property("Usual Industry (Code)", Property.Types.Dictionary, "Decedent Demographics", "Decedent's Usual Industry.", false, "http://build.fhir.org/ig/HL7/vrdr/StructureDefinition-VRDR-Decedent-Usual-Work.html", false, 43)]
        [PropertyParam("code", "The code used to describe this concept.")]
        [PropertyParam("system", "The relevant code system.")]
        [PropertyParam("display", "The human readable version of this code.")]
        [PropertyParam("text", "Additional descriptive text.")]
        [FHIRPath("Bundle.entry.resource.where($this is Observation).where(code.coding.code='21843-8')", "")]
        public Dictionary<string, string> UsualIndustryCode
        {
            get
            {
                if (UsualWork != null)
                {
                    Observation.ComponentComponent component = UsualWork.Component.FirstOrDefault( cmp => cmp.Code!= null && cmp.Code.Coding != null && cmp.Code.Coding.Count() > 0 && cmp.Code.Coding.First().Code == "21844-6" );
                    if (component != null && component.Value != null && component.Value as CodeableConcept != null)
                    {
                        return CodeableConceptToDict((CodeableConcept)component.Value);
                    }
                    return EmptyCodeableDict();
                }
                return EmptyCodeableDict();
            }
            set
            {
                if (UsualWork == null)
                {
                    UsualWork = new Observation();
                    UsualWork.Id = Guid.NewGuid().ToString();
                    UsualWork.Meta = new Meta();
                    string[] employmenthistory_profile = { "http://hl7.org/fhir/us/vrdr/StructureDefinition/VRDR-Decedent-Employment-History" };
                    UsualWork.Meta.Profile = employmenthistory_profile;
                    UsualWork.Status = ObservationStatus.Final;
                    UsualWork.Code = new CodeableConcept(CodeSystems.LOINC, "21843-8", "History of Usual occupation", null);
                    UsualWork.Subject = new ResourceReference("urn:uuid:" + Decedent.Id);
                    UsualWork.Effective = new Period();
                    Observation.ComponentComponent component = new Observation.ComponentComponent();
                    component.Code = new CodeableConcept(CodeSystems.LOINC, "21844-6", "History of Usual industry", null);
                    component.Value = DictToCodeableConcept(value);
                    UsualWork.Component.Add(component);
                    AddReferenceToComposition(UsualWork.Id);
                    Bundle.AddResourceEntry(UsualWork, "urn:uuid:" + UsualWork.Id);
                }
                else
                {
                    UsualWork.Component.RemoveAll( cmp => cmp.Code!= null && cmp.Code.Coding != null && cmp.Code.Coding.Count() > 0 && cmp.Code.Coding.First().Code == "21844-6" );
                    Observation.ComponentComponent component = new Observation.ComponentComponent();
                    component.Code = new CodeableConcept(CodeSystems.LOINC, "21844-6", "History of Usual industry", null);
                    component.Value = DictToCodeableConcept(value);
                    UsualWork.Component.Add(component);
                }
            }
        }

        /// <summary>Decedent's Usual Industry (Text).</summary>
        /// <value>the decedent's usual industry.</value>
        /// <example>
        /// <para>// Setter:</para>
        /// <para>ExampleDeathRecord.UsualIndustry = "Accounting";</para>
        /// <para>// Getter:</para>
        /// <para>Console.WriteLine($"Usual Industry: {ExampleDeathRecord.UsualIndustry}");</para>
        /// </example>
        [Property("Usual Industry (Text)", Property.Types.String, "Decedent Demographics", "Decedent's Usual Industry.", true, "http://build.fhir.org/ig/HL7/vrdr/StructureDefinition-VRDR-Decedent-Usual-Work.html", true, 44)]
        [FHIRPath("Bundle.entry.resource.where($this is Observation).where(code.coding.code='21843-8')", "")]
        public string UsualIndustry
        {
            get
            {
                var usualIndustryCode = UsualIndustryCode;
                if (usualIndustryCode.ContainsKey("text"))
                {
                    return UsualIndustryCode["text"];
                }
                else
                {
                    return null;
                }
            }
            set
            {
                var uicc = new Dictionary<string, string>();
                uicc["text"] = value;
                UsualIndustryCode = uicc;
            }
        }

        /// <summary>Decedent's Military Service.</summary>
        /// <value>the decedent's military service. A Dictionary representing a code, containing the following key/value pairs:
        /// <para>"code" - the code</para>
        /// <para>"system" - the code system this code belongs to</para>
        /// <para>"display" - a human readable meaning of the code</para>
        /// </value>
        /// <example>
        /// <para>// Setter:</para>
        /// <para>Dictionary&lt;string, string&gt; mserv = new Dictionary&lt;string, string&gt;();</para>
        /// <para>mserv.Add("code", "Y");</para>
        /// <para>mserv.Add("system", CodeSystems.PH_YesNo_HL7_2x);</para>
        /// <para>mserv.Add("display", "Yes");</para>
        /// <para>ExampleDeathRecord.MilitaryService = uind;</para>
        /// <para>// Getter:</para>
        /// <para>Console.WriteLine($"Military Service: {ExampleDeathRecord.MilitaryService['display']}");</para>
        /// </example>
        [Property("Military Service", Property.Types.Dictionary, "Decedent Demographics", "Decedent's Military Service.", true, "http://build.fhir.org/ig/HL7/vrdr/StructureDefinition-VRDR-Decedent-Military-Service.html", false, 22)]
        [PropertyParam("code", "The code used to describe this concept.")]
        [PropertyParam("system", "The relevant code system.")]
        [PropertyParam("display", "The human readable version of this code.")]
        [FHIRPath("Bundle.entry.resource.where($this is Observation).where(code.coding.code='55280-2')", "")]
        public Dictionary<string, string> MilitaryService
        {
            get
            {
                if (MilitaryServiceObs != null && MilitaryServiceObs.Value != null && MilitaryServiceObs.Value as CodeableConcept != null)
                {
                    return CodeableConceptToDict((CodeableConcept)MilitaryServiceObs.Value);
                }
                return EmptyCodeDict();
            }
            set
            {
                if (MilitaryServiceObs == null)
                {
                    MilitaryServiceObs = new Observation();
                    MilitaryServiceObs.Id = Guid.NewGuid().ToString();
                    MilitaryServiceObs.Meta = new Meta();
                    string[] militaryhistory_profile = { "http://hl7.org/fhir/us/vrdr/StructureDefinition/VRDR-Decedent-Military-Service" };
                    MilitaryServiceObs.Meta.Profile = militaryhistory_profile;
                    MilitaryServiceObs.Status = ObservationStatus.Final;
                    MilitaryServiceObs.Code = new CodeableConcept(CodeSystems.LOINC, "55280-2", "Military service Narrative", null);
                    MilitaryServiceObs.Subject = new ResourceReference("urn:uuid:" + Decedent.Id);
                    MilitaryServiceObs.Value = DictToCodeableConcept(value);
                    AddReferenceToComposition(MilitaryServiceObs.Id);
                    Bundle.AddResourceEntry(MilitaryServiceObs, "urn:uuid:" + MilitaryServiceObs.Id);
                }
                else
                {
                    MilitaryServiceObs.Value = DictToCodeableConcept(value);
                }
            }
        }

        /// <summary>Decedent's Military Service. This is a helper method, to obtain the code use the MilitaryService property instead.</summary>
        /// <value>the decedent's military service. Whether the decedent served in the military, a null value means "unknown".</value>
        /// <example>
        /// <para>// Setter:</para>
        /// <para>ExampleDeathRecord.MilitaryServiceBoolean = true;</para>
        /// <para>// Getter:</para>
        /// <para>Console.WriteLine($"Military Service: {ExampleDeathRecord.MilitaryServiceBoolean}");</para>
        /// </example>
        [Property("Military Service Boolean", Property.Types.Bool, "Decedent Demographics", "Decedent's Military Service.", true, "http://build.fhir.org/ig/HL7/vrdr/StructureDefinition-VRDR-Decedent-Military-Service.html", false, 23)]
        [FHIRPath("Bundle.entry.resource.where($this is Observation).where(code.coding.code='55280-2')", "")]
        public bool? MilitaryServiceBoolean
        {
            get
            {
                var code = this.MilitaryService;
                switch (code["code"])
                {
                    case "Y": // Yes
                        return true;
                    case "N": // No
                        return false;
                    default: // Unknown
                        return null;
                }
            }
            set
            {
                var code = EmptyCodeDict();
                switch(value)
                {
                    case true:
                        code["code"] = "Y";
                        code["display"] = "Yes";
                        code["system"] = CodeSystems.PH_YesNo_HL7_2x;
                        break;
                    case false:
                        code["code"] = "N";
                        code["display"] = "No";
                        code["system"] = CodeSystems.PH_YesNo_HL7_2x;
                        break;
                    default:
                        code["code"] = "UNK";
                        code["display"] = "unknown";
                        code["system"] = CodeSystems.PH_NullFlavor_HL7_V3;
                        break;
                }
                this.MilitaryService = code;
            }
        }

        /////////////////////////////////////////////////////////////////////////////////
        //
        // Record Properties: Decedent Disposition
        //
        /////////////////////////////////////////////////////////////////////////////////

        /// <summary>Given name(s) of mortician.</summary>
        /// <value>the mortician's name (first, middle, etc.)</value>
        /// <example>
        /// <para>// Setter:</para>
        /// <para>string[] names = { "FD", "Middle" };</para>
        /// <para>ExampleDeathRecord.MorticianGivenNames = names;</para>
        /// <para>// Getter:</para>
        /// <para>Console.WriteLine($"Mortician Given Name(s): {string.Join(", ", ExampleDeathRecord.MorticianGivenNames)}");</para>
        /// </example>
        [Property("Mortician Given Names", Property.Types.StringArr, "Decedent Disposition", "Given name(s) of mortician.", true, "http://build.fhir.org/ig/HL7/vrdr/StructureDefinition-VRDR-Mortician.html", false, 96)]
        [FHIRPath("Bundle.entry.resource.where($this is Practitioner).where(meta.profile='http://hl7.org/fhir/us/vrdr/StructureDefinition/VRDR-Mortician')", "name")]
        public string[] MorticianGivenNames
        {
            get
            {
                if (Mortician != null && Mortician.Name.Count() > 0)
                {
                    return Mortician.Name.First().Given.ToArray();
                }
                return new string[0];
            }
            set
            {
                InitializeMorticianIfNull();
                HumanName name = Mortician.Name.SingleOrDefault(n => n.Use == HumanName.NameUse.Official);
                if (name != null)
                {
                    name.Given = value;
                }
                else
                {
                    name = new HumanName();
                    name.Use = HumanName.NameUse.Official;
                    name.Given = value;
                    Mortician.Name.Add(name);
                }
            }
        }

        /// <summary>Family name of mortician.</summary>
        /// <value>the mortician's family name (i.e. last name)</value>
        /// <example>
        /// <para>// Setter:</para>
        /// <para>ExampleDeathRecord.MorticianFamilyName = "Last";</para>
        /// <para>// Getter:</para>
        /// <para>Console.WriteLine($"Mortician's Last Name: {ExampleDeathRecord.MorticianFamilyName}");</para>
        /// </example>
        [Property("Mortician Family Name", Property.Types.String, "Decedent Disposition", "Family name of mortician.", true, "http://build.fhir.org/ig/HL7/vrdr/StructureDefinition-VRDR-Mortician.html", false, 97)]
        [FHIRPath("Bundle.entry.resource.where($this is Practitioner).where(meta.profile='http://hl7.org/fhir/us/vrdr/StructureDefinition/VRDR-Mortician')", "name")]
        public string MorticianFamilyName
        {
            get
            {
                if (Mortician != null && Mortician.Name.Count() > 0)
                {
                    return Mortician.Name.First().Family;
                }
                return null;
            }
            set
            {
                InitializeMorticianIfNull();
                HumanName name = Mortician.Name.FirstOrDefault();
                if (name != null && !String.IsNullOrEmpty(value))
                {
                    name.Family = value;
                }
                else if (!String.IsNullOrEmpty(value))
                {
                    name = new HumanName();
                    name.Use = HumanName.NameUse.Official;
                    name.Family = value;
                    Mortician.Name.Add(name);
                }
            }
        }

        /// <summary>Mortician's Suffix.</summary>
        /// <value>the mortician's suffix</value>
        /// <example>
        /// <para>// Setter:</para>
        /// <para>ExampleDeathRecord.MorticianSuffix = "Jr.";</para>
        /// <para>// Getter:</para>
        /// <para>Console.WriteLine($"Mortician Suffix: {ExampleDeathRecord.MorticianSuffix}");</para>
        /// </example>
        [Property("Mortician Suffix", Property.Types.String, "Decedent Disposition", "Mortician's Suffix.", true, "http://build.fhir.org/ig/HL7/vrdr/StructureDefinition-VRDR-Mortician.html", false, 98)]
        [FHIRPath("Bundle.entry.resource.where($this is Practitioner).where(meta.profile='http://hl7.org/fhir/us/vrdr/StructureDefinition/VRDR-Mortician')", "suffix")]
        public string MorticianSuffix
        {
            get
            {
                if (Mortician != null && Mortician.Name.Count() > 0 && Mortician.Name.First().Suffix.Count() > 0)
                {
                    return Mortician.Name.First().Suffix.First();
                }
                return null;
            }
            set
            {
                InitializeMorticianIfNull();
                HumanName name = Mortician.Name.FirstOrDefault();
                if (name != null && !String.IsNullOrEmpty(value))
                {
                    string[] suffix = { value };
                    name.Suffix = suffix;
                }
                else if (!String.IsNullOrEmpty(value))
                {
                    name = new HumanName();
                    name.Use = HumanName.NameUse.Official;
                    string[] suffix = { value };
                    name.Suffix = suffix;
                    Mortician.Name.Add(name);
                }
            }
        }

        /// <summary>Mortician Identifier.</summary>
        /// <value>the mortician identification. A Dictionary representing a system (e.g. NPI) and a value, containing the following key/value pairs:
        /// <para>"system" - the identifier system, e.g. US NPI</para>
        /// <para>"value" - the idetifier value, e.g. US NPI number</para>
        /// </value>
        /// <example>
        /// <para>// Setter:</para>
        /// <para>Dictionary&lt;string, string&gt; identifier = new Dictionary&lt;string, string&gt;();</para>
        /// <para>identifier.Add("system", "http://hl7.org/fhir/sid/us-npi");</para>
        /// <para>identifier.Add("value", "1234567890");</para>
        /// <para>ExampleDeathRecord.MorticianIdentifier = identifier;</para>
        /// <para>// Getter:</para>
        /// <para>Console.WriteLine($"\tMortician Identifier: {ExampleDeathRecord.MorticianIdentifier['value']}");</para>
        /// </example>
        [Property("Mortician Identifier", Property.Types.Dictionary, "Decedent Disposition", "Mortician Identifier.", true, "http://build.fhir.org/ig/HL7/vrdr/StructureDefinition-VRDR-Mortician.html", false, 99)]
        [PropertyParam("system", "The identifier system.")]
        [PropertyParam("value", "The identifier value.")]
        [FHIRPath("Bundle.entry.resource.where($this is Practitioner).where(meta.profile='http://hl7.org/fhir/us/vrdr/StructureDefinition/VRDR-Mortician')", "identifier")]
        public Dictionary<string, string> MorticianIdentifier
        {
            get
            {
                Identifier identifier = Mortician?.Identifier?.FirstOrDefault();
                var result = new Dictionary<string, string>();
                if (identifier != null)
                {
                    result["system"] = identifier.System;
                    result["value"] = identifier.Value;
                }
                return result;
            }
            set
            {
                InitializeMorticianIfNull();
                if (Mortician.Identifier.Count > 0)
                {
                    Mortician.Identifier.Clear();
                }
                Identifier identifier = new Identifier();
                identifier.System = value["system"];
                identifier.Value = value["value"];
                Mortician.Identifier.Add(identifier);
            }
        }

        private void InitializeMorticianIfNull()
        {
            if (Mortician == null)
            {
                Mortician = new Practitioner();
                Mortician.Id = Guid.NewGuid().ToString();
                Mortician.Meta = new Meta();
                string[] mortician_profile = { "http://hl7.org/fhir/us/vrdr/StructureDefinition/VRDR-Mortician" };
                Mortician.Meta.Profile = mortician_profile;
            }
        }

        /// <summary>Funeral Home Address.</summary>
        /// <value>the funeral home address. A Dictionary representing an address, containing the following key/value pairs:
        /// <para>"addressLine1" - address, line one</para>
        /// <para>"addressLine2" - address, line two</para>
        /// <para>"addressCity" - address, city</para>
        /// <para>"addressCounty" - address, county</para>
        /// <para>"addressState" - address, state</para>
        /// <para>"addressZip" - address, zip</para>
        /// <para>"addressCountry" - address, country</para>
        /// </value>
        /// <example>
        /// <para>// Setter:</para>
        /// <para>Dictionary&lt;string, string&gt; address = new Dictionary&lt;string, string&gt;();</para>
        /// <para>address.Add("addressLine1", "1234 Test Street");</para>
        /// <para>address.Add("addressLine2", "Unit 3");</para>
        /// <para>address.Add("addressCity", "Boston");</para>
        /// <para>address.Add("addressCounty", "Suffolk");</para>
        /// <para>address.Add("addressState", "MA");</para>
        /// <para>address.Add("addressZip", "12345");</para>
        /// <para>address.Add("addressCountry", "United States");</para>
        /// <para>ExampleDeathRecord.FuneralHomeAddress = address;</para>
        /// <para>// Getter:</para>
        /// <para>foreach(var pair in ExampleDeathRecord.FuneralHomeAddress)</para>
        /// <para>{</para>
        /// <para>  Console.WriteLine($"\FuneralHomeAddress key: {pair.Key}: value: {pair.Value}");</para>
        /// <para>};</para>
        /// </example>
        [Property("Funeral Home Address", Property.Types.Dictionary, "Decedent Disposition", "Funeral Home Address.", true, "http://build.fhir.org/ig/HL7/vrdr/StructureDefinition-VRDR-Funeral-Home.html", false, 93)]
        [PropertyParam("addressLine1", "address, line one")]
        [PropertyParam("addressLine2", "address, line two")]
        [PropertyParam("addressCity", "address, city")]
        [PropertyParam("addressCounty", "address, county")]
        [PropertyParam("addressState", "address, state")]
        [PropertyParam("addressZip", "address, zip")]
        [PropertyParam("addressCountry", "address, country")]
        [FHIRPath("Bundle.entry.resource.where($this is Organization).where(type.coding.code='bus')", "address")]
        public Dictionary<string, string> FuneralHomeAddress
        {
            get
            {
                if (FuneralHome != null)
                {
                    return AddressToDict(FuneralHome.Address.FirstOrDefault());
                }
                else
                {
                    return null;
                }
            }
            set
            {
                if (FuneralHome == null)
                {
                    FuneralHome = new Organization();
                    FuneralHome.Id = Guid.NewGuid().ToString();
                    FuneralHome.Meta = new Meta();
                    string[] funeralhome_profile = { "http://hl7.org/fhir/us/vrdr/StructureDefinition/VRDR-Funeral-Home" };
                    FuneralHome.Meta.Profile = funeralhome_profile;
                    FuneralHome.Type.Add(new CodeableConcept(CodeSystems.HL7_organization_type, "bus", "Non-Healthcare Business or Corporation", null));
                    FuneralHome.Active = true;
                    FuneralHome.Address.Add(DictToAddress(value));
                }
                else
                {
                    FuneralHome.Address.Clear();
                    FuneralHome.Address.Add(DictToAddress(value));
                }
            }
        }

        /// <summary>Name of Funeral Home.</summary>
        /// <value>the funeral home name.</value>
        /// <example>
        /// <para>// Setter:</para>
        /// <para>ExampleDeathRecord.FuneralHomeName = "Smith Funeral Home";</para>
        /// <para>// Getter:</para>
        /// <para>Console.WriteLine($"Funeral Home Name: {ExampleDeathRecord.FuneralHomeName}");</para>
        /// </example>
        [Property("Funeral Home Name", Property.Types.String, "Decedent Disposition", "Name of Funeral Home.", true, "http://build.fhir.org/ig/HL7/vrdr/StructureDefinition-VRDR-Funeral-Home.html", false, 94)]
        [FHIRPath("Bundle.entry.resource.where($this is Organization).where(type.coding.code='bus')", "name")]
        public string FuneralHomeName
        {
            get
            {
                if (FuneralHome != null)
                {
                    return FuneralHome.Name;
                }
                return null;
            }
            set
            {
                if (FuneralHome == null)
                {
                    FuneralHome = new Organization();
                    FuneralHome.Id = Guid.NewGuid().ToString();
                    FuneralHome.Meta = new Meta();
                    string[] funeralhome_profile = { "http://hl7.org/fhir/us/vrdr/StructureDefinition/VRDR-Funeral-Home" };
                    FuneralHome.Meta.Profile = funeralhome_profile;
                    FuneralHome.Type.Add(new CodeableConcept(CodeSystems.HL7_organization_type, "bus", "Non-Healthcare Business or Corporation", null));
                    FuneralHome.Active = true;
                    FuneralHome.Name = value;
                }
                else
                {
                    FuneralHome.Name = value;
                }
            }
        }

        /// <summary>Funeral Director Phone.</summary>
        /// <value>the funeral director phone number.</value>
        /// <example>
        /// <para>// Setter:</para>
        /// <para>ExampleDeathRecord.FuneralDirectorPhone = "000-000-0000";</para>
        /// <para>// Getter:</para>
        /// <para>Console.WriteLine($"Funeral Director Phone: {ExampleDeathRecord.FuneralDirectorPhone}");</para>
        /// </example>
        [Property("Funeral Director Phone", Property.Types.String, "Decedent Disposition", "Funeral Director Phone.", true, "http://build.fhir.org/ig/HL7/vrdr/StructureDefinition-VRDR-Funeral-Service-Licensee.html", false, 95)]
        [FHIRPath("Bundle.entry.resource.where($this is PractitionerRole)", "telecom")]
        public string FuneralDirectorPhone
        {
            get
            {
                string value = null;
                if (FuneralHomeDirector != null)
                {
                    ContactPoint cp = FuneralHomeDirector.Telecom.FirstOrDefault(entry => entry.System == ContactPoint.ContactPointSystem.Phone);
                    if (cp != null)
                    {
                        value = cp.Value;
                    }
                }
                return value;
            }
            set
            {
                if (FuneralHomeDirector == null)
                {
                    FuneralHomeDirector = new PractitionerRole();
                    FuneralHomeDirector.Id = Guid.NewGuid().ToString();
                    FuneralHomeDirector.Meta = new Meta();
                    string[] funeralhomedirector_profile = { "http://hl7.org/fhir/us/vrdr/StructureDefinition/VRDR-Funeral-Service-Licensee" };
                    FuneralHomeDirector.Meta.Profile = funeralhomedirector_profile;
                    AddReferenceToComposition(FuneralHomeDirector.Id);
                    Bundle.AddResourceEntry(FuneralHomeDirector, "urn:uuid:" + FuneralHomeDirector.Id);
                }
                ContactPoint cp = FuneralHomeDirector.Telecom.FirstOrDefault(entry => entry.System == ContactPoint.ContactPointSystem.Phone);
                if (cp != null)
                {
                    cp.Value = value;
                }
                else
                {
                    cp = new ContactPoint();
                    cp.System = ContactPoint.ContactPointSystem.Phone;
                    cp.Value = value;
                    FuneralHomeDirector.Telecom.Add(cp);
                }
            }
        }

        /// <summary>Disposition Location Address.</summary>
        /// <value>the disposition location address. A Dictionary representing an address, containing the following key/value pairs:
        /// <para>"addressLine1" - address, line one</para>
        /// <para>"addressLine2" - address, line two</para>
        /// <para>"addressCity" - address, city</para>
        /// <para>"addressCounty" - address, county</para>
        /// <para>"addressState" - address, state</para>
        /// <para>"addressZip" - address, zip</para>
        /// <para>"addressCountry" - address, country</para>
        /// </value>
        /// <example>
        /// <para>// Setter:</para>
        /// <para>Dictionary&lt;string, string&gt; address = new Dictionary&lt;string, string&gt;();</para>
        /// <para>address.Add("addressLine1", "1234 Test Street");</para>
        /// <para>address.Add("addressLine2", "Unit 3");</para>
        /// <para>address.Add("addressCity", "Boston");</para>
        /// <para>address.Add("addressCounty", "Suffolk");</para>
        /// <para>address.Add("addressState", "MA");</para>
        /// <para>address.Add("addressZip", "12345");</para>
        /// <para>address.Add("addressCountry", "United States");</para>
        /// <para>ExampleDeathRecord.DispositionLocationAddress = address;</para>
        /// <para>// Getter:</para>
        /// <para>foreach(var pair in ExampleDeathRecord.DispositionLocationAddress)</para>
        /// <para>{</para>
        /// <para>  Console.WriteLine($"\DispositionLocationAddress key: {pair.Key}: value: {pair.Value}");</para>
        /// <para>};</para>
        /// </example>
        [Property("Disposition Location Address", Property.Types.Dictionary, "Decedent Disposition", "Disposition Location Address.", true, "http://build.fhir.org/ig/HL7/vrdr/StructureDefinition-VRDR-Disposition-Location.html", true, 91)]
        [PropertyParam("addressLine1", "address, line one")]
        [PropertyParam("addressLine2", "address, line two")]
        [PropertyParam("addressCity", "address, city")]
        [PropertyParam("addressCounty", "address, county")]
        [PropertyParam("addressState", "address, state")]
        [PropertyParam("addressZip", "address, zip")]
        [PropertyParam("addressCountry", "address, country")]
        [FHIRPath("Bundle.entry.resource.where($this is Location).where(meta.profile='http://hl7.org/fhir/us/vrdr/StructureDefinition/VRDR-Disposition-Location')", "address")]
        public Dictionary<string, string> DispositionLocationAddress
        {
            get
            {
                if (DispositionLocation != null)
                {
                    return AddressToDict(DispositionLocation.Address);
                }
                return EmptyAddrDict();
            }
            set
            {
                if (DispositionLocation == null)
                {
                    DispositionLocation = new Location();
                    DispositionLocation.Id = Guid.NewGuid().ToString();
                    DispositionLocation.Meta = new Meta();
                    string[] dispositionlocation_profile = { "http://hl7.org/fhir/us/vrdr/StructureDefinition/VRDR-Disposition-Location" };
                    DispositionLocation.Meta.Profile = dispositionlocation_profile;
                    DispositionLocation.Address = DictToAddress(value);
                    Coding pt = new Coding(CodeSystems.HL7_location_physical_type, "si", "Site");
                    DispositionLocation.PhysicalType = new CodeableConcept();
                    DispositionLocation.PhysicalType.Coding.Add(pt);
                    LinkObservationToLocation(DispositionMethod, DispositionLocation);
                }
                else
                {
                    DispositionLocation.Address = DictToAddress(value);
                }
            }
        }

        /// <summary>Name of Disposition Location.</summary>
        /// <value>the displosition location name.</value>
        /// <example>
        /// <para>// Setter:</para>
        /// <para>ExampleDeathRecord.DispositionLocationName = "Bedford Cemetery";</para>
        /// <para>// Getter:</para>
        /// <para>Console.WriteLine($"Disposition Location Name: {ExampleDeathRecord.DispositionLocationName}");</para>
        /// </example>
        [Property("Disposition Location Name", Property.Types.String, "Decedent Disposition", "Name of Disposition Location.", true, "http://build.fhir.org/ig/HL7/vrdr/StructureDefinition-VRDR-Disposition-Location.html", false, 92)]
        [FHIRPath("Bundle.entry.resource.where($this is Location).where(meta.profile='http://hl7.org/fhir/us/vrdr/StructureDefinition/VRDR-Disposition-Location')", "name")]
        public string DispositionLocationName
        {
            get
            {
                if (DispositionLocation != null)
                {
                    return DispositionLocation.Name;
                }
                return null;
            }
            set
            {
                if (DispositionLocation == null)
                {
                    DispositionLocation = new Location();
                    DispositionLocation.Id = Guid.NewGuid().ToString();
                    DispositionLocation.Meta = new Meta();
                    string[] dispositionlocation_profile = { "http://hl7.org/fhir/us/vrdr/StructureDefinition/VRDR-Disposition-Location" };
                    DispositionLocation.Meta.Profile = dispositionlocation_profile;
                    Coding pt = new Coding(CodeSystems.HL7_location_physical_type, "si", "Site");
                    DispositionLocation.PhysicalType = new CodeableConcept();
                    DispositionLocation.PhysicalType.Coding.Add(pt);
                    DispositionLocation.Name = value;
                    LinkObservationToLocation(DispositionMethod, DispositionLocation);
                }
                else
                {
                    DispositionLocation.Name = value;
                }
            }
        }

        /// <summary>Decedent's Disposition Method.</summary>
        /// <value>the decedent's disposition method. A Dictionary representing a code, containing the following key/value pairs:
        /// <para>"code" - the code</para>
        /// <para>"system" - the code system this code belongs to</para>
        /// <para>"display" - a human readable meaning of the code</para>
        /// </value>
        /// <example>
        /// <para>// Setter:</para>
        /// <para>Dictionary&lt;string, string&gt; dmethod = new Dictionary&lt;string, string&gt;();</para>
        /// <para>dmethod.Add("code", "449971000124106");</para>
        /// <para>dmethod.Add("system", CodeSystems.SCT);</para>
        /// <para>dmethod.Add("display", "Burial");</para>
        /// <para>ExampleDeathRecord.DecedentDispositionMethod = dmethod;</para>
        /// <para>// Getter:</para>
        /// <para>Console.WriteLine($"Decedent Disposition Method: {ExampleDeathRecord.DecedentDispositionMethod['display']}");</para>
        /// </example>
        [Property("Decedent Disposition Method", Property.Types.Dictionary, "Decedent Disposition", "Decedent's Disposition Method.", true, "http://build.fhir.org/ig/HL7/vrdr/StructureDefinition-VRDR-Disposition-Location.html", true, 1)]
        [PropertyParam("code", "The code used to describe this concept.")]
        [PropertyParam("system", "The relevant code system.")]
        [PropertyParam("display", "The human readable version of this code.")]
        [FHIRPath("Bundle.entry.resource.where($this is Observation).where(code.coding.code='80905-3')", "")]
        public Dictionary<string, string> DecedentDispositionMethod
        {
            get
            {
                if (DispositionMethod != null && DispositionMethod.Value != null && DispositionMethod.Value as CodeableConcept != null)
                {
                    return CodeableConceptToDict((CodeableConcept)DispositionMethod.Value);
                }
                return EmptyCodeDict();
            }
            set
            {
                if (DispositionMethod == null)
                {
                    DispositionMethod = new Observation();
                    DispositionMethod.Id = Guid.NewGuid().ToString();
                    DispositionMethod.Meta = new Meta();
                    string[] dispositionmethod_profile = { "http://hl7.org/fhir/us/vrdr/StructureDefinition/VRDR-Decedent-Disposition-Method" };
                    DispositionMethod.Meta.Profile = dispositionmethod_profile;
                    DispositionMethod.Status = ObservationStatus.Final;
                    DispositionMethod.Code = new CodeableConcept(CodeSystems.LOINC, "80905-3", "Body disposition method", null);
                    DispositionMethod.Subject = new ResourceReference("urn:uuid:" + Decedent.Id);
                    DispositionMethod.Performer.Add(new ResourceReference("urn:uuid:" + Mortician.Id));
                    DispositionMethod.Value = DictToCodeableConcept(value);
                    LinkObservationToLocation(DispositionMethod, DispositionLocation);
                    AddReferenceToComposition(DispositionMethod.Id);
                    Bundle.AddResourceEntry(DispositionMethod, "urn:uuid:" + DispositionMethod.Id);
                }
                else
                {
                    DispositionMethod.Value = DictToCodeableConcept(value);
                }
            }
        }

        private void LinkObservationToLocation(Observation observation, Location location)
        {
            if (observation == null || location == null)
            {
                return;
            }

            Extension extension = null;
            foreach (Extension ext in observation.Extension)
            {
                if (ext.Url == "http://hl7.org/fhir/us/vrdr/StructureDefinition/VRDR-Observation-Location")
                {
                    extension = ext;
                    break;
                }
            }
            if (extension == null)
            {
                extension = new Extension();
                extension.Url = "http://hl7.org/fhir/us/vrdr/StructureDefinition/VRDR-Observation-Location";
                observation.Extension.Add(extension);
            }
            extension.Value = new ResourceReference("urn:uuid:" + location.Id);
        }

        /////////////////////////////////////////////////////////////////////////////////
        //
        // Record Properties: Death Investigation
        //
        /////////////////////////////////////////////////////////////////////////////////

        /// <summary>Autopsy Performed Indicator.</summary>
        /// <value>autopsy performed indicator. A Dictionary representing a code, containing the following key/value pairs:
        /// <para>"code" - the code</para>
        /// <para>"system" - the code system this code belongs to</para>
        /// <para>"display" - a human readable meaning of the code</para>
        /// </value>
        /// <example>
        /// <para>// Setter:</para>
        /// <para>Dictionary&lt;string, string&gt; code = new Dictionary&lt;string, string&gt;();</para>
        /// <para>code.Add("code", "Y");</para>
        /// <para>code.Add("system", CodeSystems.PH_YesNo_HL7_2x);</para>
        /// <para>code.Add("display", "Yes");</para>
        /// <para>ExampleDeathRecord.AutopsyPerformedIndicator = code;</para>
        /// <para>// Getter:</para>
        /// <para>Console.WriteLine($"Autopsy Performed Indicator: {ExampleDeathRecord.AutopsyPerformedIndicator['display']}");</para>
        /// </example>
        [Property("Autopsy Performed Indicator", Property.Types.Dictionary, "Death Investigation", "Autopsy Performed Indicator.", true, "http://build.fhir.org/ig/HL7/vrdr/StructureDefinition-VRDR-Autopsy-Performed-Indicator.html", true, 28)]
        [PropertyParam("code", "The code used to describe this concept.")]
        [PropertyParam("system", "The relevant code system.")]
        [PropertyParam("display", "The human readable version of this code.")]
        [FHIRPath("Bundle.entry.resource.where($this is Observation).where(code.coding.code='85699-7')", "")]
        public Dictionary<string, string> AutopsyPerformedIndicator
        {
            get
            {
                if (AutopsyPerformed != null && AutopsyPerformed.Value != null && AutopsyPerformed.Value as CodeableConcept != null)
                {
                    return CodeableConceptToDict((CodeableConcept)AutopsyPerformed.Value);
                }
                return EmptyCodeDict();
            }
            set
            {
                if (AutopsyPerformed == null)
                {
                    AutopsyPerformed = new Observation();
                    AutopsyPerformed.Id = Guid.NewGuid().ToString();
                    AutopsyPerformed.Meta = new Meta();
                    string[] autopsyperformed_profile = { "http://hl7.org/fhir/us/vrdr/StructureDefinition/VRDR-Autopsy-Performed-Indicator" };
                    AutopsyPerformed.Meta.Profile = autopsyperformed_profile;
                    AutopsyPerformed.Status = ObservationStatus.Final;
                    AutopsyPerformed.Code = new CodeableConcept(CodeSystems.LOINC, "85699-7", "Autopsy was performed", null);
                    AutopsyPerformed.Subject = new ResourceReference("urn:uuid:" + Decedent.Id);
                    AutopsyPerformed.Value = DictToCodeableConcept(value);
                    AddReferenceToComposition(AutopsyPerformed.Id);
                    Bundle.AddResourceEntry(AutopsyPerformed, "urn:uuid:" + AutopsyPerformed.Id);
                }
                else
                {
                    AutopsyPerformed.Value = DictToCodeableConcept(value);
                }
            }
        }

        /// <summary>Autopsy Performed Indicator Boolean. This is a helper method, to access the code use the AutopsyPerformedIndicator property.</summary>
        /// <value>autopsy performed indicator. A null value indicates "not applicable".</value>
        /// <example>
        /// <para>// Setter:</para>
        /// <para>ExampleDeathRecord.AutopsyPerformedIndicatorBoolean = true;</para>
        /// <para>// Getter:</para>
        /// <para>Console.WriteLine($"Autopsy Performed Indicator: {ExampleDeathRecord.AutopsyPerformedIndicatorBoolean}");</para>
        /// </example>
        [Property("Autopsy Performed Indicator Boolean", Property.Types.Bool, "Death Investigation", "Autopsy Performed Indicator.", true, "http://build.fhir.org/ig/HL7/vrdr/StructureDefinition-VRDR-Autopsy-Performed-Indicator.html", true, 29)]
        [FHIRPath("Bundle.entry.resource.where($this is Observation).where(code.coding.code='85699-7')", "")]
        public bool? AutopsyPerformedIndicatorBoolean
        {
            get
            {
                var code = this.AutopsyPerformedIndicator;
                switch (code["code"])
                {
                    case "Y": // Yes
                        return true;
                    case "N": // No
                        return false;
                    default: // Not applicable
                        return null;
                }
            }
            set
            {
                var code = EmptyCodeDict();
                switch(value)
                {
                    case true:
                        code["code"] = "Y";
                        code["display"] = "Yes";
                        code["system"] = CodeSystems.PH_YesNo_HL7_2x;
                        break;
                    case false:
                        code["code"] = "N";
                        code["display"] = "No";
                        code["system"] = CodeSystems.PH_YesNo_HL7_2x;
                        break;
                    default:
                        code["code"] = "NA";
                        code["display"] = "not applicable";
                        code["system"] = CodeSystems.PH_NullFlavor_HL7_V3;
                        break;
                }
                this.AutopsyPerformedIndicator = code;
            }
        }

        /// <summary>Given name(s) of Pronouncer.</summary>
        /// <value>the Pronouncer's name (first, middle, etc.)</value>
        /// <example>
        /// <para>// Setter:</para>
        /// <para>string[] names = { "FD", "Middle" };</para>
        /// <para>ExampleDeathRecord.PronouncerGivenNames = names;</para>
        /// <para>// Getter:</para>
        /// <para>Console.WriteLine($"Pronouncer Given Name(s): {string.Join(", ", ExampleDeathRecord.PronouncerGivenNames)}");</para>
        /// </example>
        [Property("Pronouncer Given Names", Property.Types.StringArr, "Death Investigation", "Given name(s) of Pronouncer.", true, "http://build.fhir.org/ig/HL7/vrdr/StructureDefinition-VRDR-Death-Pronouncement-Performer.html", false, 21)]
        [FHIRPath("Bundle.entry.resource.where($this is Practitioner).where(meta.profile='http://hl7.org/fhir/us/vrdr/StructureDefinition/VRDR-Death-Pronouncement-Performer')", "name")]
        public string[] PronouncerGivenNames
        {
            get
            {
                if (Pronouncer != null && Pronouncer.Name.Count() > 0)
                {
                    return Pronouncer.Name.First().Given.ToArray();
                }
                return new string[0];
            }
            set
            {
                HumanName name = Pronouncer.Name.SingleOrDefault(n => n.Use == HumanName.NameUse.Official);
                if (name != null)
                {
                    name.Given = value;
                }
                else
                {
                    name = new HumanName();
                    name.Use = HumanName.NameUse.Official;
                    name.Given = value;
                    Pronouncer.Name.Add(name);
                }
            }
        }

        /// <summary>Family name of Pronouncer.</summary>
        /// <value>the Pronouncer's family name (i.e. last name)</value>
        /// <example>
        /// <para>// Setter:</para>
        /// <para>ExampleDeathRecord.PronouncerFamilyName = "Last";</para>
        /// <para>// Getter:</para>
        /// <para>Console.WriteLine($"Pronouncer's Last Name: {ExampleDeathRecord.PronouncerFamilyName}");</para>
        /// </example>
        [Property("Pronouncer Family Name", Property.Types.String, "Death Investigation", "Family name of Pronouncer.", true, "http://build.fhir.org/ig/HL7/vrdr/StructureDefinition-VRDR-Death-Pronouncement-Performer.html", false, 22)]
        [FHIRPath("Bundle.entry.resource.where($this is Practitioner).where(meta.profile='http://hl7.org/fhir/us/vrdr/StructureDefinition/VRDR-Death-Pronouncement-Performer')", "name")]
        public string PronouncerFamilyName
        {
            get
            {
                if (Pronouncer != null && Pronouncer.Name.Count() > 0)
                {
                    return Pronouncer.Name.First().Family;
                }
                return null;
            }
            set
            {
                HumanName name = Pronouncer.Name.FirstOrDefault();
                if (name != null && !String.IsNullOrEmpty(value))
                {
                    name.Family = value;
                }
                else if (!String.IsNullOrEmpty(value))
                {
                    name = new HumanName();
                    name.Use = HumanName.NameUse.Official;
                    name.Family = value;
                    Pronouncer.Name.Add(name);
                }
            }
        }

        /// <summary>Pronouncer's Suffix.</summary>
        /// <value>the Pronouncer's suffix</value>
        /// <example>
        /// <para>// Setter:</para>
        /// <para>ExampleDeathRecord.PronouncerSuffix = "Jr.";</para>
        /// <para>// Getter:</para>
        /// <para>Console.WriteLine($"Pronouncer Suffix: {ExampleDeathRecord.PronouncerSuffix}");</para>
        /// </example>
        [Property("Pronouncer Suffix", Property.Types.String, "Death Investigation", "Pronouncer's Suffix.", true, "http://build.fhir.org/ig/HL7/vrdr/StructureDefinition-VRDR-Death-Pronouncement-Performer.html", false, 23)]
        [FHIRPath("Bundle.entry.resource.where($this is Practitioner).where(meta.profile='http://hl7.org/fhir/us/vrdr/StructureDefinition/VRDR-Death-Pronouncement-Performer')", "suffix")]
        public string PronouncerSuffix
        {
            get
            {
                if (Pronouncer != null && Pronouncer.Name.Count() > 0 && Pronouncer.Name.First().Suffix.Count() > 0)
                {
                    return Pronouncer.Name.First().Suffix.First();
                }
                return null;
            }
            set
            {
                HumanName name = Pronouncer.Name.FirstOrDefault();
                if (name != null && !String.IsNullOrEmpty(value))
                {
                    string[] suffix = { value };
                    name.Suffix = suffix;
                }
                else if (!String.IsNullOrEmpty(value))
                {
                    name = new HumanName();
                    name.Use = HumanName.NameUse.Official;
                    string[] suffix = { value };
                    name.Suffix = suffix;
                    Pronouncer.Name.Add(name);
                }
            }
        }

        /// <summary>Pronouncer Identifier.</summary>
        /// <value>the Pronouncer identification. A Dictionary representing a system (e.g. NPI) and a value, containing the following key/value pairs:
        /// <para>"system" - the identifier system, e.g. US NPI</para>
        /// <para>"value" - the identifier value, e.g. US NPI number</para>
        /// </value>
        /// <example>
        /// <para>// Setter:</para>
        /// <para>Dictionary&lt;string, string&gt; identifier = new Dictionary&lt;string, string&gt;();</para>
        /// <para>identifier.Add("system", "http://hl7.org/fhir/sid/us-npi");</para>
        /// <para>identifier.Add("value", "1234567890");</para>
        /// <para>ExampleDeathRecord.PronouncerIdentifier = identifier;</para>
        /// <para>// Getter:</para>
        /// <para>Console.WriteLine($"\tPronouncer Identifier: {ExampleDeathRecord.PronouncerIdentifier['value']}");</para>
        /// </example>
        [Property("Pronouncer Identifier", Property.Types.Dictionary, "Death Investigation", "Pronouncer Identifier.", true, "http://build.fhir.org/ig/HL7/vrdr/StructureDefinition-VRDR-Death-Pronouncement-Performer.html", false, 24)]
        [PropertyParam("system", "The identifier system.")]
        [PropertyParam("value", "The identifier value.")]
        [FHIRPath("Bundle.entry.resource.where($this is Practitioner).where(meta.profile='http://hl7.org/fhir/us/vrdr/StructureDefinition/VRDR-Death-Pronouncement-Performer')", "identifier")]
        public Dictionary<string, string> PronouncerIdentifier
        {
            get
            {
                Identifier identifier = Pronouncer?.Identifier?.FirstOrDefault();
                var result = new Dictionary<string, string>();
                if (identifier != null)
                {
                    result["system"] = identifier.System;
                    result["value"] = identifier.Value;
                }
                return result;
            }
            set
            {
                if (Pronouncer.Identifier.Count > 0)
                {
                    Pronouncer.Identifier.Clear();
                }
                Identifier identifier = new Identifier();
                identifier.System = value["system"];
                identifier.Value = value["value"];
                Pronouncer.Identifier.Add(identifier);
            }
        }


        /// <summary>Decedent's Date/Time of Death.</summary>
        /// <value>the decedent's date and time of death</value>
        /// <example>
        /// <para>// Setter:</para>
        /// <para>ExampleDeathRecord.DateOfDeath = "2018-02-19T16:48:06-05:00";</para>
        /// <para>// Getter:</para>
        /// <para>Console.WriteLine($"Decedent Date of Death: {ExampleDeathRecord.DateOfDeath}");</para>
        /// </example>
        [Property("Date/Time Of Death", Property.Types.StringDateTime, "Death Investigation", "Decedent's Date and Time of Death.", true, "http://build.fhir.org/ig/HL7/vrdr/StructureDefinition-VRDR-Death-Date.html", true, 25)]
        [FHIRPath("Bundle.entry.resource.where($this is Observation).where(code.coding.code='81956-5')", "")]
        public string DateOfDeath
        {
            get
            {
                if (DeathDateObs != null)
                {
                    return Convert.ToString(DeathDateObs.Value);
                }
                return null;
            }
            set
            {
                if (DeathDateObs == null)
                {
                    DeathDateObs = new Observation();
                    DeathDateObs.Id = Guid.NewGuid().ToString();
                    DeathDateObs.Meta = new Meta();
                    string[] deathdate_profile = { "http://hl7.org/fhir/us/vrdr/StructureDefinition/VRDR-Death-Date" };
                    DeathDateObs.Meta.Profile = deathdate_profile;
                    DeathDateObs.Status = ObservationStatus.Final;
                    DeathDateObs.Code = new CodeableConcept(CodeSystems.LOINC, "81956-5", "Date and time of death", null);
                    DeathDateObs.Subject = new ResourceReference("urn:uuid:" + Decedent.Id);
                    if (Pronouncer != null)
                    {
                        DeathDateObs.Performer.Add(new ResourceReference("urn:uuid:" + Pronouncer.Id));
                    }
                    DeathDateObs.Value = DeathDateObs.Effective = new FhirDateTime(value);
                    LinkObservationToLocation(DeathDateObs, DeathLocationLoc);
                    AddReferenceToComposition(DeathDateObs.Id);
                    Bundle.AddResourceEntry(DeathDateObs, "urn:uuid:" + DeathDateObs.Id);
                }
                else
                {
                    DeathDateObs.Value = DeathDateObs.Effective = new FhirDateTime(value);
                }
                UpdateBundleIdentifier();
            }
        }

        /// <summary>Decedent's Date/Time of Death Pronouncement.</summary>
        /// <value>the decedent's date and time of death pronouncement</value>
        /// <example>
        /// <para>// Setter:</para>
        /// <para>ExampleDeathRecord.DateOfDeathPronouncement = "2018-02-20T16:48:06-05:00";</para>
        /// <para>// Getter:</para>
        /// <para>Console.WriteLine($"Decedent Date of Death Pronouncement: {ExampleDeathRecord.DateOfDeathPronouncement}");</para>
        /// </example>
        [Property("Date/Time Of Death Pronouncement", Property.Types.StringDateTime, "Death Investigation", "Decedent's Date/Time of Death Pronouncement.", true, "http://build.fhir.org/ig/HL7/vrdr/StructureDefinition-VRDR-Death-Date.html", false, 20)]
        [FHIRPath("Bundle.entry.resource.where($this is Observation).where(code.coding.code='80616-6')", "")]
        public string DateOfDeathPronouncement
        {
            get
            {
                if (DeathDateObs != null)
                {
                    Observation.ComponentComponent component = DeathDateObs.Component.FirstOrDefault();
                    if (component != null)
                    {
                        return Convert.ToString(component.Value);
                    }
                }
                return null;
            }
            set
            {
                if (DeathDateObs == null)
                {
                    DeathDateObs = new Observation();
                    DeathDateObs.Id = Guid.NewGuid().ToString();
                    DeathDateObs.Meta = new Meta();
                    string[] deathdate_profile = { "http://hl7.org/fhir/us/vrdr/StructureDefinition/VRDR-Death-Date" };
                    DeathDateObs.Meta.Profile = deathdate_profile;
                    DeathDateObs.Status = ObservationStatus.Final;
                    DeathDateObs.Code = new CodeableConcept(CodeSystems.LOINC, "81956-5", "Date and time of death", null);
                    DeathDateObs.Subject = new ResourceReference("urn:uuid:" + Decedent.Id);
                    DeathDateObs.Performer.Add(new ResourceReference("urn:uuid:" + Certifier.Id));
                    Observation.ComponentComponent component = new Observation.ComponentComponent();
                    component.Code = new CodeableConcept(CodeSystems.LOINC, "80616-6", "Date and time pronounced dead [US Standard Certificate of Death]", null);
                    component.Value = new FhirDateTime(value);
                    DeathDateObs.Component.Add(component);
                    AddReferenceToComposition(DeathDateObs.Id);
                    Bundle.AddResourceEntry(DeathDateObs, "urn:uuid:" + DeathDateObs.Id);
                }
                else
                {
                    DeathDateObs.Component.Clear();
                    Observation.ComponentComponent component = new Observation.ComponentComponent();
                    component.Code = new CodeableConcept(CodeSystems.LOINC, "80616-6", "Date and time pronounced dead [US Standard Certificate of Death]", null);
                    component.Value = new FhirDateTime(value);
                    DeathDateObs.Component.Add(component);
                }
            }
        }

        /// <summary>Autopsy Results Available.</summary>
        /// <value>autopsy results available. A Dictionary representing a code, containing the following key/value pairs:
        /// <para>"code" - the code</para>
        /// <para>"system" - the code system this code belongs to</para>
        /// <para>"display" - a human readable meaning of the code</para>
        /// </value>
        /// <example>
        /// <para>// Setter:</para>
        /// <para>Dictionary&lt;string, string&gt; code = new Dictionary&lt;string, string&gt;();</para>
        /// <para>code.Add("code", "Y");</para>
        /// <para>code.Add("system", CodeSystems.PH_YesNo_HL7_2x);</para>
        /// <para>code.Add("display", "Yes");</para>
        /// <para>ExampleDeathRecord.AutopsyResultsAvailable = code;</para>
        /// <para>// Getter:</para>
        /// <para>Console.WriteLine($"Autopsy Results Available: {ExampleDeathRecord.AutopsyResultsAvailable['display']}");</para>
        /// </example>
        [Property("Autopsy Results Available", Property.Types.Dictionary, "Death Investigation", "Autopsy results available, used to complete cause of death.", true, "http://build.fhir.org/ig/HL7/vrdr/StructureDefinition-VRDR-Autopsy-Performed-Indicator.html", true, 30)]
        [PropertyParam("code", "The code used to describe this concept.")]
        [PropertyParam("system", "The relevant code system.")]
        [PropertyParam("display", "The human readable version of this code.")]
        [FHIRPath("Bundle.entry.resource.where($this is Observation).where(code.coding.code='85699-7')", "")]
        public Dictionary<string, string> AutopsyResultsAvailable
        {
            get
            {
                if (AutopsyPerformed != null && AutopsyPerformed.Component.Count() > 0 && AutopsyPerformed.Component.First().Value as CodeableConcept != null)
                {
                    return CodeableConceptToDict((CodeableConcept)AutopsyPerformed.Component.First().Value);
                }
                return EmptyCodeDict();
            }
            set
            {
                if (AutopsyPerformed == null)
                {
                    AutopsyPerformed = new Observation();
                    AutopsyPerformed.Id = Guid.NewGuid().ToString();
                    AutopsyPerformed.Meta = new Meta();
                    string[] autopsyperformed_profile = { "http://hl7.org/fhir/us/vrdr/StructureDefinition/VRDR-Autopsy-Performed-Indicator" };
                    AutopsyPerformed.Meta.Profile = autopsyperformed_profile;
                    AutopsyPerformed.Status = ObservationStatus.Final;
                    AutopsyPerformed.Code = new CodeableConcept(CodeSystems.LOINC, "85699-7", "Autopsy was performed", null);
                    AutopsyPerformed.Subject = new ResourceReference("urn:uuid:" + Decedent.Id);
                    Observation.ComponentComponent component = new Observation.ComponentComponent();
                    component.Code = new CodeableConcept(CodeSystems.LOINC, "69436-4", "Autopsy results available", null);
                    component.Value = DictToCodeableConcept(value);
                    AutopsyPerformed.Component.Clear();
                    AutopsyPerformed.Component.Add(component);
                    AddReferenceToComposition(AutopsyPerformed.Id);
                    Bundle.AddResourceEntry(AutopsyPerformed, "urn:uuid:" + AutopsyPerformed.Id);
                }
                else
                {
                    Observation.ComponentComponent component = new Observation.ComponentComponent();
                    component.Code = new CodeableConcept(CodeSystems.LOINC, "69436-4", "Autopsy results available", null);
                    component.Value = DictToCodeableConcept(value);
                    AutopsyPerformed.Component.Clear();
                    AutopsyPerformed.Component.Add(component);
                }
            }
        }

        /// <summary>Autopsy Results Available Boolean. This is a convenience method, to access the coded value use AutopsyResultsAvailable.</summary>
        /// <value>autopsy results available. A null value indicates "not applicable".</value>
        /// <example>
        /// <para>// Setter:</para>
        /// <para>ExampleDeathRecord.AutopsyResultsAvailableBoolean = false;</para>
        /// <para>// Getter:</para>
        /// <para>Console.WriteLine($"Autopsy Results Available: {ExampleDeathRecord.AutopsyResultsAvailableBoolean}");</para>
        /// </example>
        [Property("Autopsy Results Available Boolean", Property.Types.Bool, "Death Investigation", "Autopsy results available, used to complete cause of death.", true, "http://build.fhir.org/ig/HL7/vrdr/StructureDefinition-VRDR-Autopsy-Performed-Indicator.html", true, 31)]
        [FHIRPath("Bundle.entry.resource.where($this is Observation).where(code.coding.code='85699-7')", "")]
        public bool? AutopsyResultsAvailableBoolean
        {
            get
            {
                var code = this.AutopsyResultsAvailable;
                switch (code["code"])
                {
                    case "Y": // Yes
                        return true;
                    case "N": // No
                        return false;
                    default: // Not applicable
                        return null;
                }
            }
            set
            {
                var code = EmptyCodeDict();
                switch(value)
                {
                    case true:
                        code["code"] = "Y";
                        code["display"] = "Yes";
                        code["system"] = CodeSystems.PH_YesNo_HL7_2x;
                        break;
                    case false:
                        code["code"] = "N";
                        code["display"] = "No";
                        code["system"] = CodeSystems.PH_YesNo_HL7_2x;
                        break;
                    default:
                        code["code"] = "NA";
                        code["display"] = "not applicable";
                        code["system"] = CodeSystems.PH_NullFlavor_HL7_V3;
                        break;
                }
                this.AutopsyResultsAvailable = code;
            }
        }

        /// <summary>Location of Death.</summary>
        /// <value>location of death. A Dictionary representing an address, containing the following key/value pairs:
        /// <para>"addressLine1" - address, line one</para>
        /// <para>"addressLine2" - address, line two</para>
        /// <para>"addressCity" - address, city</para>
        /// <para>"addressCounty" - address, county</para>
        /// <para>"addressState" - address, state</para>
        /// <para>"addressZip" - address, zip</para>
        /// <para>"addressCountry" - address, country</para>
        /// </value>
        /// <example>
        /// <para>// Setter:</para>
        /// <para>Dictionary&lt;string, string&gt; address = new Dictionary&lt;string, string&gt;();</para>
        /// <para>address.Add("addressLine1", "123456789 Test Street");</para>
        /// <para>address.Add("addressLine2", "Unit 3");</para>
        /// <para>address.Add("addressCity", "Boston");</para>
        /// <para>address.Add("addressCounty", "Suffolk");</para>
        /// <para>address.Add("addressState", "MA");</para>
        /// <para>address.Add("addressZip", "12345");</para>
        /// <para>address.Add("addressCountry", "United States");</para>
        /// <para>ExampleDeathRecord.DeathLocationAddress = address;</para>
        /// <para>// Getter:</para>
        /// <para>foreach(var pair in ExampleDeathRecord.DeathLocationAddress)</para>
        /// <para>{</para>
        /// <para>  Console.WriteLine($"\DeathLocationAddress key: {pair.Key}: value: {pair.Value}");</para>
        /// <para>};</para>
        /// </example>
        [Property("Death Location Address", Property.Types.Dictionary, "Death Investigation", "Location of Death.", true, "http://build.fhir.org/ig/HL7/vrdr/StructureDefinition-VRDR-Death-Location.html", true, 15)]
        [PropertyParam("addressLine1", "address, line one")]
        [PropertyParam("addressLine2", "address, line two")]
        [PropertyParam("addressCity", "address, city")]
        [PropertyParam("addressCounty", "address, county")]
        [PropertyParam("addressState", "address, state")]
        [PropertyParam("addressZip", "address, zip")]
        [PropertyParam("addressCountry", "address, country")]
        [FHIRPath("Bundle.entry.resource.where($this is Location).where(meta.profile='http://hl7.org/fhir/us/vrdr/StructureDefinition/VRDR-Death-Location')", "address")]
        public Dictionary<string, string> DeathLocationAddress
        {
            get
            {
            if (DeathLocationLoc != null)
                {
                    return AddressToDict(DeathLocationLoc.Address);
                }
                return EmptyAddrDict();
            }
            set
            {
                if (DeathLocationLoc == null)
                {
                    DeathLocationLoc = new Location();
                    DeathLocationLoc.Id = Guid.NewGuid().ToString();
                    DeathLocationLoc.Meta = new Meta();
                    string[] deathlocation_profile = { "http://hl7.org/fhir/us/vrdr/StructureDefinition/VRDR-Death-Location" };
                    DeathLocationLoc.Meta.Profile = deathlocation_profile;
                    DeathLocationLoc.Address = DictToAddress(value);
                    LinkObservationToLocation(DeathDateObs, DeathLocationLoc);
                    AddReferenceToComposition(DeathLocationLoc.Id);
                    Bundle.AddResourceEntry(DeathLocationLoc, "urn:uuid:" + DeathLocationLoc.Id);
                }
                else
                {
                    DeathLocationLoc.Address = DictToAddress(value);
                }
                UpdateBundleIdentifier();
            }
        }

        /// <summary>Death Location Jurisdiction.</summary>
        /// <value>the vital record jurisdiction identifier.</value>
        /// <example>
        /// <para>// Setter:</para>
        /// <para>ExampleDeathRecord.DeathLocationJurisdiction = "MA";</para>
        /// <para>// Getter:</para>
        /// <para>Console.WriteLine($"Death Location Jurisdiction: {ExampleDeathRecord.DeathLocationJurisdiction}");</para>
        /// </example>
        [Property("Death Location Jurisdiction", Property.Types.String, "Death Investigation", "Vital Records Jurisdiction of Death Location.", true, locationJurisdictionExtPath, false, 16)]
        [FHIRPath("Bundle.entry.resource.where($this is Location).where(meta.profile='http://hl7.org/fhir/us/vrdr/StructureDefinition/VRDR-Death-Location')", "name")]
        public string DeathLocationJurisdiction
        {
            get
            {
                if (DeathLocationLoc != null)
                {
                    Extension jurisdiction = DeathLocationLoc.Extension.Find(ext => ext.Url == locationJurisdictionExtPath);
                    if (jurisdiction != null && jurisdiction.Value != null &&  jurisdiction.Value.GetType() == typeof(CodeableConcept))
                    {
                        CodeableConcept cc = (CodeableConcept)jurisdiction.Value;
                        return MortalityData.JurisdictionCodeToJurisdictionName(cc.Coding[0].Code);
                    }
                }
                return null;
            }
            set
            {
                if (DeathLocationLoc == null)
                {
                    DeathLocationLoc = new Location();
                    DeathLocationLoc.Id = Guid.NewGuid().ToString();
                    DeathLocationLoc.Meta = new Meta();
                    string[] deathlocation_profile = { "http://hl7.org/fhir/us/vrdr/StructureDefinition/VRDR-Death-Location" };
                    DeathLocationLoc.Meta.Profile = deathlocation_profile;
                    LinkObservationToLocation(DeathDateObs, DeathLocationLoc);
                    AddReferenceToComposition(DeathLocationLoc.Id);
                    Bundle.AddResourceEntry(DeathLocationLoc, "urn:uuid:" + DeathLocationLoc.Id);
                }
                else
                {
                    DeathLocationLoc.Extension.RemoveAll(ext => ext.Url == locationJurisdictionExtPath);
                }
                if (!String.IsNullOrWhiteSpace(value)) // If a jurisdiction is provided, create and add the extension
                {
                    CodeableConcept cc = new CodeableConcept();
                    string code = MortalityData.JurisdictionNameToJurisdictionCode(value);
                    string  system;
                    string  display = value;

                    if (value == "YC")
                    {
                        system = CodeSystems.PH_USGS_GNIS ;  // YC is the only code U.S. Board on Geographic Names (USGS - GNIS)
                    }
                    else
                    {
                        system = CodeSystems.PH_State_FIPS_5_2 ; // All other codes are from FIPS_5-2
                    }
                    cc = new CodeableConcept(system, code, display, display);
                    Extension extension = new Extension();
                    extension.Url = locationJurisdictionExtPath;
                    extension.Value = cc;
                    DeathLocationLoc.Extension.Add(extension);
                }
            }
        }

        /// <summary>Name of Death Location.</summary>
        /// <value>the death location name.</value>
        /// <example>
        /// <para>// Setter:</para>
        /// <para>ExampleDeathRecord.DeathLocationName = "Example Death Location Name";</para>
        /// <para>// Getter:</para>
        /// <para>Console.WriteLine($"Death Location Name: {ExampleDeathRecord.DeathLocationName}");</para>
        /// </example>
        [Property("Death Location Name", Property.Types.String, "Death Investigation", "Name of Death Location.", true, "http://build.fhir.org/ig/HL7/vrdr/StructureDefinition-VRDR-Death-Location.html", false, 17)]
        [FHIRPath("Bundle.entry.resource.where($this is Location).where(meta.profile='http://hl7.org/fhir/us/vrdr/StructureDefinition/VRDR-Death-Location')", "name")]
        public string DeathLocationName
        {
            get
            {
                if (DeathLocationLoc != null)
                {
                    return DeathLocationLoc.Name;
                }
                return null;
            }
            set
            {
                if (DeathLocationLoc == null)
                {
                    DeathLocationLoc = new Location();
                    DeathLocationLoc.Id = Guid.NewGuid().ToString();
                    DeathLocationLoc.Meta = new Meta();
                    string[] deathlocation_profile = { "http://hl7.org/fhir/us/vrdr/StructureDefinition/VRDR-Death-Location" };
                    DeathLocationLoc.Meta.Profile = deathlocation_profile;
                    DeathLocationLoc.Name = value;
                    LinkObservationToLocation(DeathDateObs, DeathLocationLoc);
                    AddReferenceToComposition(DeathLocationLoc.Id);
                    Bundle.AddResourceEntry(DeathLocationLoc, "urn:uuid:" + DeathLocationLoc.Id);
                }
                else
                {
                    DeathLocationLoc.Name = value;
                }
            }
        }

        /// <summary>Description of Death Location.</summary>
        /// <value>the death location description.</value>
        /// <example>
        /// <para>// Setter:</para>
        /// <para>ExampleDeathRecord.DeathLocationDescription = "Bedford Cemetery";</para>
        /// <para>// Getter:</para>
        /// <para>Console.WriteLine($"Death Location Description: {ExampleDeathRecord.DeathLocationDescription}");</para>
        /// </example>
        [Property("Death Location Description", Property.Types.String, "Death Investigation", "Description of Death Location.", true, "http://build.fhir.org/ig/HL7/vrdr/StructureDefinition-VRDR-Death-Location.html", false, 18)]
        [FHIRPath("Bundle.entry.resource.where($this is Location).where(meta.profile='http://hl7.org/fhir/us/vrdr/StructureDefinition/VRDR-Death-Location')", "description")]
        public string DeathLocationDescription
        {
            get
            {
                if (DeathLocationLoc != null)
                {
                    return DeathLocationLoc.Description;
                }
                return null;
            }
            set
            {
                if (DeathLocationLoc == null)
                {
                    DeathLocationLoc = new Location();
                    DeathLocationLoc.Id = Guid.NewGuid().ToString();
                    DeathLocationLoc.Meta = new Meta();
                    string[] deathlocation_profile = { "http://hl7.org/fhir/us/vrdr/StructureDefinition/VRDR-Death-Location" };
                    DeathLocationLoc.Meta.Profile = deathlocation_profile;
                    DeathLocationLoc.Description = value;
                    LinkObservationToLocation(DeathDateObs, DeathLocationLoc);
                    AddReferenceToComposition(DeathLocationLoc.Id);
                    Bundle.AddResourceEntry(DeathLocationLoc, "urn:uuid:" + DeathLocationLoc.Id);
                }
                else
                {
                    DeathLocationLoc.Description = value;
                }
            }
        }

        /// <summary>Type of Death Location</summary>
        /// <value>type of death location. A Dictionary representing a code, containing the following key/value pairs:
        /// <para>"code" - the code</para>
        /// <para>"system" - the code system this code belongs to</para>
        /// <para>"display" - a human readable meaning of the code</para>
        /// </value>
        /// <example>
        /// <para>// Setter:</para>
        /// <para>Dictionary&lt;string, string&gt; code = new Dictionary&lt;string, string&gt;();</para>
        /// <para>code.Add("code", "16983000");</para>
        /// <para>code.Add("system", CodeSystems.SCT);</para>
        /// <para>code.Add("display", "Death in hospital");</para>
        /// <para>ExampleDeathRecord.DeathLocationType = code;</para>
        /// <para>// Getter:</para>
        /// <para>Console.WriteLine($"Death Location Type: {ExampleDeathRecord.DeathLocationType['display']}");</para>
        /// </example>
        [Property("Death Location Type", Property.Types.Dictionary, "Death Investigation", "Type of Death Location.", true, "http://build.fhir.org/ig/HL7/vrdr/StructureDefinition-VRDR-Death-Location.html", false, 19)]
        [PropertyParam("code", "The code used to describe this concept.")]
        [PropertyParam("system", "The relevant code system.")]
        [PropertyParam("display", "The human readable version of this code.")]
        [PropertyParam("text", "Additional descriptive text.")]
        [FHIRPath("Bundle.entry.resource.where($this is Location).where(meta.profile='http://hl7.org/fhir/us/vrdr/StructureDefinition/VRDR-Death-Location')", "type")]
        public Dictionary<string, string> DeathLocationType
        {
            get
            {
                if (DeathLocationLoc != null && DeathLocationLoc.Type != null && DeathLocationLoc.Type.Count > 0)
                {
                    return CodeableConceptToDict(DeathLocationLoc.Type.First());
                }
                return EmptyCodeableDict();
            }
            set
            {
                if (DeathLocationLoc == null)
                {
                    DeathLocationLoc = new Location();
                    DeathLocationLoc.Id = Guid.NewGuid().ToString();
                    DeathLocationLoc.Meta = new Meta();
                    string[] deathlocation_profile = { "http://hl7.org/fhir/us/vrdr/StructureDefinition/VRDR-Death-Location" };
                    DeathLocationLoc.Meta.Profile = deathlocation_profile;
                    DeathLocationLoc.Type.Add(DictToCodeableConcept(value));
                    LinkObservationToLocation(DeathDateObs, DeathLocationLoc);
                    AddReferenceToComposition(DeathLocationLoc.Id);
                    Bundle.AddResourceEntry(DeathLocationLoc, "urn:uuid:" + DeathLocationLoc.Id);
                }
                else
                {
                    DeathLocationLoc.Type.Clear();
                    DeathLocationLoc.Type.Add(DictToCodeableConcept(value));
                }
            }
        }

        /// <summary>Age At Death.</summary>
        /// <value>decedent's age at time of death. A Dictionary representing a length of time, containing the following key/value pairs:
        /// <para>"value" - the quantity value</para>
        /// <para>"system" - the quantity unit</para>
        /// </value>
        /// <example>
        /// <para>// Setter:</para>
        /// <para>Dictionary&lt;string, string&gt; age = new Dictionary&lt;string, string&gt;();</para>
        /// <para>age.Add("value", "100");</para>
        /// <para>age.Add("unit", "a"); // USE: http://hl7.org/fhir/stu3/valueset-age-units.html</para>
        /// <para>ExampleDeathRecord.AgeAtDeath = age;</para>
        /// <para>// Getter:</para>
        /// <para>Console.WriteLine($"Age At Death: {ExampleDeathRecord.AgeAtDeath['unit']} years");</para>
        /// </example>
        [Property("Age At Death", Property.Types.Dictionary, "Death Investigation", "Age At Death.", true, "http://build.fhir.org/ig/HL7/vrdr/StructureDefinition-VRDR-Decedent-Age.html", true, 2)]
        [PropertyParam("value", "The quantity value.")]
        [PropertyParam("unit", "The quantity unit.")]
        [FHIRPath("Bundle.entry.resource.where($this is Observation).where(code.coding.code='30525-0')", "")]
        public Dictionary<string, string> AgeAtDeath
        {
            get
            {
                if (AgeAtDeathObs != null && AgeAtDeathObs.Value != null)
                {
                    Dictionary<string, string> age = new Dictionary<string, string>();
                    age.Add("value", Convert.ToString(((Quantity)AgeAtDeathObs.Value).Value));
                    age.Add("unit", ((Quantity)AgeAtDeathObs.Value).Unit);
                    return age;
                }
                return new Dictionary<string, string>() { { "value", "" }, { "unit", "" } };
            }
            set
            {
                String u = "unk";
                String v = "unk";
                if (AgeAtDeathObs == null)
                {
                    CreateAgeAtDeathObs(); // Create it
                }

                // If the value or unit is null, put out a data absent reason


                if ( (!String.IsNullOrWhiteSpace(GetValue(value, "value"))) && !GetValue(value, "value").Equals("999") ){ // not unknown - NVSS-209
                    v = GetValue(value, "value");
                }

                if( (!String.IsNullOrWhiteSpace(GetValue(value, "unit"))) && !GetValue(value, "unit").Equals("unk")){
                    u = GetValue(value, "unit");
                }
                if (!u.Equals("unk") && !v.Equals("unk")){
                        Quantity quant = new Quantity();
                    
                        quant.Value = Convert.ToDecimal(GetValue(value, "value"));
                        quant.Unit = GetValue(value, "unit");
                        AgeAtDeathObs.Value = quant;
                } else { // NVSS-209
                    AgeAtDeathObs.DataAbsentReason =  new CodeableConcept(CodeSystems.NullFlavor_HL7_V3, "unknown", "Unknown", null);
                }
            }
        }

        /// <summary>Pregnancy Status At Death.</summary>
        /// <value>pregnancy status at death. A Dictionary representing a code, containing the following key/value pairs:
        /// <para>"code" - the code</para>
        /// <para>"system" - the code system this code belongs to</para>
        /// <para>"display" - a human readable meaning of the code</para>
        /// </value>
        /// <example>
        /// <para>// Setter:</para>
        /// <para>Dictionary&lt;string, string&gt; code = new Dictionary&lt;string, string&gt;();</para>
        /// <para>code.Add("code", "PHC1260");</para>
        /// <para>code.Add("system", "urn:oid:2.16.840.1.114222.4.5.274");</para>
        /// <para>code.Add("display", "Not pregnant within past year");</para>
        /// <para>ExampleDeathRecord.PregnancyStatus = code;</para>
        /// <para>// Getter:</para>
        /// <para>Console.WriteLine($"Pregnancy Status: {ExampleDeathRecord.PregnancyStatus['display']}");</para>
        /// </example>
        [Property("Pregnancy Status", Property.Types.Dictionary, "Death Investigation", "Pregnancy Status At Death.", true, "http://build.fhir.org/ig/HL7/vrdr/StructureDefinition-VRDR-Decedent-Pregnancy.html", true, 33)]
        [PropertyParam("code", "The code used to describe this concept.")]
        [PropertyParam("system", "The relevant code system.")]
        [PropertyParam("display", "The human readable version of this code.")]
        [FHIRPath("Bundle.entry.resource.where($this is Observation).where(code.coding.code='69442-2')", "")]
        public Dictionary<string, string> PregnancyStatus
        {
            get
            {
                if (PregnancyObs != null && PregnancyObs.Value != null && PregnancyObs.Value as CodeableConcept != null)
                {
                    return CodeableConceptToDict((CodeableConcept)PregnancyObs.Value);
                }
                return EmptyCodeDict();
            }
            set
            {
                if (PregnancyObs == null)
                {
                    PregnancyObs = new Observation();
                    PregnancyObs.Id = Guid.NewGuid().ToString();
                    PregnancyObs.Meta = new Meta();
                    string[] p_profile = { "http://hl7.org/fhir/us/vrdr/StructureDefinition/VRDR-Decedent-Pregnancy" };
                    PregnancyObs.Meta.Profile = p_profile;
                    PregnancyObs.Status = ObservationStatus.Final;
                    PregnancyObs.Code = new CodeableConcept(CodeSystems.LOINC, "69442-2", "Timing of recent pregnancy in relation to death", null);
                    PregnancyObs.Subject = new ResourceReference("urn:uuid:" + Decedent.Id);
                    PregnancyObs.Value = DictToCodeableConcept(value);
                    AddReferenceToComposition(PregnancyObs.Id);
                    Bundle.AddResourceEntry(PregnancyObs, "urn:uuid:" + PregnancyObs.Id);
                }
                else
                {
                    PregnancyObs.Value = DictToCodeableConcept(value);
                }
            }
        }

        /// <summary>Examiner Contacted.</summary>
        /// <value>if a medical examiner was contacted.</value>
        /// <example>
        /// <para>// Setter:</para>
        /// <para>Dictionary&lt;string, string&gt; ec = new Dictionary&lt;string, string&gt;();</para>
        /// <para>within.Add("code", "Y");</para>
        /// <para>within.Add("system", CodeSystems.PH_YesNo_HL7_2x);</para>
        /// <para>within.Add("display", "Yes");</para>
        /// <para>ExampleDeathRecord.ExaminerContacted = ec;</para>
        /// <para>// Getter:</para>
        /// <para>Console.WriteLine($"Examiner Contacted: {ExampleDeathRecord.ExaminerContacted['display']}");</para>
        /// </example>
        [Property("Examiner Contacted", Property.Types.Dictionary, "Death Investigation", "Examiner Contacted.", true, "http://build.fhir.org/ig/HL7/vrdr/StructureDefinition-VRDR-Examiner-Contacted.html", true, 26)]
        [PropertyParam("code", "The code used to describe this concept.")]
        [PropertyParam("system", "The relevant code system.")]
        [PropertyParam("display", "The human readable version of this code.")]
        [FHIRPath("Bundle.entry.resource.where($this is Observation).where(code.coding.code='74497-9')", "")]
        public Dictionary<string, string> ExaminerContacted
        {
            get
            {
                if (ExaminerContactedObs != null && ExaminerContactedObs.Value != null && ExaminerContactedObs.Value as CodeableConcept != null)
                {
                    CodeableConcept cc = (CodeableConcept)ExaminerContactedObs.Value;
                    return CodeableConceptToDict(cc);
                }
                return EmptyCodeDict();
            }
            set
            {
                var contactedCoding = DictToCodeableConcept(value);
                if (ExaminerContactedObs == null)
                {
                    ExaminerContactedObs = new Observation();
                    ExaminerContactedObs.Id = Guid.NewGuid().ToString();
                    ExaminerContactedObs.Meta = new Meta();
                    string[] ec_profile = { "http://hl7.org/fhir/us/vrdr/StructureDefinition/VRDR-Examiner-Contacted" };
                    ExaminerContactedObs.Meta.Profile = ec_profile;
                    ExaminerContactedObs.Status = ObservationStatus.Final;
                    ExaminerContactedObs.Code = new CodeableConcept(CodeSystems.LOINC, "74497-9", "Medical examiner or coroner was contacted [US Standard Certificate of Death]", null);
                    ExaminerContactedObs.Subject = new ResourceReference("urn:uuid:" + Decedent.Id);
                    ExaminerContactedObs.Value = contactedCoding;
                    AddReferenceToComposition(ExaminerContactedObs.Id);
                    Bundle.AddResourceEntry(ExaminerContactedObs, "urn:uuid:" + ExaminerContactedObs.Id);
                }
                else
                {
                    ExaminerContactedObs.Value = contactedCoding;
                }
            }
        }

        /// <summary>Examiner Contacted Boolean. This is a conenience method, to access the code use ExaminerContacted instead.</summary>
        /// <value>if a medical examiner was contacted. A null value indicates "unknown".</value>
        /// <example>
        /// <para>// Setter:</para>
        /// <para>ExampleDeathRecord.ExaminerContacted = false;</para>
        /// <para>// Getter:</para>
        /// <para>Console.WriteLine($"Examiner Contacted: {ExampleDeathRecord.ExaminerContacted}");</para>
        /// </example>
        [Property("Examiner Contacted Boolean", Property.Types.Bool, "Death Investigation", "Examiner Contacted.", true, "http://build.fhir.org/ig/HL7/vrdr/StructureDefinition-VRDR-Examiner-Contacted.html", true, 27)]
        [FHIRPath("Bundle.entry.resource.where($this is Observation).where(code.coding.code='74497-9')", "")]
        public bool? ExaminerContactedBoolean
        {
            get
            {
                var code = this.ExaminerContacted;
                switch (code["code"])
                {
                    case "Y": // Yes
                        return true;
                    case "N": // No
                        return false;
                    default: // Unknown
                        return null;
                }
            }
            set
            {
                var code = EmptyCodeDict();
                switch(value)
                {
                    case true:
                        code["code"] = "Y";
                        code["display"] = "Yes";
                        code["system"] = CodeSystems.PH_YesNo_HL7_2x;
                        break;
                    case false:
                        code["code"] = "N";
                        code["display"] = "No";
                        code["system"] = CodeSystems.PH_YesNo_HL7_2x;
                        break;
                    default:
                        code["code"] = "UNK";
                        code["display"] = "unknown";
                        code["system"] = CodeSystems.PH_NullFlavor_HL7_V3;
                        break;
                }
                this.ExaminerContacted = code;
            }
        }

        /// <summary>Location of Injury.</summary>
        /// <value>location of injury. A Dictionary representing an address, containing the following key/value pairs:
        /// <para>"addressLine1" - address, line one</para>
        /// <para>"addressLine2" - address, line two</para>
        /// <para>"addressCity" - address, city</para>
        /// <para>"addressCounty" - address, county</para>
        /// <para>"addressState" - address, state</para>
        /// <para>"addressZip" - address, zip</para>
        /// <para>"addressCountry" - address, country</para>
        /// </value>
        /// <example>
        /// <para>// Setter:</para>
        /// <para>Dictionary&lt;string, string&gt; address = new Dictionary&lt;string, string&gt;();</para>
        /// <para>address.Add("addressLine1", "123456 Test Street");</para>
        /// <para>address.Add("addressLine2", "Unit 3");</para>
        /// <para>address.Add("addressCity", "Boston");</para>
        /// <para>address.Add("addressCounty", "Suffolk");</para>
        /// <para>address.Add("addressState", "MA");</para>
        /// <para>address.Add("addressZip", "12345");</para>
        /// <para>address.Add("addressCountry", "United States");</para>
        /// <para>ExampleDeathRecord.InjuryLocationAddress = address;</para>
        /// <para>// Getter:</para>
        /// <para>foreach(var pair in ExampleDeathRecord.InjuryLocationAddress)</para>
        /// <para>{</para>
        /// <para>  Console.WriteLine($"\InjuryLocationAddress key: {pair.Key}: value: {pair.Value}");</para>
        /// <para>};</para>
        /// </example>
        [Property("Injury Location Address", Property.Types.Dictionary, "Death Investigation", "Location of Injury.", true, "http://build.fhir.org/ig/HL7/vrdr/StructureDefinition-VRDR-Injury-Location.html", true, 34)]
        [PropertyParam("addressLine1", "address, line one")]
        [PropertyParam("addressLine2", "address, line two")]
        [PropertyParam("addressCity", "address, city")]
        [PropertyParam("addressCounty", "address, county")]
        [PropertyParam("addressState", "address, state")]
        [PropertyParam("addressZip", "address, zip")]
        [PropertyParam("addressCountry", "address, country")]
        [FHIRPath("Bundle.entry.resource.where($this is Location).where(meta.profile='http://hl7.org/fhir/us/vrdr/StructureDefinition/VRDR-Injury-Location')", "address")]
        public Dictionary<string, string> InjuryLocationAddress
        {
            get
            {
                if (InjuryLocationLoc != null)
                {
                    return AddressToDict(InjuryLocationLoc.Address);
                }
                return EmptyAddrDict();
            }
            set
            {
                if (InjuryLocationLoc == null)
                {
                    InjuryLocationLoc = new Location();
                    InjuryLocationLoc.Id = Guid.NewGuid().ToString();
                    InjuryLocationLoc.Meta = new Meta();
                    string[] injurylocation_profile = { "http://hl7.org/fhir/us/vrdr/StructureDefinition/VRDR-Injury-Location" };
                    InjuryLocationLoc.Meta.Profile = injurylocation_profile;
                    InjuryLocationLoc.Address = DictToAddress(value);
                    LinkObservationToLocation(InjuryIncidentObs, InjuryLocationLoc);
                    AddReferenceToComposition(InjuryLocationLoc.Id);
                    Bundle.AddResourceEntry(InjuryLocationLoc, "urn:uuid:" + InjuryLocationLoc.Id);
                }
                else
                {
                    InjuryLocationLoc.Address = DictToAddress(value);
                }
            }
        }

        /// <summary>Name of Injury Location.</summary>
        /// <value>the injury location name.</value>
        /// <example>
        /// <para>// Setter:</para>
        /// <para>ExampleDeathRecord.InjuryLocationName = "Bedford Cemetery";</para>
        /// <para>// Getter:</para>
        /// <para>Console.WriteLine($"Injury Location Name: {ExampleDeathRecord.InjuryLocationName}");</para>
        /// </example>
        [Property("Injury Location Name", Property.Types.String, "Death Investigation", "Name of Injury Location.", true, "http://build.fhir.org/ig/HL7/vrdr/StructureDefinition-VRDR-Injury-Location.html", true, 35)]
        [FHIRPath("Bundle.entry.resource.where($this is Location).where(meta.profile='http://hl7.org/fhir/us/vrdr/StructureDefinition/VRDR-Injury-Location')", "name")]
        public string InjuryLocationName
        {
            get
            {
                if (InjuryLocationLoc != null)
                {
                    return InjuryLocationLoc.Name;
                }
                return null;
            }
            set
            {
                if (InjuryLocationLoc == null)
                {
                    InjuryLocationLoc = new Location();
                    InjuryLocationLoc.Id = Guid.NewGuid().ToString();
                    InjuryLocationLoc.Meta = new Meta();
                    string[] injurylocation_profile = { "http://hl7.org/fhir/us/vrdr/StructureDefinition/VRDR-Injury-Location" };
                    InjuryLocationLoc.Meta.Profile = injurylocation_profile;
                    InjuryLocationLoc.Name = value;
                    LinkObservationToLocation(InjuryIncidentObs, InjuryLocationLoc);
                    AddReferenceToComposition(InjuryLocationLoc.Id);
                    Bundle.AddResourceEntry(InjuryLocationLoc, "urn:uuid:" + InjuryLocationLoc.Id);
                }
                else
                {
                    InjuryLocationLoc.Name = value;
                }
            }
        }

        /// <summary>Description of Injury Location.</summary>
        /// <value>the injury location description.</value>
        /// <example>
        /// <para>// Setter:</para>
        /// <para>ExampleDeathRecord.InjuryLocationDescription = "Bedford Cemetery";</para>
        /// <para>// Getter:</para>
        /// <para>Console.WriteLine($"Injury Location Description: {ExampleDeathRecord.InjuryLocationDescription}");</para>
        /// </example>
        [Property("Injury Location Description", Property.Types.String, "Death Investigation", "Description of Injury Location.", true, "http://build.fhir.org/ig/HL7/vrdr/StructureDefinition-VRDR-Injury-Location.html", true, 36)]
        [FHIRPath("Bundle.entry.resource.where($this is Location).where(meta.profile='http://hl7.org/fhir/us/vrdr/StructureDefinition/VRDR-Injury-Location')", "description")]
        public string InjuryLocationDescription
        {
            get
            {
                if (InjuryLocationLoc != null)
                {
                    return InjuryLocationLoc.Description;
                }
                return null;
            }
            set
            {
                if (InjuryLocationLoc == null)
                {
                    InjuryLocationLoc = new Location();
                    InjuryLocationLoc.Id = Guid.NewGuid().ToString();
                    InjuryLocationLoc.Meta = new Meta();
                    string[] injurylocation_profile = { "http://hl7.org/fhir/us/vrdr/StructureDefinition/VRDR-Injury-Location" };
                    InjuryLocationLoc.Meta.Profile = injurylocation_profile;
                    InjuryLocationLoc.Description = value;
                    LinkObservationToLocation(InjuryIncidentObs, InjuryLocationLoc);
                    AddReferenceToComposition(InjuryLocationLoc.Id);
                    Bundle.AddResourceEntry(InjuryLocationLoc, "urn:uuid:" + InjuryLocationLoc.Id);
                }
                else
                {
                    InjuryLocationLoc.Description = value;
                }
            }
        }

        /// <summary>Date/Time of Injury.</summary>
        /// <value>the date and time of injury</value>
        /// <example>
        /// <para>// Setter:</para>
        /// <para>ExampleDeathRecord.InjuryDate = "2018-02-19T16:48:06-05:00";</para>
        /// <para>// Getter:</para>
        /// <para>Console.WriteLine($"Date of Injury: {ExampleDeathRecord.InjuryDate}");</para>
        /// </example>
        [Property("Injury Date/Time", Property.Types.StringDateTime, "Death Investigation", "Date/Time of Injury.", true, "http://build.fhir.org/ig/HL7/vrdr/StructureDefinition-VRDR-InjuryIncident.html", true, 37)]
        [FHIRPath("Bundle.entry.resource.where($this is Observation).where(code.coding.code='11374-6')", "")]
        public string InjuryDate
        {
            get
            {
                if (InjuryIncidentObs?.Effective != null)
                {
                    return Convert.ToString(InjuryIncidentObs.Effective);
                }
                return null;
            }
            set
            {
                if (InjuryIncidentObs == null)
                {
                    InjuryIncidentObs = new Observation();
                    InjuryIncidentObs.Id = Guid.NewGuid().ToString();
                    InjuryIncidentObs.Meta = new Meta();
                    string[] iio_profile = { "http://hl7.org/fhir/us/vrdr/StructureDefinition/VRDR-InjuryIncident" };
                    InjuryIncidentObs.Meta.Profile = iio_profile;
                    InjuryIncidentObs.Status = ObservationStatus.Final;
                    InjuryIncidentObs.Code = new CodeableConcept(CodeSystems.LOINC, "11374-6", "Injury incident description Narrative", null);
                    InjuryIncidentObs.Subject = new ResourceReference("urn:uuid:" + Decedent.Id);
                    InjuryIncidentObs.Effective = new FhirDateTime(value);
                    LinkObservationToLocation(InjuryIncidentObs, InjuryLocationLoc);
                    AddReferenceToComposition(InjuryIncidentObs.Id);
                    Bundle.AddResourceEntry(InjuryIncidentObs, "urn:uuid:" + InjuryIncidentObs.Id);
                }
                else
                {
                    InjuryIncidentObs.Effective = new FhirDateTime(value);
                }
            }
        }

        /// <summary>Description of Injury.</summary>
        /// <value>the description of the injury</value>
        /// <example>
        /// <para>// Setter:</para>
        /// <para>ExampleDeathRecord.InjuryDescription = "drug toxicity";</para>
        /// <para>// Getter:</para>
        /// <para>Console.WriteLine($"Injury Description: {ExampleDeathRecord.InjuryDescription}");</para>
        /// </example>
        [Property("Injury Description", Property.Types.String, "Death Investigation", "Description of Injury.", true, "http://build.fhir.org/ig/HL7/vrdr/StructureDefinition-VRDR-InjuryIncident.html", true, 38)]
        [FHIRPath("Bundle.entry.resource.where($this is Observation).where(code.coding.code='11374-6')", "")]
        public string InjuryDescription
        {
            get
            {
                if (InjuryIncidentObs?.Value != null)
                {
                    return Convert.ToString(InjuryIncidentObs.Value);
                }
                return null;
            }
            set
            {
                if (InjuryIncidentObs == null)
                {
                    InjuryIncidentObs = new Observation();
                    InjuryIncidentObs.Id = Guid.NewGuid().ToString();
                    InjuryIncidentObs.Meta = new Meta();
                    string[] iio_profile = { "http://hl7.org/fhir/us/vrdr/StructureDefinition/VRDR-InjuryIncident" };
                    InjuryIncidentObs.Meta.Profile = iio_profile;
                    InjuryIncidentObs.Status = ObservationStatus.Final;
                    InjuryIncidentObs.Code = new CodeableConcept(CodeSystems.LOINC, "11374-6", "Injury incident description Narrative", null);
                    InjuryIncidentObs.Subject = new ResourceReference("urn:uuid:" + Decedent.Id);
                    InjuryIncidentObs.Value = new FhirString(value);
                    LinkObservationToLocation(InjuryIncidentObs, InjuryLocationLoc);
                    AddReferenceToComposition(InjuryIncidentObs.Id);
                    Bundle.AddResourceEntry(InjuryIncidentObs, "urn:uuid:" + InjuryIncidentObs.Id);
                }
                else
                {
                    InjuryIncidentObs.Value = new FhirString(value);
                }
            }
        }

        /// <summary>Place of Injury.</summary>
        /// <value>the place of injury. A Dictionary representing a code, containing the following key/value pairs:
        /// <para>"code" - the code</para>
        /// <para>"system" - the code system this code belongs to</para>
        /// <para>"display" - a human readable meaning of the code</para>
        /// </value>
        /// <example>
        /// <para>// Setter:</para>
        /// <para>Dictionary&lt;string, string&gt; code = new Dictionary&lt;string, string&gt;();</para>
        /// <para>code.Add("code", "0");</para>
        /// <para>code.Add("system", "urn:oid:2.16.840.1.114222.4.5.320");</para>
        /// <para>code.Add("display", "Home");</para>
        /// <para>ExampleDeathRecord.InjuryPlace = code;</para>
        /// <para>// Getter:</para>
        /// <para>Console.WriteLine($"Place of Injury: {ExampleDeathRecord.InjuryPlace['display']}");</para>
        /// </example>
        [Property("Injury Place", Property.Types.Dictionary, "Death Investigation", "Place of Injury.", true, "http://build.fhir.org/ig/HL7/vrdr/StructureDefinition-VRDR-InjuryIncident.html", true, 39)]
        [PropertyParam("code", "The code used to describe this concept.")]
        [PropertyParam("system", "The relevant code system.")]
        [PropertyParam("display", "The human readable version of this code.")]
        [PropertyParam("text", "Additional descriptive text.")]
        [FHIRPath("Bundle.entry.resource.where($this is Observation).where(code.coding.code='11374-6')", "")]
        public Dictionary<string, string> InjuryPlace
        {
            get
            {
                if (InjuryIncidentObs != null && InjuryIncidentObs.Component.Count > 0)
                {
                    // Find correct component
                    var placeComp = InjuryIncidentObs.Component.FirstOrDefault( entry => ((Observation.ComponentComponent)entry).Code != null && ((Observation.ComponentComponent)entry).Code.Coding.FirstOrDefault() != null && ((Observation.ComponentComponent)entry).Code.Coding.FirstOrDefault().Code == "69450-5" );
                    if (placeComp?.Value != null && placeComp.Value as CodeableConcept != null)
                    {
                        return CodeableConceptToDict((CodeableConcept)placeComp.Value);
                    }
                }
                return EmptyCodeDict();
            }
            set
            {
                if (InjuryIncidentObs == null)
                {
                    InjuryIncidentObs = new Observation();
                    InjuryIncidentObs.Id = Guid.NewGuid().ToString();
                    InjuryIncidentObs.Meta = new Meta();
                    string[] iio_profile = { "http://hl7.org/fhir/us/vrdr/StructureDefinition/VRDR-InjuryIncident" };
                    InjuryIncidentObs.Meta.Profile = iio_profile;
                    InjuryIncidentObs.Status = ObservationStatus.Final;
                    InjuryIncidentObs.Code = new CodeableConcept(CodeSystems.LOINC, "11374-6", "Injury incident description Narrative", null);
                    InjuryIncidentObs.Subject = new ResourceReference("urn:uuid:" + Decedent.Id);
                    Observation.ComponentComponent component = new Observation.ComponentComponent();
                    component.Code = new CodeableConcept(CodeSystems.LOINC, "69450-5", "Place of injury Facility", null);
                    component.Value = DictToCodeableConcept(value);
                    InjuryIncidentObs.Component.Add(component);
                    LinkObservationToLocation(InjuryIncidentObs, InjuryLocationLoc);
                    AddReferenceToComposition(InjuryIncidentObs.Id);
                    Bundle.AddResourceEntry(InjuryIncidentObs, "urn:uuid:" + InjuryIncidentObs.Id);
                }
                else
                {
                    // Find correct component; if doesn't exist add another
                    var placeComp = InjuryIncidentObs.Component.FirstOrDefault( entry => ((Observation.ComponentComponent)entry).Code != null && ((Observation.ComponentComponent)entry).Code.Coding.FirstOrDefault() != null && ((Observation.ComponentComponent)entry).Code.Coding.FirstOrDefault().Code == "69450-5" );
                    if (placeComp != null)
                    {
                        ((Observation.ComponentComponent)placeComp).Value = DictToCodeableConcept(value);
                    }
                    else
                    {
                        Observation.ComponentComponent component = new Observation.ComponentComponent();
                        component.Code = new CodeableConcept(CodeSystems.LOINC, "69450-5", "Place of injury Facility", null);
                        component.Value = DictToCodeableConcept(value);
                        InjuryIncidentObs.Component.Add(component);
                    }
                }
            }
        }

        /// <summary>Place of Injury Description.</summary>
        /// <value>the place of injury.</value>
        /// <example>
        /// <para>// Setter:</para>
        /// <para>ExampleDeathRecord.InjuryPlaceDescription = "At home, in the kitchen";</para>
        /// <para>// Getter:</para>
        /// <para>Console.WriteLine($"Place of Injury Description: {ExampleDeathRecord.InjuryPlaceDescription}");</para>
        /// </example>
        [Property("Injury Place Description", Property.Types.String, "Death Investigation", "Place of Injury.", true, "http://build.fhir.org/ig/HL7/vrdr/StructureDefinition-VRDR-InjuryIncident.html", true, 40)]
        [FHIRPath("Bundle.entry.resource.where($this is Observation).where(code.coding.code='11374-6')", "")]
        public string InjuryPlaceDescription
        {
            get
            {
                var injuryPlace = this.InjuryPlace;
                if (injuryPlace.ContainsKey("text") && injuryPlace["text"] != null)
                {
                    return injuryPlace["text"];
                }
                else
                {
                    return "";
                }
            }
            set
            {
                var injuryPlace = this.InjuryPlace;
                injuryPlace["text"] = value;
                this.InjuryPlace = injuryPlace;
            }
        }

        /// <summary>Injury At Work?</summary>
        /// <value>did the injury occur at work? A Dictionary representing a code, containing the following key/value pairs:
        /// <para>"code" - the code</para>
        /// <para>"system" - the code system this code belongs to</para>
        /// <para>"display" - a human readable meaning of the code</para>
        /// </value>
        /// <example>
        /// <para>// Setter:</para>
        /// <para>Dictionary&lt;string, string&gt; code = new Dictionary&lt;string, string&gt;();</para>
        /// <para>code.Add("code", "N");</para>
        /// <para>code.Add("system", CodeSystems.PH_YesNo_HL7_2x);</para>
        /// <para>code.Add("display", "No");</para>
        /// <para>ExampleDeathRecord.InjuryAtWork = code;</para>
        /// <para>// Getter:</para>
        /// <para>Console.WriteLine($"Injury At Work?: {ExampleDeathRecord.InjuryAtWork['display']}");</para>
        /// </example>
        [Property("Injury At Work?", Property.Types.Dictionary, "Death Investigation", "Did the injury occur at work?", true, "http://build.fhir.org/ig/HL7/vrdr/StructureDefinition-VRDR-InjuryIncident.html", true, 41)]
        [PropertyParam("code", "The code used to describe this concept.")]
        [PropertyParam("system", "The relevant code system.")]
        [PropertyParam("display", "The human readable version of this code.")]
        [FHIRPath("Bundle.entry.resource.where($this is Observation).where(code.coding.code='11374-6')", "")]
        public Dictionary<string, string> InjuryAtWork
        {
            get
            {
                if (InjuryIncidentObs != null && InjuryIncidentObs.Component.Count > 0)
                {
                    // Find correct component
                    var placeComp = InjuryIncidentObs.Component.FirstOrDefault( entry => ((Observation.ComponentComponent)entry).Code != null && ((Observation.ComponentComponent)entry).Code.Coding.FirstOrDefault() != null && ((Observation.ComponentComponent)entry).Code.Coding.FirstOrDefault().Code == "69444-8" );
                    if (placeComp != null && placeComp.Value != null && placeComp.Value as CodeableConcept != null)
                    {
                        return CodeableConceptToDict((CodeableConcept)placeComp.Value);
                    }
                }
                return EmptyCodeDict();
            }
            set
            {
                if (InjuryIncidentObs == null)
                {
                    InjuryIncidentObs = new Observation();
                    InjuryIncidentObs.Id = Guid.NewGuid().ToString();
                    InjuryIncidentObs.Meta = new Meta();
                    string[] iio_profile = { "http://hl7.org/fhir/us/vrdr/StructureDefinition/VRDR-InjuryIncident" };
                    InjuryIncidentObs.Meta.Profile = iio_profile;
                    InjuryIncidentObs.Status = ObservationStatus.Final;
                    InjuryIncidentObs.Code = new CodeableConcept(CodeSystems.LOINC, "11374-6", "Injury incident description Narrative", null);
                    InjuryIncidentObs.Subject = new ResourceReference("urn:uuid:" + Decedent.Id);
                    Observation.ComponentComponent component = new Observation.ComponentComponent();
                    component.Code = new CodeableConcept(CodeSystems.LOINC, "69444-8", "Did death result from injury at work", null);
                    component.Value = DictToCodeableConcept(value);
                    InjuryIncidentObs.Component.Add(component);
                    LinkObservationToLocation(InjuryIncidentObs, InjuryLocationLoc);
                    AddReferenceToComposition(InjuryIncidentObs.Id);
                    Bundle.AddResourceEntry(InjuryIncidentObs, "urn:uuid:" + InjuryIncidentObs.Id);
                }
                else
                {
                    // Find correct component; if doesn't exist add another
                    var placeComp = InjuryIncidentObs.Component.FirstOrDefault( entry => ((Observation.ComponentComponent)entry).Code != null && ((Observation.ComponentComponent)entry).Code.Coding.FirstOrDefault() != null && ((Observation.ComponentComponent)entry).Code.Coding.FirstOrDefault().Code == "69444-8" );
                    if (placeComp != null)
                    {
                        ((Observation.ComponentComponent)placeComp).Value = DictToCodeableConcept(value);
                    }
                    else
                    {
                        Observation.ComponentComponent component = new Observation.ComponentComponent();
                        component.Code = new CodeableConcept(CodeSystems.LOINC, "69444-8", "Did death result from injury at work", null);
                        component.Value = DictToCodeableConcept(value);
                        InjuryIncidentObs.Component.Add(component);
                    }
                }
            }
        }

        /// <summary>Injury At Work? This is a convenience method, to access the code use the InjuryAtWork property instead.</summary>
        /// <value>did the injury occur at work? A null value indicates "not applicable".</value>
        /// <example>
        /// <para>// Setter:</para>
        /// <para>ExampleDeathRecord.InjuryAtWorkBoolean = true;</para>
        /// <para>// Getter:</para>
        /// <para>Console.WriteLine($"Injury At Work?: {ExampleDeathRecord.InjuryAtWorkBoolean}");</para>
        /// </example>
        [Property("Injury At Work?", Property.Types.Bool, "Death Investigation", "Did the injury occur at work?", true, "http://build.fhir.org/ig/HL7/vrdr/StructureDefinition-VRDR-InjuryIncident.html", true, 42)]
        [FHIRPath("Bundle.entry.resource.where($this is Observation).where(code.coding.code='11374-6')", "")]
        public bool? InjuryAtWorkBoolean
        {
            get
            {
                var code = this.InjuryAtWork;
                switch (code["code"])
                {
                    case "Y": // Yes
                        return true;
                    case "N": // No
                        return false;
                    default: // Not applicable
                        return null;
                }
            }
            set
            {
                var code = EmptyCodeDict();
                switch(value)
                {
                    case true:
                        code["code"] = "Y";
                        code["display"] = "Yes";
                        code["system"] = CodeSystems.PH_YesNo_HL7_2x;
                        break;
                    case false:
                        code["code"] = "N";
                        code["display"] = "No";
                        code["system"] = CodeSystems.PH_YesNo_HL7_2x;
                        break;
                    default:
                        code["code"] = "NA";
                        code["display"] = "not applicable";
                        code["system"] = CodeSystems.PH_NullFlavor_HL7_V3;
                        break;
                }
                this.InjuryAtWork = code;
            }
        }

        /// <summary>Transportation Event?</summary>
        /// <value>was the injury associated with a transportation event? A Dictionary representing a code, containing the following key/value pairs:
        /// <para>"code" - the code</para>
        /// <para>"system" - the code system this code belongs to</para>
        /// <para>"display" - a human readable meaning of the code</para>
        /// </value>
        /// <example>
        /// <para>// Setter:</para>
        /// <para>Dictionary&lt;string, string&gt; code = new Dictionary&lt;string, string&gt;();</para>
        /// <para>code.Add("code", "N");</para>
        /// <para>code.Add("system", CodeSystems.PH_YesNo_HL7_2x);</para>
        /// <para>code.Add("display", "No");</para>
        /// <para>ExampleDeathRecord.TransportationEvent = code;</para>
        /// <para>// Getter:</para>
        /// <para>Console.WriteLine($"Transportation Event?: {ExampleDeathRecord.TransportationEvent['display']}");</para>
        /// </example>
        [Property("Transportation Event?", Property.Types.Dictionary, "Death Investigation", "Was the injury associated with a transportation event?", true, "http://build.fhir.org/ig/HL7/vrdr/StructureDefinition-VRDR-InjuryIncident.html", true, 43)]
        [PropertyParam("code", "The code used to describe this concept.")]
        [PropertyParam("system", "The relevant code system.")]
        [PropertyParam("display", "The human readable version of this code.")]
        [PropertyParam("text", "Additional descriptive text.")]
        [FHIRPath("Bundle.entry.resource.where($this is Observation).where(code.coding.code='11374-6')", "")]
        public Dictionary<string, string> TransportationEvent
        {
            get
            {
                if (InjuryIncidentObs != null && InjuryIncidentObs.Component.Count > 0)
                {
                    // Find correct component
                    var transportComp = InjuryIncidentObs.Component.FirstOrDefault( entry => ((Observation.ComponentComponent)entry).Code != null && ((Observation.ComponentComponent)entry).Code.Coding.FirstOrDefault() != null && ((Observation.ComponentComponent)entry).Code.Coding.FirstOrDefault().Code == "69448-9" );
                    if (transportComp != null && transportComp.Value != null && transportComp.Value as CodeableConcept != null)
                    {
                        return CodeableConceptToDict((CodeableConcept)transportComp.Value);
                    }
                }
                return EmptyCodeableDict();
            }
            set
            {
                if (InjuryIncidentObs == null)
                {
                    InjuryIncidentObs = new Observation();
                    InjuryIncidentObs.Id = Guid.NewGuid().ToString();
                    InjuryIncidentObs.Meta = new Meta();
                    string[] iio_profile = { "http://hl7.org/fhir/us/vrdr/StructureDefinition/VRDR-InjuryIncident" };
                    InjuryIncidentObs.Meta.Profile = iio_profile;
                    InjuryIncidentObs.Status = ObservationStatus.Final;
                    InjuryIncidentObs.Code = new CodeableConcept(CodeSystems.LOINC, "11374-6", "Injury incident description Narrative", null);
                    InjuryIncidentObs.Subject = new ResourceReference("urn:uuid:" + Decedent.Id);
                    Observation.ComponentComponent component = new Observation.ComponentComponent();
                    component.Code = new CodeableConcept(CodeSystems.LOINC, "69448-9", "Injury leading to death associated with transportation event", null);
                    component.Value = DictToCodeableConcept(value);
                    InjuryIncidentObs.Component.Add(component);
                    LinkObservationToLocation(InjuryIncidentObs, InjuryLocationLoc);
                    AddReferenceToComposition(InjuryIncidentObs.Id);
                    Bundle.AddResourceEntry(InjuryIncidentObs, "urn:uuid:" + InjuryIncidentObs.Id);
                }
                else
                {
                    // Find correct component; if doesn't exist add another
                    var transportComp = InjuryIncidentObs.Component.FirstOrDefault( entry => ((Observation.ComponentComponent)entry).Code != null && ((Observation.ComponentComponent)entry).Code.Coding.FirstOrDefault() != null && ((Observation.ComponentComponent)entry).Code.Coding.FirstOrDefault().Code == "69448-9" );
                    if (transportComp != null)
                    {
                        ((Observation.ComponentComponent)transportComp).Value = DictToCodeableConcept(value);
                    }
                    else
                    {
                        Observation.ComponentComponent component = new Observation.ComponentComponent();
                        component.Code = new CodeableConcept(CodeSystems.LOINC, "69448-9", "Injury leading to death associated with transportation event", null);
                        component.Value = DictToCodeableConcept(value);
                        InjuryIncidentObs.Component.Add(component);
                    }
                }
            }
        }

        /// <summary>Transportation Event Boolean?</summary>
        /// <value>was the injury associated with a transportation event? A null value indicates "unknown"</value>
        /// <example>
        /// <para>// Setter:</para>
        /// <para>ExampleDeathRecord.TransportationEventBoolean = true;</para>
        /// <para>// Getter:</para>
        /// <para>Console.WriteLine($"Transportation Event?: {ExampleDeathRecord.TransportationEventBoolean}");</para>
        /// </example>
        [Property("Transportation Event Boolean?", Property.Types.Bool, "Death Investigation", "Was the injury associated with a transportation event?", true, "http://build.fhir.org/ig/HL7/vrdr/StructureDefinition-VRDR-InjuryIncident.html", true, 44)]
        [FHIRPath("Bundle.entry.resource.where($this is Observation).where(code.coding.code='11374-6')", "")]
        public bool? TransportationEventBoolean
        {
            get
            {
                var code = this.TransportationEvent;
                switch (code["code"])
                {
                    case "Y": // Yes
                        return true;
                    case "N": // No
                        return false;
                    default: // Unknown
                        return null;
                }
            }
            set
            {
                var code = EmptyCodeDict();
                switch(value)
                {
                    case true:
                        code["code"] = "Y";
                        code["display"] = "Yes";
                        code["system"] = CodeSystems.PH_YesNo_HL7_2x;
                        break;
                    case false:
                        code["code"] = "N";
                        code["display"] = "No";
                        code["system"] = CodeSystems.PH_YesNo_HL7_2x;
                        break;
                    default:
                        code["code"] = "UNK";
                        code["display"] = "unknown";
                        code["system"] = CodeSystems.PH_NullFlavor_HL7_V3;
                        break;
                }
                this.TransportationEvent = code;
            }
        }

        /// <summary>Transportation Role in death.</summary>
        /// <value>transportation role in death. A Dictionary representing a code, containing the following key/value pairs:
        /// <para>"code" - the code</para>
        /// <para>"system" - the code system this code belongs to</para>
        /// <para>"display" - a human readable meaning of the code</para>
        /// </value>
        /// <example>
        /// <para>// Setter:</para>
        /// <para>Dictionary&lt;string, string&gt; code = new Dictionary&lt;string, string&gt;();</para>
        /// <para>code.Add("code", "257500003");</para>
        /// <para>code.Add("system", CodeSystems.SCT);</para>
        /// <para>code.Add("display", "Passenger");</para>
        /// <para>ExampleDeathRecord.TransportationRole = code;</para>
        /// <para>// Getter:</para>
        /// <para>Console.WriteLine($"Transportation Role: {ExampleDeathRecord.TransportationRole['display']}");</para>
        /// </example>
        [Property("Transportation Role", Property.Types.Dictionary, "Death Investigation", "Transportation Role in death.", true, "http://build.fhir.org/ig/HL7/vrdr/StructureDefinition-VRDR-Decedent-Transportation-Role.html", true, 45)]
        [PropertyParam("code", "The code used to describe this concept.")]
        [PropertyParam("system", "The relevant code system.")]
        [PropertyParam("display", "The human readable version of this code.")]
        [FHIRPath("Bundle.entry.resource.where($this is Observation).where(code.coding.code='69451-3')", "")]
        public Dictionary<string, string> TransportationRole
        {
            get
            {
                if (TransportationRoleObs?.Value != null && TransportationRoleObs.Value as CodeableConcept != null)
                {
                    return CodeableConceptToDict((CodeableConcept)TransportationRoleObs.Value);
                }
                return EmptyCodeDict();
            }
            set
            {
                if (TransportationRoleObs == null)
                {
                    TransportationRoleObs = new Observation();
                    TransportationRoleObs.Id = Guid.NewGuid().ToString();
                    TransportationRoleObs.Meta = new Meta();
                    string[] t_profile = { "http://hl7.org/fhir/us/vrdr/StructureDefinition/VRDR-Decedent-Transportation-Role" };
                    TransportationRoleObs.Meta.Profile = t_profile;
                    TransportationRoleObs.Status = ObservationStatus.Final;
                    TransportationRoleObs.Code = new CodeableConcept(CodeSystems.LOINC, "69451-3", "Transportation role of decedent ", null);
                    TransportationRoleObs.Subject = new ResourceReference("urn:uuid:" + Decedent.Id);
                    TransportationRoleObs.Value = DictToCodeableConcept(value);
                    AddReferenceToComposition(TransportationRoleObs.Id);
                    Bundle.AddResourceEntry(TransportationRoleObs, "urn:uuid:" + TransportationRoleObs.Id);
                }
                else
                {
                    TransportationRoleObs.Value = DictToCodeableConcept(value);
                }
            }
        }

        /// <summary>Tobacco Use Contributed To Death.</summary>
        /// <value>if tobacco use contributed to death. A Dictionary representing a code, containing the following key/value pairs:
        /// <para>"code" - the code</para>
        /// <para>"system" - the code system this code belongs to</para>
        /// <para>"display" - a human readable meaning of the code</para>
        /// </value>
        /// <example>
        /// <para>// Setter:</para>
        /// <para>Dictionary&lt;string, string&gt; code = new Dictionary&lt;string, string&gt;();</para>
        /// <para>code.Add("code", "373066001");</para>
        /// <para>code.Add("system", CodeSystems.SCT);</para>
        /// <para>code.Add("display", "Yes");</para>
        /// <para>ExampleDeathRecord.TobaccoUse = code;</para>
        /// <para>// Getter:</para>
        /// <para>Console.WriteLine($"Tobacco Use: {ExampleDeathRecord.TobaccoUse['display']}");</para>
        /// </example>
        [Property("Tobacco Use", Property.Types.Dictionary, "Death Investigation", "If Tobacco Use Contributed To Death.", true, "http://build.fhir.org/ig/HL7/vrdr/StructureDefinition-VRDR-Tobacco-Use-Contributed-To-Death.html", true, 32)]
        [PropertyParam("code", "The code used to describe this concept.")]
        [PropertyParam("system", "The relevant code system.")]
        [PropertyParam("display", "The human readable version of this code.")]
        [FHIRPath("Bundle.entry.resource.where($this is Observation).where(code.coding.code='69443-0')", "")]
        public Dictionary<string, string> TobaccoUse
        {
            get
            {
                if (TobaccoUseObs != null && TobaccoUseObs.Value != null && TobaccoUseObs.Value as CodeableConcept != null)
                {
                    return CodeableConceptToDict((CodeableConcept)TobaccoUseObs.Value);
                }
                return EmptyCodeDict();
            }
            set
            {
                if (TobaccoUseObs == null)
                {
                    TobaccoUseObs = new Observation();
                    TobaccoUseObs.Id = Guid.NewGuid().ToString();
                    TobaccoUseObs.Meta = new Meta();
                    string[] tb_profile = { "http://hl7.org/fhir/us/vrdr/StructureDefinition/VRDR-Tobacco-Use-Contributed-To-Death" };
                    TobaccoUseObs.Meta.Profile = tb_profile;
                    TobaccoUseObs.Status = ObservationStatus.Final;
                    TobaccoUseObs.Code = new CodeableConcept(CodeSystems.LOINC, "69443-0", "Did tobacco use contribute to death", null);
                    TobaccoUseObs.Subject = new ResourceReference("urn:uuid:" + Decedent.Id);
                    TobaccoUseObs.Value = DictToCodeableConcept(value);
                    AddReferenceToComposition(TobaccoUseObs.Id);
                    Bundle.AddResourceEntry(TobaccoUseObs, "urn:uuid:" + TobaccoUseObs.Id);
                }
                else
                {
                    TobaccoUseObs.Value = DictToCodeableConcept(value);
                }
            }
        }


        /////////////////////////////////////////////////////////////////////////////////
        //
        // Class helper methods useful for building, searching through records.
        //
        /////////////////////////////////////////////////////////////////////////////////

        /// <summary>Add a reference to the Death Record Composition.</summary>
        /// <param name="reference">a reference.</param>
        private void AddReferenceToComposition(string reference)
        {
            Composition.Section.First().Entry.Add(new ResourceReference("urn:uuid:" + reference));
        }

        /// <summary>Remove a reference from the Death Record Composition.</summary>
        /// <param name="reference">a reference.</param>
        private bool RemoveReferenceFromComposition(string reference)
        {
            return Composition.Section.First().Entry.RemoveAll(entry => entry.Reference == reference) > 0;
        }

        /// <summary>Restores class references from a newly parsed record.</summary>
        private void RestoreReferences()
        {
            // Grab Composition
            var compositionEntry = Bundle.Entry.FirstOrDefault( entry => entry.Resource.ResourceType == ResourceType.Composition );
            if (compositionEntry != null)
            {
                Composition = (Composition)compositionEntry.Resource;
            }
            else
            {
                throw new System.ArgumentException("Failed to find a Composition. The first entry in the FHIR Bundle should be a Composition.");
            }

            // Grab Patient
            if (Composition.Subject == null || String.IsNullOrWhiteSpace(Composition.Subject.Reference))
            {
                throw new System.ArgumentException("The Composition is missing a subject (a reference to the Decedent resource).");
            }
            var patientEntry = Bundle.Entry.FirstOrDefault( entry => entry.Resource.ResourceType == ResourceType.Patient );
            if (patientEntry != null)
            {
                Decedent = (Patient)patientEntry.Resource;
            }
            else
            {
                throw new System.ArgumentException("Failed to find a Decedent (Patient). The second entry in the FHIR Bundle is usually the Decedent (Patient).");
            }

            // Grab Certifier
            if (Composition.Attester == null || Composition.Attester.FirstOrDefault() == null || Composition.Attester.First().Party == null || String.IsNullOrWhiteSpace(Composition.Attester.First().Party.Reference))
            {
                throw new System.ArgumentException("The Composition is missing an attestor (a reference to the Certifier/Practitioner resource).");
            }
            var practitionerEntry = Bundle.Entry.FirstOrDefault( entry => entry.Resource.ResourceType == ResourceType.Practitioner && (entry.FullUrl == Composition.Attester.First().Party.Reference || (entry.Resource.Id != null && entry.Resource.Id == Composition.Attester.First().Party.Reference)));
            if (practitionerEntry != null)
            {
                Certifier = (Practitioner)practitionerEntry.Resource;
            }
            else
            {
                throw new System.ArgumentException("Failed to find a Certifier (Practitioner). The third entry in the FHIR Bundle is usually the Certifier (Practitioner). Either the Certifier is missing from the Bundle, or the attestor reference specified in the Composition is incorrect.");
            }

            // Grab Pronouncer
            // IMPROVEMENT: Move away from using meta profile to find this Practitioner.
            var pronouncerEntry = Bundle.Entry.FirstOrDefault( entry => entry.Resource.ResourceType == ResourceType.Practitioner && entry.Resource.Meta.Profile.FirstOrDefault() != null && MatchesProfile("VRDR-Death-Pronouncement-Performer", entry.Resource.Meta.Profile.FirstOrDefault()));
            if (pronouncerEntry != null)
            {
                Pronouncer = (Practitioner)pronouncerEntry.Resource;
            }

            // Grab Mortician
            // IMPROVEMENT: Move away from using meta profile or id to find this Practitioner, use reference from disposition method performer instead or as well
            var morticianEntry = Bundle.Entry.FirstOrDefault( entry => entry.Resource.ResourceType == ResourceType.Practitioner && entry.Resource.Meta.Profile.FirstOrDefault() != null && MatchesProfile("VRDR-Mortician", entry.Resource.Meta.Profile.FirstOrDefault()));
            if (morticianEntry == null)
            {
                morticianEntry = Bundle.Entry.FirstOrDefault( entry => entry.Resource.ResourceType == ResourceType.Practitioner && ((Practitioner)entry.Resource).Id != Certifier.Id );
            }
            if (morticianEntry != null)
            {
                Mortician = (Practitioner)morticianEntry.Resource;
            }

            // Grab Death Certification
            var procedureEntry = Bundle.Entry.FirstOrDefault( entry => entry.Resource.ResourceType == ResourceType.Procedure );
            if (procedureEntry != null)
            {
                DeathCertification = (Procedure)procedureEntry.Resource;
            }

            // Grab State Local Identifier
            var stateDocumentReferenceEntry = Bundle.Entry.FirstOrDefault( entry => entry.Resource.ResourceType == ResourceType.DocumentReference && ((DocumentReference)entry.Resource).Type.Coding.First().Code == "64297-5" );
            if (stateDocumentReferenceEntry != null)
            {
                StateDocumentReference = (DocumentReference)stateDocumentReferenceEntry.Resource;
            }

            // Grab Interested Party
            var interestedParty = Bundle.Entry.FirstOrDefault( entry => entry.Resource.ResourceType == ResourceType.Organization && ((Organization)entry.Resource).Active != null );
            if (interestedParty != null)
            {
                InterestedParty = (Organization)interestedParty.Resource;
            }

            // Grab Funeral Home
            var funeralHome = Bundle.Entry.FirstOrDefault( entry => entry.Resource.ResourceType == ResourceType.Organization && (InterestedParty == null || ((Organization)entry.Resource).Id != InterestedParty.Id) );
            if (funeralHome != null)
            {
                FuneralHome = (Organization)funeralHome.Resource;
            }

            // Grab Funeral Home Director
            var funeralHomeDirector = Bundle.Entry.FirstOrDefault( entry => entry.Resource.ResourceType == ResourceType.PractitionerRole );
            if (funeralHomeDirector != null)
            {
                FuneralHomeDirector = (PractitionerRole)funeralHomeDirector.Resource;
            }

            // Scan through all Observations to make sure they all have codes!
            foreach (var ob in Bundle.Entry.Where( entry => entry.Resource.ResourceType == ResourceType.Observation ))
            {
                Observation obs = (Observation)ob.Resource;
                if (obs.Code == null || obs.Code.Coding == null || obs.Code.Coding.FirstOrDefault() == null || obs.Code.Coding.First().Code == null)
                {
                    throw new System.ArgumentException("Found an Observation resource that did not contain a code. All Observations must include a code to specify what the Observation is referring to.");
                }
            }

            // Grab Manner of Death
            var mannerOfDeath = Bundle.Entry.FirstOrDefault( entry => entry.Resource.ResourceType == ResourceType.Observation && ((Observation)entry.Resource).Code.Coding.First().Code == "69449-7" );
            if (mannerOfDeath != null)
            {
                MannerOfDeath = (Observation)mannerOfDeath.Resource;
            }

            // Grab Transportation Role Observation
            var transportationRole = Bundle.Entry.FirstOrDefault( entry => entry.Resource.ResourceType == ResourceType.Observation && ((Observation)entry.Resource).Code.Coding.First().Code == "69451-3" );
            if (transportationRole != null)
            {
                TransportationRoleObs = (Observation)transportationRole.Resource;
            }

            // Grab Disposition Method
            var dispositionMethod = Bundle.Entry.FirstOrDefault( entry => entry.Resource.ResourceType == ResourceType.Observation && ((Observation)entry.Resource).Code.Coding.First().Code == "80905-3" );
            if (dispositionMethod != null)
            {
                DispositionMethod = (Observation)dispositionMethod.Resource;
            }

            // Grab Cause Of Death Condition Pathway
            var causeOfDeathConditionPathway = Bundle.Entry.FirstOrDefault( entry => entry.Resource.ResourceType == ResourceType.List );
            if (causeOfDeathConditionPathway != null)
            {
                CauseOfDeathConditionPathway = (List)causeOfDeathConditionPathway.Resource;
            }

            // Grab Causes of Death using CauseOfDeathConditionPathway
            List<Condition> causeConditions = new List<Condition>();
            if (CauseOfDeathConditionPathway != null)
            {
                foreach (List.EntryComponent condition in CauseOfDeathConditionPathway.Entry)
                {
                    if (condition != null && condition.Item != null && condition.Item.Reference != null)
                    {
                        var codCond = Bundle.Entry.FirstOrDefault( entry => entry.Resource.ResourceType == ResourceType.Condition && (entry.FullUrl == condition.Item.Reference || (entry.Resource.Id != null && entry.Resource.Id == condition.Item.Reference)) );
                        if (codCond != null)
                        {
                            causeConditions.Add((Condition)codCond.Resource);
                        }
                    }
                }
                if (causeConditions.Count() > 0)
                {
                    CauseOfDeathConditionA = causeConditions[0];
                }
                if (causeConditions.Count() > 1)
                {
                    CauseOfDeathConditionB = causeConditions[1];
                }
                if (causeConditions.Count() > 2)
                {
                    CauseOfDeathConditionC = causeConditions[2];
                }
                if (causeConditions.Count() > 3)
                {
                    CauseOfDeathConditionD = causeConditions[3];
                }
                if (causeConditions.Count() > 4)
                {
                    CauseOfDeathConditionE = causeConditions[4];
                }
                if (causeConditions.Count() > 5)
                {
                    CauseOfDeathConditionF = causeConditions[5];
                }
                if (causeConditions.Count() > 6)
                {
                    CauseOfDeathConditionG = causeConditions[6];
                }
                if (causeConditions.Count() > 7)
                {
                    CauseOfDeathConditionH = causeConditions[7];
                }
                if (causeConditions.Count() > 8)
                {
                    CauseOfDeathConditionI = causeConditions[8];
                }
                if (causeConditions.Count() > 9)
                {
                    CauseOfDeathConditionJ = causeConditions[9];
                }
            }

            // Grab Condition Contributing To Death
            List<Condition> remainingConditions = new List<Condition>();
            foreach (var condition in Bundle.Entry.Where( entry => entry.Resource.ResourceType == ResourceType.Condition ))
            {
                if (condition != null)
                {
                    if (!causeConditions.Contains((Condition)condition.Resource))
                    {
                        remainingConditions.Add((Condition)condition.Resource);
                    }
                }
            }
            if (remainingConditions.Count() > 1)
            {
                throw new System.ArgumentException("There are multiple Condition Contributing to Death resources present. Condition Contributing to Death resources are identified by not being referenced in the Cause of Death Pathway resource, so please confirm that all Cause of Death Conditions are correctly referenced in the Cause of Death Pathway to ensure they are not mistaken for a Condition Contributing to Death resource.");
            }
            else if (remainingConditions.Count() == 1)
            {
                ConditionContributingToDeath = remainingConditions[0];
            }

            // Scan through all RelatedPerson to make sure they all have relationship codes!
            foreach (var rp in Bundle.Entry.Where( entry => entry.Resource.ResourceType == ResourceType.RelatedPerson ))
            {
                RelatedPerson rpn = (RelatedPerson)rp.Resource;
                if (rpn.Relationship == null || rpn.Relationship.FirstOrDefault() == null || rpn.Relationship.FirstOrDefault().Coding == null || rpn.Relationship.FirstOrDefault().Coding.FirstOrDefault() == null || rpn.Relationship.FirstOrDefault().Coding.First().Code == null)
                {
                    throw new System.ArgumentException("Found a RelatedPerson resource that did not contain a relationship code. All RelatedPersons must include a relationship code to specify how the RelatedPerson is related to the subject.");
                }
            }

            // Grab Father
            var father = Bundle.Entry.FirstOrDefault( entry => entry.Resource.ResourceType == ResourceType.RelatedPerson && ((RelatedPerson)entry.Resource).Relationship.First().Coding.First().Code == "FTH" );
            if (father != null)
            {
                Father = (RelatedPerson)father.Resource;
            }

            // Grab Mother
            var mother = Bundle.Entry.FirstOrDefault( entry => entry.Resource.ResourceType == ResourceType.RelatedPerson && ((RelatedPerson)entry.Resource).Relationship.First().Coding.First().Code == "MTH" );
            if (mother != null)
            {
                Mother = (RelatedPerson)mother.Resource;
            }

            // Grab Spouse
            var spouse = Bundle.Entry.FirstOrDefault( entry => entry.Resource.ResourceType == ResourceType.RelatedPerson && ((RelatedPerson)entry.Resource).Relationship.First().Coding.First().Code == "SPS" );
            if (spouse != null)
            {
                Spouse = (RelatedPerson)spouse.Resource;
            }

            // Grab Decedent Education Level
            var decedentEducationLevel = Bundle.Entry.FirstOrDefault( entry => entry.Resource.ResourceType == ResourceType.Observation && ((Observation)entry.Resource).Code.Coding.First().Code == "80913-7" );
            if (decedentEducationLevel != null)
            {
                DecedentEducationLevel = (Observation)decedentEducationLevel.Resource;
            }

            // Grab Birth Record Identifier
            var birthRecordIdentifier = Bundle.Entry.FirstOrDefault( entry => entry.Resource.ResourceType == ResourceType.Observation && ((Observation)entry.Resource).Code.Coding.First().Code == "BR" );
            if (birthRecordIdentifier != null)
            {
                BirthRecordIdentifier = (Observation)birthRecordIdentifier.Resource;
            }

            // Grab Employment History
            var employmentHistory = Bundle.Entry.FirstOrDefault( entry => entry.Resource.ResourceType == ResourceType.Observation && ((Observation)entry.Resource).Code.Coding.First().Code == "21843-8" );
            if (employmentHistory != null)
            {
                UsualWork = (Observation)employmentHistory.Resource;
            }

            // Grab Employment History
            var militaryServiceEntry = Bundle.Entry.FirstOrDefault( entry => entry.Resource.ResourceType == ResourceType.Observation && ((Observation)entry.Resource).Code.Coding.First().Code == "55280-2" );
            if (militaryServiceEntry != null)
            {
                MilitaryServiceObs = (Observation)militaryServiceEntry.Resource;
            }

            // Grab Disposition Location
            // IMPROVEMENT: Move away from using meta profile to find this exact Location.
            var dispositionLocation = Bundle.Entry.FirstOrDefault( entry => entry.Resource.ResourceType == ResourceType.Location && ((Location)entry.Resource).Meta.Profile.FirstOrDefault() != null && MatchesProfile("VRDR-Disposition-Location", ((Location)entry.Resource).Meta.Profile.FirstOrDefault()));
            if (dispositionLocation != null)
            {
                DispositionLocation = (Location)dispositionLocation.Resource;
            }

            // Grab Injury Location
            // IMPROVEMENT: Move away from using meta profile to find this exact Location.
            var injuryLocation = Bundle.Entry.FirstOrDefault( entry => entry.Resource.ResourceType == ResourceType.Location && ((Location)entry.Resource).Meta.Profile.FirstOrDefault() != null && MatchesProfile("VRDR-Injury-Location", ((Location)entry.Resource).Meta.Profile.FirstOrDefault()));
            if (injuryLocation != null)
            {
                InjuryLocationLoc = (Location)injuryLocation.Resource;
            }

            // Grab Death Location
            // IMPROVEMENT: Move away from using meta profile to find this exact Location.
            var deathLocation = Bundle.Entry.FirstOrDefault( entry => entry.Resource.ResourceType == ResourceType.Location && ((Location)entry.Resource).Meta.Profile.FirstOrDefault() != null && MatchesProfile("VRDR-Death-Location", ((Location)entry.Resource).Meta.Profile.FirstOrDefault()));
            if (deathLocation != null)
            {
                DeathLocationLoc = (Location)deathLocation.Resource;
            }

            // Grab Autopsy Performed
            var autopsyPerformed = Bundle.Entry.FirstOrDefault( entry => entry.Resource.ResourceType == ResourceType.Observation && ((Observation)entry.Resource).Code.Coding.First().Code == "85699-7" );
            if (autopsyPerformed != null)
            {
                AutopsyPerformed = (Observation)autopsyPerformed.Resource;
            }

            // Grab Age At Death
            var ageAtDeath = Bundle.Entry.FirstOrDefault( entry => entry.Resource.ResourceType == ResourceType.Observation && ((Observation)entry.Resource).Code.Coding.First().Code == "30525-0" );
            if (ageAtDeath != null)
            {
                AgeAtDeathObs = (Observation)ageAtDeath.Resource;
            }

            // Grab Pregnancy
            var pregnancyStatus = Bundle.Entry.FirstOrDefault( entry => entry.Resource.ResourceType == ResourceType.Observation && ((Observation)entry.Resource).Code.Coding.First().Code == "69442-2" );
            if (pregnancyStatus != null)
            {
                PregnancyObs = (Observation)pregnancyStatus.Resource;
            }

            // Grab Examiner Contacted
            var examinerContacted = Bundle.Entry.FirstOrDefault( entry => entry.Resource.ResourceType == ResourceType.Observation && ((Observation)entry.Resource).Code.Coding.First().Code == "74497-9" );
            if (examinerContacted != null)
            {
                ExaminerContactedObs = (Observation)examinerContacted.Resource;
            }

            // Grab Tobacco Use
            var tobaccoUse = Bundle.Entry.FirstOrDefault( entry => entry.Resource.ResourceType == ResourceType.Observation && ((Observation)entry.Resource).Code.Coding.First().Code == "69443-0" );
            if (tobaccoUse != null)
            {
                TobaccoUseObs = (Observation)tobaccoUse.Resource;
            }

            // Grab Injury Incident
            var injuryIncident = Bundle.Entry.FirstOrDefault( entry => entry.Resource.ResourceType == ResourceType.Observation && ((Observation)entry.Resource).Code.Coding.First().Code == "11374-6" );
            if (injuryIncident != null)
            {
                InjuryIncidentObs = (Observation)injuryIncident.Resource;
            }

            // Grab Death Date
            var dateOfDeath = Bundle.Entry.FirstOrDefault( entry => entry.Resource.ResourceType == ResourceType.Observation && ((Observation)entry.Resource).Code.Coding.First().Code == "81956-5" );
            if (dateOfDeath != null)
            {
                DeathDateObs = (Observation)dateOfDeath.Resource;
            }
        }

        /// <summary>Convert a "code" dictionary to a FHIR Coding.</summary>
        /// <param name="dict">represents a code.</param>
        /// <returns>the corresponding Coding representation of the code.</returns>
        private Coding DictToCoding(Dictionary<string, string> dict)
        {
            Coding coding = new Coding();
            if (dict != null)
            {
                if (dict.ContainsKey("code") && !String.IsNullOrEmpty(dict["code"]))
                {
                    coding.Code = dict["code"];
                }
                if (dict.ContainsKey("system") && !String.IsNullOrEmpty(dict["system"]))
                {
                    coding.System = dict["system"];
                }
                if (dict.ContainsKey("display") && !String.IsNullOrEmpty(dict["display"]))
                {
                    coding.Display = dict["display"];
                }
            }
            return coding;
        }

        /// <summary>Convert a "code" dictionary to a FHIR CodableConcept.</summary>
        /// <param name="dict">represents a code.</param>
        /// <returns>the corresponding CodeableConcept representation of the code.</returns>
        private CodeableConcept DictToCodeableConcept(Dictionary<string, string> dict)
        {
            CodeableConcept codeableConcept = new CodeableConcept();
            Coding coding = DictToCoding(dict);
            codeableConcept.Coding.Add(coding);
            if (dict != null && dict.ContainsKey("text") && dict["text"] != null && dict["text"].Length > 0)
            {
                codeableConcept.Text = dict["text"];
            }
            return codeableConcept;
        }

        /// <summary>Convert a FHIR Coding to a "code" Dictionary</summary>
        /// <param name="coding">a FHIR Coding.</param>
        /// <returns>the corresponding Dictionary representation of the code.</returns>
        private Dictionary<string, string> CodingToDict(Coding coding)
        {
            Dictionary<string, string> dictionary = EmptyCodeDict();
            if (coding != null)
            {
                if (!String.IsNullOrEmpty(coding.Code))
                {
                    dictionary["code"] = coding.Code;
                }
                if (!String.IsNullOrEmpty(coding.System))
                {
                    dictionary["system"] = coding.System;
                }
                if (!String.IsNullOrEmpty(coding.Display))
                {
                    dictionary["display"] = coding.Display;
                }
            }
            return dictionary;
        }

        /// <summary>Convert a FHIR CodableConcept to a "code" Dictionary</summary>
        /// <param name="codeableConcept">a FHIR CodeableConcept.</param>
        /// <returns>the corresponding Dictionary representation of the code.</returns>
        private Dictionary<string, string> CodeableConceptToDict(CodeableConcept codeableConcept)
        {
            if (codeableConcept != null && codeableConcept.Coding != null)
            {
                Coding coding = codeableConcept.Coding.FirstOrDefault();
                var codeDict = CodingToDict(coding);
                if (codeableConcept != null && codeableConcept.Text != null && codeableConcept.Text.Length > 0)
                {
                    codeDict["text"] = codeableConcept.Text;
                }
                else
                {
                    codeDict["text"] = "";
                }
                return codeDict;
            }
            else
            {
                return EmptyCodeableDict();
            }
        }

        /// <summary>Convert an "address" dictionary to a FHIR Address.</summary>
        /// <param name="dict">represents an address.</param>
        /// <returns>the corresponding FHIR Address representation of the address.</returns>
        private Address DictToAddress(Dictionary<string, string> dict)
        {
            Address address = new Address();
            if (dict != null)
            {
                List<string> lines = new List<string>();
                if (dict.ContainsKey("addressLine1") && !String.IsNullOrEmpty(dict["addressLine1"]))
                {
                    lines.Add(dict["addressLine1"]);
                }
                if (dict.ContainsKey("addressLine2") && !String.IsNullOrEmpty(dict["addressLine2"]))
                {
                    lines.Add(dict["addressLine2"]);
                }
                if (lines.Count() > 0)
                {
                    address.Line = lines.ToArray();
                }
                if (dict.ContainsKey("addressCity") && !String.IsNullOrEmpty(dict["addressCity"]))
                {
                    address.City = dict["addressCity"];
                }
                if (dict.ContainsKey("addressCounty") && !String.IsNullOrEmpty(dict["addressCounty"]))
                {
                    address.District = dict["addressCounty"];
                }
                if (dict.ContainsKey("addressState") && !String.IsNullOrEmpty(dict["addressState"]))
                {
                    address.State = dict["addressState"];
                }
                if (dict.ContainsKey("addressZip") && !String.IsNullOrEmpty(dict["addressZip"]))
                {
                    address.PostalCode = dict["addressZip"];
                }
                if (dict.ContainsKey("addressCountry") && !String.IsNullOrEmpty(dict["addressCountry"]))
                {
                    address.Country = dict["addressCountry"];
                }
            }
            return address;
        }

        /// <summary>Convert a FHIR Address to an "address" Dictionary.</summary>
        /// <param name="addr">a FHIR Address.</param>
        /// <returns>the corresponding Dictionary representation of the FHIR Address.</returns>
        private Dictionary<string, string> AddressToDict(Address addr)
        {
            Dictionary<string, string> dictionary = new Dictionary<string, string>();
            if (addr != null)
            {
                if (addr.Line != null && addr.Line.Count() > 0)
                {
                    dictionary.Add("addressLine1", addr.Line.First());
                }
                else
                {
                    dictionary.Add("addressLine1", "");
                }
                if (addr.Line != null && addr.Line.Count() > 1)
                {
                    dictionary.Add("addressLine2", addr.Line.Last());
                }
                else
                {
                    dictionary.Add("addressLine2", "");
                }
                dictionary.Add("addressCity", addr.City);
                dictionary.Add("addressCounty", addr.District);
                dictionary.Add("addressState", addr.State);
                dictionary.Add("addressZip", addr.PostalCode);
                dictionary.Add("addressCountry", addr.Country);
            }
            else
            {
                dictionary.Add("addressLine1", "");
                dictionary.Add("addressLine2", "");
                dictionary.Add("addressCity", "");
                dictionary.Add("addressCounty", "");
                dictionary.Add("addressState", "");
                dictionary.Add("addressZip", "");
                dictionary.Add("addressCountry", "");
            }
            return dictionary;
        }

        /// <summary>Returns an empty "address" Dictionary.</summary>
        /// <returns>an empty "address" Dictionary.</returns>
        private Dictionary<string, string> EmptyAddrDict()
        {
            Dictionary<string, string> dictionary = new Dictionary<string, string>();
            dictionary.Add("addressLine1", "");
            dictionary.Add("addressLine2", "");
            dictionary.Add("addressCity", "");
            dictionary.Add("addressCounty", "");
            dictionary.Add("addressState", "");
            dictionary.Add("addressZip", "");
            dictionary.Add("addressCountry", "");
            return dictionary;
        }

        /// <summary>Returns an empty "code" Dictionary.</summary>
        /// <returns>an empty "code" Dictionary.</returns>
        private Dictionary<string, string> EmptyCodeDict()
        {
            Dictionary<string, string> dictionary = new Dictionary<string, string>();
            dictionary.Add("code", "");
            dictionary.Add("system", "");
            dictionary.Add("display", "");
            return dictionary;
        }

        /// <summary>Returns an empty "codeable" Dictionary.</summary>
        /// <returns>an empty "codeable" Dictionary.</returns>
        private Dictionary<string, string> EmptyCodeableDict()
        {
            Dictionary<string, string> dictionary = new Dictionary<string, string>();
            dictionary.Add("code", "");
            dictionary.Add("system", "");
            dictionary.Add("display", "");
            dictionary.Add("text", "");
            return dictionary;
        }

        /// <summary>Given a FHIR path, return the elements that match the given path;
        /// returns an empty array if no matches are found.</summary>
        /// <param name="path">represents a FHIR path.</param>
        /// <returns>all elements that match the given path, or an empty array if no matches are found.</returns>
        public object[] GetAll(string path)
        {
            var matches = Navigator.Select(path);
            ArrayList list = new ArrayList();
            foreach (var match in matches)
            {
                list.Add(match.Value);
            }
            return list.ToArray();
        }

        /// <summary>Given a FHIR path, return the first element that matches the given path.</summary>
        /// <param name="path">represents a FHIR path.</param>
        /// <returns>the first element that matches the given path, or null if no match is found.</returns>
        public object GetFirst(string path)
        {
            var matches = Navigator.Select(path);
            if (matches.Count() > 0)
            {
                return matches.First().Value;
            }
            else
            {
                return null; // Nothing found
            }
        }

        /// <summary>Given a FHIR path, return the last element that matches the given path.</summary>
        /// <param name="path">represents a FHIR path.</param>
        /// <returns>the last element that matches the given path, or null if no match is found.</returns>
        public object GetLast(string path)
        {
            var matches = Navigator.Select(path);
            if (matches.Count() > 0)
            {
                return matches.Last().Value;
            }
            else
            {
                return null; // Nothing found
            }
        }

        /// <summary>Given a FHIR path, return the elements that match the given path as a string;
        /// returns an empty array if no matches are found.</summary>
        /// <param name="path">represents a FHIR path.</param>
        /// <returns>all elements that match the given path as a string, or an empty array if no matches are found.</returns>
        private string[] GetAllString(string path)
        {
            ArrayList list = new ArrayList();
            foreach (var match in GetAll(path))
            {
                list.Add(Convert.ToString(match));
            }
            return list.ToArray(typeof(string)) as string[];
        }

        /// <summary>Given a FHIR path, return the first element that matches the given path as a string;
        /// returns an empty string if no match is found.</summary>
        /// <param name="path">represents a FHIR path.</param>
        /// <returns>the first element that matches the given path as a string, or null if no match is found.</returns>
        private string GetFirstString(string path)
        {
            var first = GetFirst(path);
            if (first != null)
            {
                return Convert.ToString(first);
            }
            else
            {
                return null; // Nothing found
            }
        }

        /// <summary>Given a FHIR path, return the last element that matches the given path as a string;
        /// returns an empty string if no match is found.</summary>
        /// <param name="path">represents a FHIR path.</param>
        /// <returns>the last element that matches the given path as a string, or null if no match is found.</returns>
        private string GetLastString(string path)
        {
            var last = GetLast(path);
            if (last != null)
            {
                return Convert.ToString(last);
            }
            else
            {
                return null; // Nothing found
            }
        }

        /// <summary>Get a value from a Dictionary, but return null if the key doesn't exist.</summary>
        private static string GetValue(Dictionary<string, string> dict, string key)
        {
            string value;
            dict.TryGetValue(key, out value);
            return value;
        }

        /// <summary>Check to make sure the given profile contains the given resource.</summary>
        private static bool MatchesProfile(string resource, string profile)
        {
            if (!String.IsNullOrWhiteSpace(profile) && profile.Contains(resource))
            {
                return true;
            }
            return false;
        }

        /// <summary>Combine the given dictionaries and return the combined result.</summary>
        private static Dictionary<string, string> UpdateDictionary(Dictionary<string, string> a, Dictionary<string, string> b)
        {
            Dictionary<string, string> dictionary = new Dictionary<string, string>();
            foreach(KeyValuePair<string, string> entry in a)
            {
                dictionary[entry.Key] = entry.Value;
            }
            foreach(KeyValuePair<string, string> entry in b)
            {
                dictionary[entry.Key] = entry.Value;
            }
            return dictionary;
        }

        /// <summary>Returns a JSON encoded structure that maps to the various property
        /// annotations found in the DeathRecord class. This is useful for scenarios
        /// where you may want to display the data in user interfaces.</summary>
        /// <returns>a string representation of this Death Record in a descriptive format.</returns>
        public string ToDescription()
        {
            Dictionary<string, Dictionary<string, dynamic>> description = new Dictionary<string, Dictionary<string, dynamic>>();
            // the priority values should order the categories as: Decedent Demographics, Decedent Disposition, Death Investigation, Death Certification
            foreach(PropertyInfo property in typeof(DeathRecord).GetProperties().OrderBy(p => ((Property)p.GetCustomAttributes().First()).Priority))
            {
                // Grab property annotation for this property
                Property info = (Property)property.GetCustomAttributes().First();

                // Skip properties that shouldn't be serialized.
                if (!info.Serialize)
                {
                    continue;
                }

                // Add category if it doesn't yet exist
                if (!description.ContainsKey(info.Category))
                {
                    description.Add(info.Category, new Dictionary<string, dynamic>());
                }

                // Add the new property to the category
                Dictionary<string, dynamic> category = description[info.Category];
                category[property.Name] = new Dictionary<string, dynamic>();

                // Add the attributes of the property
                category[property.Name]["Name"] = info.Name;
                category[property.Name]["Type"] = info.Type.ToString();
                category[property.Name]["Description"] = info.Description;
                category[property.Name]["IGUrl"] = info.IGUrl;
                category[property.Name]["CapturedInIJE"] = info.CapturedInIJE;

                // Add snippets
                FHIRPath path = (FHIRPath)property.GetCustomAttributes().Last();
                var matches = Navigator.Select(path.Path);
                if (matches.Count() > 0)
                {
                    if (info.Type == Property.Types.TupleCOD)
                    {
                        // Make sure to grab all of the Conditions for COD
                        string xml = "";
                        string json = "";
                        foreach(var match in matches)
                        {
                            xml += match.ToXml();
                            json += match.ToJson() + ",";
                        }
                        category[property.Name]["SnippetXML"] = xml;
                        category[property.Name]["SnippetJSON"] = "[" + json + "]";
                    }
                    else if (!String.IsNullOrWhiteSpace(path.Element))
                    {
                        // Since there is an "Element" for this path, we need to be more
                        // specific about what is included in the snippets.
                        XElement root = XElement.Parse(matches.First().ToXml());
                        XElement node = root.DescendantsAndSelf("{http://hl7.org/fhir}" + path.Element).FirstOrDefault();
                        if (node != null)
                        {
                            node.Name = node.Name.LocalName;
                            category[property.Name]["SnippetXML"] = node.ToString();
                        }
                        else
                        {
                            category[property.Name]["SnippetXML"] = "";
                        }
                         Dictionary<string, dynamic> jsonRoot =
                            JsonConvert.DeserializeObject<Dictionary<string, dynamic>>(matches.First().ToJson(),
                                new JsonSerializerSettings() { DateParseHandling = DateParseHandling.None });
                        if (jsonRoot != null && jsonRoot.Keys.Contains(path.Element))
                        {
                            category[property.Name]["SnippetJSON"] = "{" + $"\"{path.Element}\": \"{jsonRoot[path.Element]}\"" + "}";
                        }
                        else
                        {
                            category[property.Name]["SnippetJSON"] = "";
                        }
                    }
                    else
                    {
                        category[property.Name]["SnippetXML"] = matches.First().ToXml();
                        category[property.Name]["SnippetJSON"] = matches.First().ToJson();
                    }

                }
                else
                {
                    category[property.Name]["SnippetXML"] = "";
                    category[property.Name]["SnippetJSON"] = "";
                }

                // Add the current value of the property
                if (info.Type == Property.Types.Dictionary)
                {
                    // Special case for Dictionary; we want to be able to describe what each key means
                    Dictionary<string, string> value = (Dictionary<string, string>)property.GetValue(this);
                    if (value == null)
                    {
                        continue;
                    }
                    Dictionary<string, Dictionary<string, string>> moreInfo = new Dictionary<string, Dictionary<string, string>>();
                    foreach (PropertyParam propParameter in property.GetCustomAttributes().Reverse().Skip(1).Reverse().Skip(1))
                    {
                        moreInfo[propParameter.Key] = new Dictionary<string, string>();
                        moreInfo[propParameter.Key]["Description"] = propParameter.Description;
                        if (value.ContainsKey(propParameter.Key))
                        {
                            moreInfo[propParameter.Key]["Value"] = value[propParameter.Key];
                        }
                        else
                        {
                            moreInfo[propParameter.Key]["Value"] = null;
                        }
                    }
                    category[property.Name]["Value"] = moreInfo;
                }
                else
                {
                    category[property.Name]["Value"] = property.GetValue(this);
                }
            }
            return JsonConvert.SerializeObject(description);
        }

        /// <summary>Helper method to return a JSON string representation of this Death Record.</summary>
        /// <param name="contents">string that represents </param>
        /// <returns>a new DeathRecord that corresponds to the given descriptive format</returns>
        public static DeathRecord FromDescription(string contents)
        {
            DeathRecord record = new DeathRecord();
            Dictionary<string, Dictionary<string, dynamic>> description =
                JsonConvert.DeserializeObject<Dictionary<string, Dictionary<string, dynamic>>>(contents,
                    new JsonSerializerSettings() { DateParseHandling = DateParseHandling.None });
            // Loop over each category
            foreach(KeyValuePair<string, Dictionary<string, dynamic>> category in description)
            {
                // Loop over each property
                foreach(KeyValuePair<string, dynamic> property in category.Value)
                {
                    if (!property.Value.ContainsKey("Value") || property.Value["Value"] == null)
                    {
                        continue;
                    }
                    // Set the property on the new DeathRecord based on its type
                    string propertyName = property.Key;
                    Object value = null;
                    if (property.Value["Type"] == Property.Types.String || property.Value["Type"] == Property.Types.StringDateTime)
                    {
                        value = property.Value["Value"].ToString();
                        if (String.IsNullOrWhiteSpace((string)value))
                        {
                            value = null;
                        }
                    }
                    else if (property.Value["Type"] == Property.Types.StringArr)
                    {
                        value = property.Value["Value"].ToObject<String[]>();
                    }
                    else if (property.Value["Type"] == Property.Types.Bool)
                    {
                        value = property.Value["Value"].ToObject<bool>();
                    }
                    else if (property.Value["Type"] == Property.Types.TupleArr)
                    {
                        value = property.Value["Value"].ToObject<Tuple<string, string>[]>();
                    }
                    else if (property.Value["Type"] == Property.Types.TupleCOD)
                    {
                        value = property.Value["Value"].ToObject<Tuple<string, string, Dictionary<string, string>>[]>();
                    }
                    else if (property.Value["Type"] == Property.Types.Dictionary)
                    {
                        Dictionary<string, Dictionary<string, string>> moreInfo =
                            property.Value["Value"].ToObject<Dictionary<string, Dictionary<string, string>>>();
                        Dictionary<string, string> result = new Dictionary<string, string>();
                        foreach(KeyValuePair<string, Dictionary<string, string>> entry in moreInfo)
                        {
                            result[entry.Key] = entry.Value["Value"];
                        }
                        value = result;
                    }
                    if (value != null)
                    {
                        typeof(DeathRecord).GetProperty(propertyName).SetValue(record, value);
                    }
                }
            }
            return record;
        }
    }

    /// <summary>Property attribute used to describe a DeathRecord property.</summary>
    [System.AttributeUsage(System.AttributeTargets.Property)]
    public class Property : System.Attribute
    {
        /// <summary>Enum for describing the property type.</summary>
        public enum Types
        {
            /// <summary>Parameter is a string.</summary>
            String,
            /// <summary>Parameter is an array of strings.</summary>
            StringArr,
            /// <summary>Parameter is like a string, but should be treated as a date and time.</summary>
            StringDateTime,
            /// <summary>Parameter is a bool.</summary>
            Bool,
            /// <summary>Parameter is a Dictionary.</summary>
            Dictionary,
            /// <summary>Parameter is an array of Tuples.</summary>
            TupleArr,
            /// <summary>Parameter is an array of Tuples, specifically for CausesOfDeath.</summary>
            TupleCOD
        };

        /// <summary>Name of this property.</summary>
        public string Name;

        /// <summary>The property type (e.g. string, bool, Dictionary).</summary>
        public Types Type;

        /// <summary>Category of this property.</summary>
        public string Category;

        /// <summary>Description of this property.</summary>
        public string Description;

        /// <summary>If this field should be kept when serialzing.</summary>
        public bool Serialize;

        /// <summary>URL that links to the IG description for this property.</summary>
        public string IGUrl;

        /// <summary>If this field has an equivalent in IJE.</summary>
        public bool CapturedInIJE;

        /// <summary>Priority that this should show up in generated lists. Lower numbers come first.</summary>
        public int Priority;

        /// <summary>Constructor.</summary>
        public Property(string name, Types type, string category, string description, bool serialize, string igurl, bool capturedInIJE, int priority = 4)
        {
            this.Name = name;
            this.Type = type;
            this.Category = category;
            this.Description = description;
            this.Serialize = serialize;
            this.IGUrl = igurl;
            this.CapturedInIJE = capturedInIJE;
            this.Priority = priority;
        }
    }

    /// <summary>Property attribute used to describe a DeathRecord property parameter,
    /// specifically if the property is a dictionary that has keys.</summary>
    [System.AttributeUsage(System.AttributeTargets.Property, AllowMultiple = true)]
    public class PropertyParam : System.Attribute
    {
        /// <summary>If the related property is a Dictionary, the key name.</summary>
        public string Key;

        /// <summary>Description of this parameter.</summary>
        public string Description;

        /// <summary>Constructor.</summary>
        public PropertyParam(string key, string description)
        {
            this.Key = key;
            this.Description = description;
        }
    }

    /// <summary>Describes a FHIR path that can be used to get to the element.</summary>
    [System.AttributeUsage(System.AttributeTargets.Property)]
    public class FHIRPath : System.Attribute
    {
        /// <summary>The relevant FHIR path.</summary>
        public string Path;

        /// <summary>The relevant element.</summary>
        public string Element;

        /// <summary>Constructor.</summary>
        public FHIRPath(string path, string element)
        {
            this.Path = path;
            this.Element = element;
        }
    }
}<|MERGE_RESOLUTION|>--- conflicted
+++ resolved
@@ -1493,15 +1493,6 @@
                 }
                 else
                 {
-<<<<<<< HEAD
-                    CauseOfDeathConditionA = new Condition();
-                    CauseOfDeathConditionA.Id = Guid.NewGuid().ToString();
-                    CauseOfDeathConditionA.Meta = new Meta();
-                    string[] condition_profile = { "http://hl7.org/fhir/us/vrdr/StructureDefinition/VRDR-Cause-Of-Death-Condition" };
-                    CauseOfDeathConditionA.Meta.Profile = condition_profile;
-                    CauseOfDeathConditionA.Category.Add (new CodeableConcept(CodeSystems.SCT, "16100001", "Death diagnosis", null));
-=======
->>>>>>> 83a68fc3
                     CauseOfDeathConditionA.Code = new CodeableConcept();
                     CauseOfDeathConditionA.Code.Text = value;
                 }
@@ -1529,36 +1520,9 @@
             }
             set
             {
-<<<<<<< HEAD
-                if (CauseOfDeathConditionA != null)
-                {
-                    CauseOfDeathConditionA.Onset = new FhirString(value);
-                }
-                else
-                {
-                    CauseOfDeathConditionA = new Condition();
-                    CauseOfDeathConditionA.Id = Guid.NewGuid().ToString();
-                    CauseOfDeathConditionA.Meta = new Meta();
-                    string[] condition_profile = { "http://hl7.org/fhir/us/vrdr/StructureDefinition/VRDR-Cause-Of-Death-Condition" };
-                    CauseOfDeathConditionA.Meta.Profile = condition_profile;
-                    CauseOfDeathConditionA.Category.Add (new CodeableConcept(CodeSystems.SCT, "16100001", "Death diagnosis", null));
-                    CauseOfDeathConditionA.Onset = new FhirString(value);
-                    CauseOfDeathConditionA.Subject = new ResourceReference("urn:uuid:" + Decedent.Id);
-                    CauseOfDeathConditionA.Asserter = new ResourceReference("urn:uuid:" + Certifier.Id);
-                    AddReferenceToComposition(CauseOfDeathConditionA.Id);
-                    Bundle.AddResourceEntry(CauseOfDeathConditionA, "urn:uuid:" + CauseOfDeathConditionA.Id);
-                    List.EntryComponent entry = new List.EntryComponent();
-                    entry.Item = new ResourceReference("urn:uuid:" + CauseOfDeathConditionA.Id);
-                    if (CauseOfDeathConditionPathway.Entry.Count() != 10)
-                    {
-                        foreach (var i in Enumerable.Range(0, 10)) { CauseOfDeathConditionPathway.Entry.Add(null); }
-                    }
-                    CauseOfDeathConditionPathway.Entry[0] = entry;
-=======
                 if(CauseOfDeathConditionA == null)
                 { 
                     CauseOfDeathConditionA = CauseOfDeathCondition(0);
->>>>>>> 83a68fc3
                 }
                 CauseOfDeathConditionA.Onset = new FhirString(value);
             }
@@ -1608,32 +1572,7 @@
                 }
                 else 
                 {
-<<<<<<< HEAD
-                    CauseOfDeathConditionA.Code = DictToCodeableConcept(value);
-                }
-                else
-                {
-                    CauseOfDeathConditionA = new Condition();
-                    CauseOfDeathConditionA.Id = Guid.NewGuid().ToString();
-                    CauseOfDeathConditionA.Meta = new Meta();
-                    string[] condition_profile = { "http://hl7.org/fhir/us/vrdr/StructureDefinition/VRDR-Cause-Of-Death-Condition" };
-                    CauseOfDeathConditionA.Meta.Profile = condition_profile;
-                    CauseOfDeathConditionA.Category.Add (new CodeableConcept(CodeSystems.SCT, "16100001", "Death diagnosis", null));
-                    CauseOfDeathConditionA.Code = DictToCodeableConcept(value);
-                    CauseOfDeathConditionA.Subject = new ResourceReference("urn:uuid:" + Decedent.Id);
-                    CauseOfDeathConditionA.Asserter = new ResourceReference("urn:uuid:" + Certifier.Id);
-                    AddReferenceToComposition(CauseOfDeathConditionA.Id);
-                    Bundle.AddResourceEntry(CauseOfDeathConditionA, "urn:uuid:" + CauseOfDeathConditionA.Id);
-                    List.EntryComponent entry = new List.EntryComponent();
-                    entry.Item = new ResourceReference("urn:uuid:" + CauseOfDeathConditionA.Id);
-                    if (CauseOfDeathConditionPathway.Entry.Count() != 10)
-                    {
-                        foreach (var i in Enumerable.Range(0, 10)) { CauseOfDeathConditionPathway.Entry.Add(null); }
-                    }
-                    CauseOfDeathConditionPathway.Entry[0] = entry;
-=======
                 CauseOfDeathConditionA.Code = DictToCodeableConcept(value);
->>>>>>> 83a68fc3
                 }
             }
         }
@@ -1670,15 +1609,6 @@
                 }
                 else
                 {
-<<<<<<< HEAD
-                    CauseOfDeathConditionB = new Condition();
-                    CauseOfDeathConditionB.Id = Guid.NewGuid().ToString();
-                    CauseOfDeathConditionB.Meta = new Meta();
-                    string[] condition_profile = { "http://hl7.org/fhir/us/vrdr/StructureDefinition/VRDR-Cause-Of-Death-Condition" };
-                    CauseOfDeathConditionB.Meta.Profile = condition_profile;
-                    CauseOfDeathConditionB.Category.Add (new CodeableConcept(CodeSystems.SCT, "16100001", "Death diagnosis", null));
-=======
->>>>>>> 83a68fc3
                     CauseOfDeathConditionB.Code = new CodeableConcept();
                     CauseOfDeathConditionB.Code.Text = value;
                 }
@@ -1706,36 +1636,9 @@
             }
             set
             {
-<<<<<<< HEAD
-                if (CauseOfDeathConditionB != null)
-                {
-                    CauseOfDeathConditionB.Onset = new FhirString(value);
-                }
-                else
-                {
-                    CauseOfDeathConditionB = new Condition();
-                    CauseOfDeathConditionB.Id = Guid.NewGuid().ToString();
-                    CauseOfDeathConditionB.Meta = new Meta();
-                    string[] condition_profile = { "http://hl7.org/fhir/us/vrdr/StructureDefinition/VRDR-Cause-Of-Death-Condition" };
-                    CauseOfDeathConditionB.Meta.Profile = condition_profile;
-                    CauseOfDeathConditionB.Category.Add (new CodeableConcept(CodeSystems.SCT, "16100001", "Death diagnosis", null));
-                    CauseOfDeathConditionB.Onset = new FhirString(value);
-                    CauseOfDeathConditionB.Subject = new ResourceReference("urn:uuid:" + Decedent.Id);
-                    CauseOfDeathConditionB.Asserter = new ResourceReference("urn:uuid:" + Certifier.Id);
-                    AddReferenceToComposition(CauseOfDeathConditionB.Id);
-                    Bundle.AddResourceEntry(CauseOfDeathConditionB, "urn:uuid:" + CauseOfDeathConditionB.Id);
-                    List.EntryComponent entry = new List.EntryComponent();
-                    entry.Item = new ResourceReference("urn:uuid:" + CauseOfDeathConditionB.Id);
-                    if (CauseOfDeathConditionPathway.Entry.Count() != 10)
-                    {
-                        foreach (var i in Enumerable.Range(0, 10)) { CauseOfDeathConditionPathway.Entry.Add(null); }
-                    }
-                    CauseOfDeathConditionPathway.Entry[1] = entry;
-=======
                 if(CauseOfDeathConditionB == null)
                 { 
                     CauseOfDeathConditionB = CauseOfDeathCondition(1);
->>>>>>> 83a68fc3
                 }
                 CauseOfDeathConditionB.Onset = new FhirString(value);
             }
@@ -1785,15 +1688,6 @@
                 }
                 else
                 {
-<<<<<<< HEAD
-                    CauseOfDeathConditionB = new Condition();
-                    CauseOfDeathConditionB.Id = Guid.NewGuid().ToString();
-                    CauseOfDeathConditionB.Meta = new Meta();
-                    string[] condition_profile = { "http://hl7.org/fhir/us/vrdr/StructureDefinition/VRDR-Cause-Of-Death-Condition" };
-                    CauseOfDeathConditionB.Meta.Profile = condition_profile;
-                    CauseOfDeathConditionB.Category.Add (new CodeableConcept(CodeSystems.SCT, "16100001", "Death diagnosis", null));
-=======
->>>>>>> 83a68fc3
                     CauseOfDeathConditionB.Code = DictToCodeableConcept(value);
                 }
                             }
@@ -1830,15 +1724,6 @@
                 }
                 else 
                 {
-<<<<<<< HEAD
-                    CauseOfDeathConditionC = new Condition();
-                    CauseOfDeathConditionC.Id = Guid.NewGuid().ToString();
-                    CauseOfDeathConditionC.Meta = new Meta();
-                    string[] condition_profile = { "http://hl7.org/fhir/us/vrdr/StructureDefinition/VRDR-Cause-Of-Death-Condition" };
-                    CauseOfDeathConditionC.Meta.Profile = condition_profile;
-                    CauseOfDeathConditionC.Category.Add (new CodeableConcept(CodeSystems.SCT, "16100001", "Death diagnosis", null));
-=======
->>>>>>> 83a68fc3
                     CauseOfDeathConditionC.Code = new CodeableConcept();
                     CauseOfDeathConditionC.Code.Text = value;
                 }
@@ -1870,34 +1755,9 @@
                 { 
                     CauseOfDeathConditionC = CauseOfDeathCondition(2);
                 }
-<<<<<<< HEAD
-                else
-                {
-                    CauseOfDeathConditionC = new Condition();
-                    CauseOfDeathConditionC.Id = Guid.NewGuid().ToString();
-                    CauseOfDeathConditionC.Meta = new Meta();
-                    string[] condition_profile = { "http://hl7.org/fhir/us/vrdr/StructureDefinition/VRDR-Cause-Of-Death-Condition" };
-                    CauseOfDeathConditionC.Meta.Profile = condition_profile;
-                    CauseOfDeathConditionC.Category.Add (new CodeableConcept(CodeSystems.SCT, "16100001", "Death diagnosis", null));
-                    CauseOfDeathConditionC.Onset = new FhirString(value);
-                    CauseOfDeathConditionC.Subject = new ResourceReference("urn:uuid:" + Decedent.Id);
-                    CauseOfDeathConditionC.Asserter = new ResourceReference("urn:uuid:" + Certifier.Id);
-                    AddReferenceToComposition(CauseOfDeathConditionC.Id);
-                    Bundle.AddResourceEntry(CauseOfDeathConditionC, "urn:uuid:" + CauseOfDeathConditionC.Id);
-                    List.EntryComponent entry = new List.EntryComponent();
-                    entry.Item = new ResourceReference("urn:uuid:" + CauseOfDeathConditionC.Id);
-                    if (CauseOfDeathConditionPathway.Entry.Count() != 10)
-                    {
-                        foreach (var i in Enumerable.Range(0, 10)) { CauseOfDeathConditionPathway.Entry.Add(null); }
-                    }
-                    CauseOfDeathConditionPathway.Entry[2] = entry;
-                }
-            }
-=======
 
                 CauseOfDeathConditionC.Onset = new FhirString(value);
               }
->>>>>>> 83a68fc3
         }
 
         /// <summary>Cause of Death Part I Code, Line c.</summary>
@@ -1944,15 +1804,6 @@
                 }
                 else 
                 {
-<<<<<<< HEAD
-                    CauseOfDeathConditionC = new Condition();
-                    CauseOfDeathConditionC.Id = Guid.NewGuid().ToString();
-                    CauseOfDeathConditionC.Meta = new Meta();
-                    string[] condition_profile = { "http://hl7.org/fhir/us/vrdr/StructureDefinition/VRDR-Cause-Of-Death-Condition" };
-                    CauseOfDeathConditionC.Meta.Profile = condition_profile;
-                    CauseOfDeathConditionC.Category.Add (new CodeableConcept(CodeSystems.SCT, "16100001", "Death diagnosis", null));
-=======
->>>>>>> 83a68fc3
                     CauseOfDeathConditionC.Code = DictToCodeableConcept(value);
                 }            
             }
@@ -1989,15 +1840,6 @@
                 }
                 else 
                 {
-<<<<<<< HEAD
-                    CauseOfDeathConditionD = new Condition();
-                    CauseOfDeathConditionD.Id = Guid.NewGuid().ToString();
-                    CauseOfDeathConditionD.Meta = new Meta();
-                    string[] condition_profile = { "http://hl7.org/fhir/us/vrdr/StructureDefinition/VRDR-Cause-Of-Death-Condition" };
-                    CauseOfDeathConditionD.Meta.Profile = condition_profile;
-                    CauseOfDeathConditionD.Category.Add (new CodeableConcept(CodeSystems.SCT, "16100001", "Death diagnosis", null));
-=======
->>>>>>> 83a68fc3
                     CauseOfDeathConditionD.Code = new CodeableConcept();
                     CauseOfDeathConditionD.Code.Text = value;
                 }            
@@ -2025,39 +1867,11 @@
             }
             set
             {
-<<<<<<< HEAD
-                if (CauseOfDeathConditionD != null)
-                {
-                    CauseOfDeathConditionD.Onset = new FhirString(value);
-                }
-                else
-                {
-                    CauseOfDeathConditionD = new Condition();
-                    CauseOfDeathConditionD.Id = Guid.NewGuid().ToString();
-                    CauseOfDeathConditionD.Meta = new Meta();
-                    string[] condition_profile = { "http://hl7.org/fhir/us/vrdr/StructureDefinition/VRDR-Cause-Of-Death-Condition" };
-                    CauseOfDeathConditionD.Meta.Profile = condition_profile;
-                    CauseOfDeathConditionD.Category.Add (new CodeableConcept(CodeSystems.SCT, "16100001", "Death diagnosis", null));
-                    CauseOfDeathConditionD.Onset = new FhirString(value);
-                    CauseOfDeathConditionD.Subject = new ResourceReference("urn:uuid:" + Decedent.Id);
-                    CauseOfDeathConditionD.Asserter = new ResourceReference("urn:uuid:" + Certifier.Id);
-                    AddReferenceToComposition(CauseOfDeathConditionD.Id);
-                    Bundle.AddResourceEntry(CauseOfDeathConditionD, "urn:uuid:" + CauseOfDeathConditionD.Id);
-                    List.EntryComponent entry = new List.EntryComponent();
-                    entry.Item = new ResourceReference("urn:uuid:" + CauseOfDeathConditionD.Id);
-                    if (CauseOfDeathConditionPathway.Entry.Count() != 10)
-                    {
-                        foreach (var i in Enumerable.Range(0, 10)) { CauseOfDeathConditionPathway.Entry.Add(null); }
-                    }
-                    CauseOfDeathConditionPathway.Entry[3] = entry;
-                }
-=======
                  if (CauseOfDeathConditionD == null)
                  { 
                     CauseOfDeathConditionD = CauseOfDeathCondition(3);
                  }
                 CauseOfDeathConditionD.Onset = new FhirString(value);
->>>>>>> 83a68fc3
             }
         }
 
@@ -2107,30 +1921,6 @@
                 {
                     CauseOfDeathConditionD.Code = DictToCodeableConcept(value);
                 }
-<<<<<<< HEAD
-                else
-                {
-                    CauseOfDeathConditionD = new Condition();
-                    CauseOfDeathConditionD.Id = Guid.NewGuid().ToString();
-                    CauseOfDeathConditionD.Meta = new Meta();
-                    string[] condition_profile = { "http://hl7.org/fhir/us/vrdr/StructureDefinition/VRDR-Cause-Of-Death-Condition" };
-                    CauseOfDeathConditionD.Meta.Profile = condition_profile;
-                    CauseOfDeathConditionD.Category.Add (new CodeableConcept(CodeSystems.SCT, "16100001", "Death diagnosis", null));
-                    CauseOfDeathConditionD.Code = DictToCodeableConcept(value);
-                    CauseOfDeathConditionD.Subject = new ResourceReference("urn:uuid:" + Decedent.Id);
-                    CauseOfDeathConditionD.Asserter = new ResourceReference("urn:uuid:" + Certifier.Id);
-                    AddReferenceToComposition(CauseOfDeathConditionD.Id);
-                    Bundle.AddResourceEntry(CauseOfDeathConditionD, "urn:uuid:" + CauseOfDeathConditionD.Id);
-                    List.EntryComponent entry = new List.EntryComponent();
-                    entry.Item = new ResourceReference("urn:uuid:" + CauseOfDeathConditionD.Id);
-                    if (CauseOfDeathConditionPathway.Entry.Count() != 10)
-                    {
-                        foreach (var i in Enumerable.Range(0, 10)) { CauseOfDeathConditionPathway.Entry.Add(null); }
-                    }
-                    CauseOfDeathConditionPathway.Entry[3] = entry;
-                }
-=======
->>>>>>> 83a68fc3
             }
         }
 
@@ -2168,31 +1958,6 @@
                     CauseOfDeathConditionE.Code = new CodeableConcept();
                     CauseOfDeathConditionE.Code.Text = value;
                 }
-<<<<<<< HEAD
-                else
-                {
-                    CauseOfDeathConditionE = new Condition();
-                    CauseOfDeathConditionE.Id = Guid.NewGuid().ToString();
-                    CauseOfDeathConditionE.Meta = new Meta();
-                    string[] condition_profile = { "http://hl7.org/fhir/us/vrdr/StructureDefinition/VRDR-Cause-Of-Death-Condition" };
-                    CauseOfDeathConditionE.Meta.Profile = condition_profile;
-                    CauseOfDeathConditionE.Category.Add (new CodeableConcept(CodeSystems.SCT, "16100001", "Death diagnosis", null));
-                    CauseOfDeathConditionE.Code = new CodeableConcept();
-                    CauseOfDeathConditionE.Code.Text = value;
-                    CauseOfDeathConditionE.Subject = new ResourceReference("urn:uuid:" + Decedent.Id);
-                    CauseOfDeathConditionE.Asserter = new ResourceReference("urn:uuid:" + Certifier.Id);
-                    AddReferenceToComposition(CauseOfDeathConditionE.Id);
-                    Bundle.AddResourceEntry(CauseOfDeathConditionE, "urn:uuid:" + CauseOfDeathConditionE.Id);
-                    List.EntryComponent entry = new List.EntryComponent();
-                    entry.Item = new ResourceReference("urn:uuid:" + CauseOfDeathConditionE.Id);
-                    if (CauseOfDeathConditionPathway.Entry.Count() != 10)
-                    {
-                        foreach (var i in Enumerable.Range(0, 10)) { CauseOfDeathConditionPathway.Entry.Add(null); }
-                    }
-                    CauseOfDeathConditionPathway.Entry[4] = entry;
-                }
-=======
->>>>>>> 83a68fc3
             }
         }
 
@@ -2217,41 +1982,12 @@
             }
             set
             {
-<<<<<<< HEAD
-                if (CauseOfDeathConditionE != null)
-                {
-                    CauseOfDeathConditionE.Onset = new FhirString(value);
-                }
-                else
-                {
-                    CauseOfDeathConditionE = new Condition();
-                    CauseOfDeathConditionE.Id = Guid.NewGuid().ToString();
-                    CauseOfDeathConditionE.Meta = new Meta();
-                    string[] condition_profile = { "http://hl7.org/fhir/us/vrdr/StructureDefinition/VRDR-Cause-Of-Death-Condition" };
-                    CauseOfDeathConditionE.Meta.Profile = condition_profile;
-                    CauseOfDeathConditionE.Category.Add (new CodeableConcept(CodeSystems.SCT, "16100001", "Death diagnosis", null));
-                    CauseOfDeathConditionE.Onset = new FhirString(value);
-                    CauseOfDeathConditionE.Subject = new ResourceReference("urn:uuid:" + Decedent.Id);
-                    CauseOfDeathConditionE.Asserter = new ResourceReference("urn:uuid:" + Certifier.Id);
-                    AddReferenceToComposition(CauseOfDeathConditionE.Id);
-                    Bundle.AddResourceEntry(CauseOfDeathConditionE, "urn:uuid:" + CauseOfDeathConditionE.Id);
-                    List.EntryComponent entry = new List.EntryComponent();
-                    entry.Item = new ResourceReference("urn:uuid:" + CauseOfDeathConditionE.Id);
-                    if (CauseOfDeathConditionPathway.Entry.Count() != 10)
-                    {
-                        foreach (var i in Enumerable.Range(0, 10)) { CauseOfDeathConditionPathway.Entry.Add(null); }
-                    }
-                    CauseOfDeathConditionPathway.Entry[4] = entry;
-                }
-            }
-=======
                 if (CauseOfDeathConditionE == null)
                  { 
                     CauseOfDeathConditionE = CauseOfDeathCondition(4);
                  }
                 CauseOfDeathConditionE.Onset = new FhirString(value);
              }
->>>>>>> 83a68fc3
         }
 
         /// <summary>Cause of Death Part I Code, Line e.</summary>
@@ -2301,30 +2037,6 @@
                 {
                     CauseOfDeathConditionE.Code = DictToCodeableConcept(value);
                 }
-<<<<<<< HEAD
-                else
-                {
-                    CauseOfDeathConditionE = new Condition();
-                    CauseOfDeathConditionE.Id = Guid.NewGuid().ToString();
-                    CauseOfDeathConditionE.Meta = new Meta();
-                    string[] condition_profile = { "http://hl7.org/fhir/us/vrdr/StructureDefinition/VRDR-Cause-Of-Death-Condition" };
-                    CauseOfDeathConditionE.Meta.Profile = condition_profile;
-                    CauseOfDeathConditionE.Category.Add (new CodeableConcept(CodeSystems.SCT, "16100001", "Death diagnosis", null));
-                    CauseOfDeathConditionE.Code = DictToCodeableConcept(value);
-                    CauseOfDeathConditionE.Subject = new ResourceReference("urn:uuid:" + Decedent.Id);
-                    CauseOfDeathConditionE.Asserter = new ResourceReference("urn:uuid:" + Certifier.Id);
-                    AddReferenceToComposition(CauseOfDeathConditionE.Id);
-                    Bundle.AddResourceEntry(CauseOfDeathConditionE, "urn:uuid:" + CauseOfDeathConditionE.Id);
-                    List.EntryComponent entry = new List.EntryComponent();
-                    entry.Item = new ResourceReference("urn:uuid:" + CauseOfDeathConditionE.Id);
-                    if (CauseOfDeathConditionPathway.Entry.Count() != 10)
-                    {
-                        foreach (var i in Enumerable.Range(0, 10)) { CauseOfDeathConditionPathway.Entry.Add(null); }
-                    }
-                    CauseOfDeathConditionPathway.Entry[4] = entry;
-                }
-=======
->>>>>>> 83a68fc3
             }
         }
 
@@ -2362,31 +2074,6 @@
                     CauseOfDeathConditionF.Code = new CodeableConcept();
                     CauseOfDeathConditionF.Code.Text = value;
                 }
-<<<<<<< HEAD
-                else
-                {
-                    CauseOfDeathConditionF = new Condition();
-                    CauseOfDeathConditionF.Id = Guid.NewGuid().ToString();
-                    CauseOfDeathConditionF.Meta = new Meta();
-                    string[] condition_profile = { "http://hl7.org/fhir/us/vrdr/StructureDefinition/VRDR-Cause-Of-Death-Condition" };
-                    CauseOfDeathConditionF.Meta.Profile = condition_profile;
-                    CauseOfDeathConditionF.Category.Add (new CodeableConcept(CodeSystems.SCT, "16100001", "Death diagnosis", null));
-                    CauseOfDeathConditionF.Code = new CodeableConcept();
-                    CauseOfDeathConditionF.Code.Text = value;
-                    CauseOfDeathConditionF.Subject = new ResourceReference("urn:uuid:" + Decedent.Id);
-                    CauseOfDeathConditionF.Asserter = new ResourceReference("urn:uuid:" + Certifier.Id);
-                    AddReferenceToComposition(CauseOfDeathConditionF.Id);
-                    Bundle.AddResourceEntry(CauseOfDeathConditionF, "urn:uuid:" + CauseOfDeathConditionF.Id);
-                    List.EntryComponent entry = new List.EntryComponent();
-                    entry.Item = new ResourceReference("urn:uuid:" + CauseOfDeathConditionF.Id);
-                    if (CauseOfDeathConditionPathway.Entry.Count() != 10)
-                    {
-                        foreach (var i in Enumerable.Range(0, 10)) { CauseOfDeathConditionPathway.Entry.Add(null); }
-                    }
-                    CauseOfDeathConditionPathway.Entry[5] = entry;
-                }
-=======
->>>>>>> 83a68fc3
             }
         }
 
@@ -2411,39 +2098,11 @@
             }
             set
             {
-<<<<<<< HEAD
-                if (CauseOfDeathConditionF != null)
-                {
-                    CauseOfDeathConditionF.Onset = new FhirString(value);
-                }
-                else
-                {
-                    CauseOfDeathConditionF = new Condition();
-                    CauseOfDeathConditionF.Id = Guid.NewGuid().ToString();
-                    CauseOfDeathConditionF.Meta = new Meta();
-                    string[] condition_profile = { "http://hl7.org/fhir/us/vrdr/StructureDefinition/VRDR-Cause-Of-Death-Condition" };
-                    CauseOfDeathConditionF.Meta.Profile = condition_profile;
-                    CauseOfDeathConditionF.Category.Add (new CodeableConcept(CodeSystems.SCT, "16100001", "Death diagnosis", null));
-                    CauseOfDeathConditionF.Onset = new FhirString(value);
-                    CauseOfDeathConditionF.Subject = new ResourceReference("urn:uuid:" + Decedent.Id);
-                    CauseOfDeathConditionF.Asserter = new ResourceReference("urn:uuid:" + Certifier.Id);
-                    AddReferenceToComposition(CauseOfDeathConditionF.Id);
-                    Bundle.AddResourceEntry(CauseOfDeathConditionF, "urn:uuid:" + CauseOfDeathConditionF.Id);
-                    List.EntryComponent entry = new List.EntryComponent();
-                    entry.Item = new ResourceReference("urn:uuid:" + CauseOfDeathConditionF.Id);
-                    if (CauseOfDeathConditionPathway.Entry.Count() != 10)
-                    {
-                        foreach (var i in Enumerable.Range(0, 10)) { CauseOfDeathConditionPathway.Entry.Add(null); }
-                    }
-                    CauseOfDeathConditionPathway.Entry[5] = entry;
-                }
-=======
                 if (CauseOfDeathConditionF == null)
                  { 
                     CauseOfDeathConditionF = CauseOfDeathCondition(5);
                  }
                 CauseOfDeathConditionF.Onset = new FhirString(value);
->>>>>>> 83a68fc3
             }
         }
 
@@ -2494,32 +2153,7 @@
                 {
                     CauseOfDeathConditionF.Code = DictToCodeableConcept(value);
                 }
-<<<<<<< HEAD
-                else
-                {
-                    CauseOfDeathConditionF = new Condition();
-                    CauseOfDeathConditionF.Id = Guid.NewGuid().ToString();
-                    CauseOfDeathConditionF.Meta = new Meta();
-                    string[] condition_profile = { "http://hl7.org/fhir/us/vrdr/StructureDefinition/VRDR-Cause-Of-Death-Condition" };
-                    CauseOfDeathConditionF.Meta.Profile = condition_profile;
-                    CauseOfDeathConditionF.Category.Add (new CodeableConcept(CodeSystems.SCT, "16100001", "Death diagnosis", null));
-                    CauseOfDeathConditionF.Code = DictToCodeableConcept(value);
-                    CauseOfDeathConditionF.Subject = new ResourceReference("urn:uuid:" + Decedent.Id);
-                    CauseOfDeathConditionF.Asserter = new ResourceReference("urn:uuid:" + Certifier.Id);
-                    AddReferenceToComposition(CauseOfDeathConditionF.Id);
-                    Bundle.AddResourceEntry(CauseOfDeathConditionF, "urn:uuid:" + CauseOfDeathConditionF.Id);
-                    List.EntryComponent entry = new List.EntryComponent();
-                    entry.Item = new ResourceReference("urn:uuid:" + CauseOfDeathConditionF.Id);
-                    if (CauseOfDeathConditionPathway.Entry.Count() != 10)
-                    {
-                        foreach (var i in Enumerable.Range(0, 10)) { CauseOfDeathConditionPathway.Entry.Add(null); }
-                    }
-                    CauseOfDeathConditionPathway.Entry[5] = entry;
-                }
-            }
-=======
              }
->>>>>>> 83a68fc3
         }
 
         /// <summary>Cause of Death Part I, Line g.</summary>
@@ -2553,15 +2187,6 @@
                 }
                 else
                 {
-<<<<<<< HEAD
-                    CauseOfDeathConditionG = new Condition();
-                    CauseOfDeathConditionG.Id = Guid.NewGuid().ToString();
-                    CauseOfDeathConditionG.Meta = new Meta();
-                    string[] condition_profile = { "http://hl7.org/fhir/us/vrdr/StructureDefinition/VRDR-Cause-Of-Death-Condition" };
-                    CauseOfDeathConditionG.Meta.Profile = condition_profile;
-                    CauseOfDeathConditionG.Category.Add (new CodeableConcept(CodeSystems.SCT, "16100001", "Death diagnosis", null));
-=======
->>>>>>> 83a68fc3
                     CauseOfDeathConditionG.Code = new CodeableConcept();
                     CauseOfDeathConditionG.Code.Text = value;
                 }
@@ -2589,41 +2214,12 @@
             }
             set
             {
-<<<<<<< HEAD
-                if (CauseOfDeathConditionG != null)
-                {
-                    CauseOfDeathConditionG.Onset = new FhirString(value);
-                }
-                else
-                {
-                    CauseOfDeathConditionG = new Condition();
-                    CauseOfDeathConditionG.Id = Guid.NewGuid().ToString();
-                    CauseOfDeathConditionG.Meta = new Meta();
-                    string[] condition_profile = { "http://hl7.org/fhir/us/vrdr/StructureDefinition/VRDR-Cause-Of-Death-Condition" };
-                    CauseOfDeathConditionG.Meta.Profile = condition_profile;
-                    CauseOfDeathConditionG.Category.Add (new CodeableConcept(CodeSystems.SCT, "16100001", "Death diagnosis", null));
-                    CauseOfDeathConditionG.Onset = new FhirString(value);
-                    CauseOfDeathConditionG.Subject = new ResourceReference("urn:uuid:" + Decedent.Id);
-                    CauseOfDeathConditionG.Asserter = new ResourceReference("urn:uuid:" + Certifier.Id);
-                    AddReferenceToComposition(CauseOfDeathConditionG.Id);
-                    Bundle.AddResourceEntry(CauseOfDeathConditionG, "urn:uuid:" + CauseOfDeathConditionG.Id);
-                    List.EntryComponent entry = new List.EntryComponent();
-                    entry.Item = new ResourceReference("urn:uuid:" + CauseOfDeathConditionG.Id);
-                    if (CauseOfDeathConditionPathway.Entry.Count() != 10)
-                    {
-                        foreach (var i in Enumerable.Range(0, 10)) { CauseOfDeathConditionPathway.Entry.Add(null); }
-                    }
-                    CauseOfDeathConditionPathway.Entry[6] = entry;
-                }
-            }
-=======
                 if (CauseOfDeathConditionG == null)
                  { 
                     CauseOfDeathConditionG = CauseOfDeathCondition(6);
                  }
                 CauseOfDeathConditionG.Onset = new FhirString(value);
              }
->>>>>>> 83a68fc3
         }
 
         /// <summary>Cause of Death Part I Code, Line g.</summary>
@@ -2673,30 +2269,6 @@
                 {
                     CauseOfDeathConditionG.Code = DictToCodeableConcept(value);
                 }
-<<<<<<< HEAD
-                else
-                {
-                    CauseOfDeathConditionG = new Condition();
-                    CauseOfDeathConditionG.Id = Guid.NewGuid().ToString();
-                    CauseOfDeathConditionG.Meta = new Meta();
-                    string[] condition_profile = { "http://hl7.org/fhir/us/vrdr/StructureDefinition/VRDR-Cause-Of-Death-Condition" };
-                    CauseOfDeathConditionG.Meta.Profile = condition_profile;
-                    CauseOfDeathConditionG.Category.Add (new CodeableConcept(CodeSystems.SCT, "16100001", "Death diagnosis", null));
-                    CauseOfDeathConditionG.Code = DictToCodeableConcept(value);
-                    CauseOfDeathConditionG.Subject = new ResourceReference("urn:uuid:" + Decedent.Id);
-                    CauseOfDeathConditionG.Asserter = new ResourceReference("urn:uuid:" + Certifier.Id);
-                    AddReferenceToComposition(CauseOfDeathConditionG.Id);
-                    Bundle.AddResourceEntry(CauseOfDeathConditionG, "urn:uuid:" + CauseOfDeathConditionG.Id);
-                    List.EntryComponent entry = new List.EntryComponent();
-                    entry.Item = new ResourceReference("urn:uuid:" + CauseOfDeathConditionG.Id);
-                    if (CauseOfDeathConditionPathway.Entry.Count() != 10)
-                    {
-                        foreach (var i in Enumerable.Range(0, 10)) { CauseOfDeathConditionPathway.Entry.Add(null); }
-                    }
-                    CauseOfDeathConditionPathway.Entry[6] = entry;
-                }
-=======
->>>>>>> 83a68fc3
             }
         }
 
@@ -2734,31 +2306,6 @@
                     CauseOfDeathConditionH.Code = new CodeableConcept();
                     CauseOfDeathConditionH.Code.Text = value;
                 }
-<<<<<<< HEAD
-                else
-                {
-                    CauseOfDeathConditionH = new Condition();
-                    CauseOfDeathConditionH.Id = Guid.NewGuid().ToString();
-                    CauseOfDeathConditionH.Meta = new Meta();
-                    string[] condition_profile = { "http://hl7.org/fhir/us/vrdr/StructureDefinition/VRDR-Cause-Of-Death-Condition" };
-                    CauseOfDeathConditionH.Meta.Profile = condition_profile;
-                    CauseOfDeathConditionH.Category.Add (new CodeableConcept(CodeSystems.SCT, "16100001", "Death diagnosis", null));
-                    CauseOfDeathConditionH.Code = new CodeableConcept();
-                    CauseOfDeathConditionH.Code.Text = value;
-                    CauseOfDeathConditionH.Subject = new ResourceReference("urn:uuid:" + Decedent.Id);
-                    CauseOfDeathConditionH.Asserter = new ResourceReference("urn:uuid:" + Certifier.Id);
-                    AddReferenceToComposition(CauseOfDeathConditionH.Id);
-                    Bundle.AddResourceEntry(CauseOfDeathConditionH, "urn:uuid:" + CauseOfDeathConditionH.Id);
-                    List.EntryComponent entry = new List.EntryComponent();
-                    entry.Item = new ResourceReference("urn:uuid:" + CauseOfDeathConditionH.Id);
-                    if (CauseOfDeathConditionPathway.Entry.Count() != 10)
-                    {
-                        foreach (var i in Enumerable.Range(0, 10)) { CauseOfDeathConditionPathway.Entry.Add(null); }
-                    }
-                    CauseOfDeathConditionPathway.Entry[7] = entry;
-                }
-=======
->>>>>>> 83a68fc3
             }
         }
 
@@ -2783,36 +2330,9 @@
             }
             set
             {
-<<<<<<< HEAD
-                if (CauseOfDeathConditionH != null)
-                {
-                    CauseOfDeathConditionH.Onset = new FhirString(value);
-                }
-                else
-                {
-                    CauseOfDeathConditionH = new Condition();
-                    CauseOfDeathConditionH.Id = Guid.NewGuid().ToString();
-                    CauseOfDeathConditionH.Meta = new Meta();
-                    string[] condition_profile = { "http://hl7.org/fhir/us/vrdr/StructureDefinition/VRDR-Cause-Of-Death-Condition" };
-                    CauseOfDeathConditionH.Meta.Profile = condition_profile;
-                    CauseOfDeathConditionH.Category.Add (new CodeableConcept(CodeSystems.SCT, "16100001", "Death diagnosis", null));
-                    CauseOfDeathConditionH.Onset = new FhirString(value);
-                    CauseOfDeathConditionH.Subject = new ResourceReference("urn:uuid:" + Decedent.Id);
-                    CauseOfDeathConditionH.Asserter = new ResourceReference("urn:uuid:" + Certifier.Id);
-                    AddReferenceToComposition(CauseOfDeathConditionH.Id);
-                    Bundle.AddResourceEntry(CauseOfDeathConditionH, "urn:uuid:" + CauseOfDeathConditionH.Id);
-                    List.EntryComponent entry = new List.EntryComponent();
-                    entry.Item = new ResourceReference("urn:uuid:" + CauseOfDeathConditionH.Id);
-                    if (CauseOfDeathConditionPathway.Entry.Count() != 10)
-                    {
-                        foreach (var i in Enumerable.Range(0, 10)) { CauseOfDeathConditionPathway.Entry.Add(null); }
-                    }
-                    CauseOfDeathConditionPathway.Entry[7] = entry;
-=======
                if (CauseOfDeathConditionH == null)
                 { 
                     CauseOfDeathConditionH = CauseOfDeathCondition(7);
->>>>>>> 83a68fc3
                 }
                 CauseOfDeathConditionH.Onset = new FhirString(value);
             }
@@ -2863,15 +2383,6 @@
                 }
                 else
                 {
-<<<<<<< HEAD
-                    CauseOfDeathConditionH = new Condition();
-                    CauseOfDeathConditionH.Id = Guid.NewGuid().ToString();
-                    CauseOfDeathConditionH.Meta = new Meta();
-                    string[] condition_profile = { "http://hl7.org/fhir/us/vrdr/StructureDefinition/VRDR-Cause-Of-Death-Condition" };
-                    CauseOfDeathConditionH.Meta.Profile = condition_profile;
-                    CauseOfDeathConditionH.Category.Add (new CodeableConcept(CodeSystems.SCT, "16100001", "Death diagnosis", null));
-=======
->>>>>>> 83a68fc3
                     CauseOfDeathConditionH.Code = DictToCodeableConcept(value);
                 }
                             }
@@ -2908,15 +2419,6 @@
                 }
                 else 
                 {
-<<<<<<< HEAD
-                    CauseOfDeathConditionI = new Condition();
-                    CauseOfDeathConditionI.Id = Guid.NewGuid().ToString();
-                    CauseOfDeathConditionI.Meta = new Meta();
-                    string[] condition_profile = { "http://hl7.org/fhir/us/vrdr/StructureDefinition/VRDR-Cause-Of-Death-Condition" };
-                    CauseOfDeathConditionI.Meta.Profile = condition_profile;
-                    CauseOfDeathConditionI.Category.Add (new CodeableConcept(CodeSystems.SCT, "16100001", "Death diagnosis", null));
-=======
->>>>>>> 83a68fc3
                     CauseOfDeathConditionI.Code = new CodeableConcept();
                     CauseOfDeathConditionI.Code.Text = value;
                 }
@@ -2944,36 +2446,9 @@
             }
             set
             {
-<<<<<<< HEAD
-                if (CauseOfDeathConditionI != null)
-                {
-                    CauseOfDeathConditionI.Onset = new FhirString(value);
-                }
-                else
-                {
-                    CauseOfDeathConditionI = new Condition();
-                    CauseOfDeathConditionI.Id = Guid.NewGuid().ToString();
-                    CauseOfDeathConditionI.Meta = new Meta();
-                    string[] condition_profile = { "http://hl7.org/fhir/us/vrdr/StructureDefinition/VRDR-Cause-Of-Death-Condition" };
-                    CauseOfDeathConditionI.Meta.Profile = condition_profile;
-                    CauseOfDeathConditionI.Category.Add (new CodeableConcept(CodeSystems.SCT, "16100001", "Death diagnosis", null));
-                    CauseOfDeathConditionI.Onset = new FhirString(value);
-                    CauseOfDeathConditionI.Subject = new ResourceReference("urn:uuid:" + Decedent.Id);
-                    CauseOfDeathConditionI.Asserter = new ResourceReference("urn:uuid:" + Certifier.Id);
-                    AddReferenceToComposition(CauseOfDeathConditionI.Id);
-                    Bundle.AddResourceEntry(CauseOfDeathConditionI, "urn:uuid:" + CauseOfDeathConditionI.Id);
-                    List.EntryComponent entry = new List.EntryComponent();
-                    entry.Item = new ResourceReference("urn:uuid:" + CauseOfDeathConditionI.Id);
-                    if (CauseOfDeathConditionPathway.Entry.Count() != 10)
-                    {
-                        foreach (var i in Enumerable.Range(0, 10)) { CauseOfDeathConditionPathway.Entry.Add(null); }
-                    }
-                    CauseOfDeathConditionPathway.Entry[8] = entry;
-=======
                if (CauseOfDeathConditionI == null)
                 { 
                     CauseOfDeathConditionI = CauseOfDeathCondition(8);
->>>>>>> 83a68fc3
                 }
                 CauseOfDeathConditionI.Onset = new FhirString(value);
              }
@@ -3024,15 +2499,6 @@
                 }
                 else 
                 {
-<<<<<<< HEAD
-                    CauseOfDeathConditionI = new Condition();
-                    CauseOfDeathConditionI.Id = Guid.NewGuid().ToString();
-                    CauseOfDeathConditionI.Meta = new Meta();
-                    string[] condition_profile = { "http://hl7.org/fhir/us/vrdr/StructureDefinition/VRDR-Cause-Of-Death-Condition" };
-                    CauseOfDeathConditionI.Meta.Profile = condition_profile;
-                    CauseOfDeathConditionI.Category.Add (new CodeableConcept(CodeSystems.SCT, "16100001", "Death diagnosis", null));
-=======
->>>>>>> 83a68fc3
                     CauseOfDeathConditionI.Code = DictToCodeableConcept(value);
                 }
                             }
@@ -3069,15 +2535,6 @@
                 }
                 else 
                 {
-<<<<<<< HEAD
-                    CauseOfDeathConditionJ = new Condition();
-                    CauseOfDeathConditionJ.Id = Guid.NewGuid().ToString();
-                    CauseOfDeathConditionJ.Meta = new Meta();
-                    string[] condition_profile = { "http://hl7.org/fhir/us/vrdr/StructureDefinition/VRDR-Cause-Of-Death-Condition" };
-                    CauseOfDeathConditionJ.Meta.Profile = condition_profile;
-                    CauseOfDeathConditionJ.Category.Add (new CodeableConcept(CodeSystems.SCT, "16100001", "Death diagnosis", null));
-=======
->>>>>>> 83a68fc3
                     CauseOfDeathConditionJ.Code = new CodeableConcept();
                     CauseOfDeathConditionJ.Code.Text = value;
                 }
@@ -3105,36 +2562,9 @@
             }
             set
             {
-<<<<<<< HEAD
-                if (CauseOfDeathConditionJ != null)
-                {
-                    CauseOfDeathConditionJ.Onset = new FhirString(value);
-                }
-                else
-                {
-                    CauseOfDeathConditionJ = new Condition();
-                    CauseOfDeathConditionJ.Id = Guid.NewGuid().ToString();
-                    CauseOfDeathConditionJ.Meta = new Meta();
-                    string[] condition_profile = { "http://hl7.org/fhir/us/vrdr/StructureDefinition/VRDR-Cause-Of-Death-Condition" };
-                    CauseOfDeathConditionJ.Meta.Profile = condition_profile;
-                    CauseOfDeathConditionJ.Category.Add (new CodeableConcept(CodeSystems.SCT, "16100001", "Death diagnosis", null));
-                    CauseOfDeathConditionJ.Onset = new FhirString(value);
-                    CauseOfDeathConditionJ.Subject = new ResourceReference("urn:uuid:" + Decedent.Id);
-                    CauseOfDeathConditionJ.Asserter = new ResourceReference("urn:uuid:" + Certifier.Id);
-                    AddReferenceToComposition(CauseOfDeathConditionJ.Id);
-                    Bundle.AddResourceEntry(CauseOfDeathConditionJ, "urn:uuid:" + CauseOfDeathConditionJ.Id);
-                    List.EntryComponent entry = new List.EntryComponent();
-                    entry.Item = new ResourceReference("urn:uuid:" + CauseOfDeathConditionJ.Id);
-                    if (CauseOfDeathConditionPathway.Entry.Count() != 10)
-                    {
-                        foreach (var i in Enumerable.Range(0, 10)) { CauseOfDeathConditionPathway.Entry.Add(null); }
-                    }
-                    CauseOfDeathConditionPathway.Entry[9] = entry;
-=======
                 if (CauseOfDeathConditionJ == null)
                 { 
                     CauseOfDeathConditionJ = CauseOfDeathCondition(9);
->>>>>>> 83a68fc3
                 }
 
                 CauseOfDeathConditionJ.Onset = new FhirString(value);
@@ -3186,15 +2616,6 @@
                 }
                 else 
                 {
-<<<<<<< HEAD
-                    CauseOfDeathConditionJ = new Condition();
-                    CauseOfDeathConditionJ.Id = Guid.NewGuid().ToString();
-                    CauseOfDeathConditionJ.Meta = new Meta();
-                    string[] condition_profile = { "http://hl7.org/fhir/us/vrdr/StructureDefinition/VRDR-Cause-Of-Death-Condition" };
-                    CauseOfDeathConditionJ.Meta.Profile = condition_profile;
-                    CauseOfDeathConditionJ.Category.Add (new CodeableConcept(CodeSystems.SCT, "16100001", "Death diagnosis", null));
-=======
->>>>>>> 83a68fc3
                     CauseOfDeathConditionJ.Code = DictToCodeableConcept(value);
                 }
             }
