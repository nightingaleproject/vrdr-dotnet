--- conflicted
+++ resolved
@@ -171,28 +171,7 @@
         }
 
         [Fact]
-<<<<<<< HEAD
-        public void Set_Address()
-        {
-            Dictionary<string, string> address = new Dictionary<string, string>();
-            address.Add("street", "123 Test Street");
-            address.Add("city", "Boston");
-            address.Add("state", "Massachusetts");
-            address.Add("zip", "12345");
-            SetterDeathRecord.Address = address;
-            Assert.Equal("123 Test Street", SetterDeathRecord.Address["street"]);
-            Assert.Equal("Boston", SetterDeathRecord.Address["city"]);
-            Assert.Equal("Massachusetts", SetterDeathRecord.Address["state"]);
-            Assert.Equal("12345", SetterDeathRecord.Address["zip"]);
-            
-        }
-
-
-        [Fact]
-        public void Get_Address()
-=======
         public void Set_Residence()
->>>>>>> f9e47a13
         {
             Dictionary<string, string> dictionary = new Dictionary<string, string>();
             dictionary.Add("residenceLine1", "19 Example Street");
@@ -1013,4 +992,4 @@
             }
         }
     }
-}
+}