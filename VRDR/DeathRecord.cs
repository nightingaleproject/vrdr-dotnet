--- conflicted
+++ resolved
@@ -2956,7 +2956,6 @@
             }
         }
 
-<<<<<<< HEAD
         /// <summary>Decedent's Date of Birth Date Part Absent Extension.</summary>
         /// <value>the decedent's date of birth date part absent reason</value>
         /// <example>
@@ -3043,12 +3042,8 @@
                 
         }
 
-        /// <summary>Decedent's residence.</summary>
-        /// <value>Decedent's residence. A Dictionary representing residence address, containing the following key/value pairs:
-=======
         /// <summary>Decedent's Residence.</summary>
         /// <value>Decedent's Residence. A Dictionary representing residence address, containing the following key/value pairs:
->>>>>>> 83a68fc3
         /// <para>"addressLine1" - address, line one</para>
         /// <para>"addressLine2" - address, line two</para>
         /// <para>"addressCity" - address, city</para>
