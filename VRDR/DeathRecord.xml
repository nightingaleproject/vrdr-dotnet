--- conflicted
+++ resolved
@@ -31,12 +31,9 @@
         <member name="F:VRDR.CodeSystems.PH_PlaceOfOccurrence_ICD_10_WHO">
             <summary>PHINVADS Place of Occurrence.</summary>
         </member>
-<<<<<<< HEAD
-=======
         <member name="F:VRDR.CodeSystems.PH_SNOMED_CT">
             <summary>PHINVADS SNOMED.</summary>
         </member>
->>>>>>> b3b500c3
         <member name="F:VRDR.CodeSystems.PH_MaritalStatus_HL7_2x">
             <summary>PHINVADS Marital Satus.</summary>
         </member>
