using System;
using System.Linq;
using System.Text;
using System.Reflection;
using System.Collections.Generic;

namespace VRDR
{
    /// <summary>Property attribute used to describe a field in the IJE Mortality format.</summary>
    [System.AttributeUsage(System.AttributeTargets.Property)]
    public class IJEField : System.Attribute
    {
        /// <summary>Field number.</summary>
        public int Field;

        /// <summary>Beginning location.</summary>
        public int Location;

        /// <summary>Field length.</summary>
        public int Length;

        /// <summary>Description of what the field contains.</summary>
        public string Contents;

        /// <summary>Field name.</summary>
        public string Name;

        /// <summary>Priority - lower will be "GET" and "SET" earlier.</summary>
        public int Priority;

        /// <summary>Constructor.</summary>
        public IJEField(int field, int location, int length, string contents, string name, int priority)
        {
            this.Field = field;
            this.Location = location;
            this.Length = length;
            this.Contents = contents;
            this.Name = name;
            this.Priority = priority;
        }
    }

    /// <summary>A "wrapper" class to convert between a FHIR based <c>DeathRecord</c> and
    /// a record in IJE Mortality format. Each property of this class corresponds exactly
    /// with a field in the IJE Mortality format. The getters convert from the embedded
    /// FHIR based <c>DeathRecord</c> to the IJE format for a specific field, and
    /// the setters convert from IJE format for a specific field and set that value
    /// on the embedded FHIR based <c>DeathRecord</c>.</summary>
    public class IJEMortality
    {
        /// <summary>FHIR based death record.</summary>
        private DeathRecord record;

        /// <summary>IJE data lookup helper. Thread-safe singleton!</summary>
        private MortalityData dataLookup = MortalityData.Instance;

        /// <summary>Constructor that takes a <c>DeathRecord</c>.</summary>
        public IJEMortality(DeathRecord record)
        {
            this.record = record;
        }

        /// <summary>Constructor that takes an IJE string and builds a corresponding internal <c>DeathRecord</c>.</summary>
        public IJEMortality(string ije, bool validate = true)
        {
            if (ije == null)
            {
                throw new ArgumentException("IJE string cannot be null.");
            }
            if (ije.Length < 5000)
            {
                ije = ije.PadRight(5000, ' ');
            }
            this.record = new DeathRecord();
            // Loop over every property (these are the fields); Order by priority
            List<PropertyInfo> properties = typeof(IJEMortality).GetProperties().ToList().OrderBy(p => ((IJEField)p.GetCustomAttributes().First()).Priority).ToList();
            foreach(PropertyInfo property in properties)
            {
                // Grab the field attributes
                IJEField info = (IJEField)property.GetCustomAttributes().First();
                // Grab the field value
                string field = ije.Substring(info.Location - 1, info.Length);
                // Set the value on this IJEMortality (and the embedded record)
                property.SetValue(this, field);
            }
            if(validate){
                this.Validate();
            }
        }

        /// <summary>Converts the internal <c>DeathRecord</c> into an IJE string.</summary>
        public override string ToString()
        {
            // Start with empty IJE Mortality record
            StringBuilder ije = new StringBuilder(new String(' ', 5000), 5000);

            // Loop over every property (these are the fields)
            foreach(PropertyInfo property in typeof(IJEMortality).GetProperties())
            {
                // Grab the field value
                string field = Convert.ToString(property.GetValue(this, null));
                // Grab the field attributes
                IJEField info = (IJEField)property.GetCustomAttributes().First();
                // Be mindful about lengths
                if (field.Length > info.Length)
                {
                    field = field.Substring(0, info.Length);
                }
                // Insert the field value into the record
                ije.Remove(info.Location - 1, field.Length);
                ije.Insert(info.Location - 1, field);
            }
            return ije.ToString();
        }

        /// <summary>Returns the corresponding <c>DeathRecord</c> for this IJE string.</summary>
        public DeathRecord ToDeathRecord()
        {
            return this.record;
        }

       /// <summary>Validates this IJE string.  Throws an exception if it is invalid, otherwise returns true</summary>
        private Boolean Validate()
        {
            string dstate = this.DSTATE;
            Boolean valid = dataLookup.JurisdictionNameToJurisdictionCode(dstate) != null;
            string code = dataLookup.JurisdictionNameToJurisdictionCode(dstate);
             if (!valid){
                throw new ArgumentOutOfRangeException("DSTATE value of " + dstate + " is invalid.");
            }
            return(true);
        }

        /////////////////////////////////////////////////////////////////////////////////
        //
        // Class helper methods for getting and settings IJE fields.
        //
        /////////////////////////////////////////////////////////////////////////////////

        /// <summary>Truncates the given string to the given length.</summary>
        private static string Truncate(string value, int length)
        {
            if (String.IsNullOrWhiteSpace(value) || value.Length <= length)
            {
                return value;
            }
            else
            {
                return value.Substring(0, length);
            }
        }

        /// <summary>Grabs the IJEInfo for a specific IJE field name.</summary>
        private static IJEField FieldInfo(string ijeFieldName)
        {
            return (IJEField)typeof(IJEMortality).GetProperty(ijeFieldName).GetCustomAttributes().First();
        }

        /// <summary>Helps decompose a DateTime into individual parts (year, month, day, time).</summary>
        private string DateTimeStringHelper(IJEField info, string value, string type, DateTimeOffset date, bool dateOnly = false, bool withTimezoneOffset = false)
        {
            if (type == "yyyy")
            {
                if (value == null || value.Length < 4)
                {
                    return "";
                }
                int year;
                if (Int32.TryParse(Truncate(value, info.Length), out year))
                {
                    date = new DateTimeOffset(year, date.Month, date.Day, date.Hour, date.Minute, date.Second, date.Millisecond, TimeSpan.Zero);
                }
            }
            else if (type == "MM")
            {
                if (value == null || value.Length < 2)
                {
                    return "";
                }
                int month;
                if (Int32.TryParse(Truncate(value, info.Length), out month))
                {
                    date = new DateTimeOffset(date.Year, month, date.Day, date.Hour, date.Minute, date.Second, date.Millisecond, TimeSpan.Zero);
                }
            }
            else if (type == "dd")
            {
                if (value == null || value.Length < 2)
                {
                    return "";
                }
                int day;
                if (Int32.TryParse(Truncate(value, info.Length), out day))
                {
                    date = new DateTimeOffset(date.Year, date.Month, day, date.Hour, date.Minute, date.Second, date.Millisecond, TimeSpan.Zero);
                }
            }
            else if (type == "HHmm")
            {
                if (value == null || value.Length < 4)
                {
                    return "";
                }
                int hour;
                if (Int32.TryParse(Truncate(value, info.Length).Substring(0, 2), out hour))
                {
                    // Treat 99 as blank
                    if (hour != 99)
                    {
                        date = new DateTimeOffset(date.Year, date.Month, date.Day, hour, date.Minute, date.Second, date.Millisecond, TimeSpan.Zero);
                    }
                }
                int minute;
                if (Int32.TryParse(Truncate(value, info.Length).Substring(2, 2), out minute))
                {
                    // Treat 99 as blank
                    if (minute != 99)
                    {
                        date = new DateTimeOffset(date.Year, date.Month, date.Day, date.Hour, minute, date.Second, date.Millisecond, TimeSpan.Zero);
                    }
                }
            }
            else if (type == "MMddyyyy")
            {
                if (value == null || value.Length < 8)
                {
                    return "";
                }
                int month;
                if (Int32.TryParse(Truncate(value, info.Length).Substring(0, 2), out month))
                {
                    // Treat 99 as blank
                    if (month != 99)
                    {
                        date = new DateTimeOffset(date.Year, month, date.Day, date.Hour, date.Minute, date.Second, date.Millisecond, TimeSpan.Zero);
                    }
                }
                int day;
                if (Int32.TryParse(Truncate(value, info.Length).Substring(2, 2), out day))
                {
                    // Treat 99 as blank
                    if (day != 99)
                    {
                        date = new DateTimeOffset(date.Year, date.Month, day, date.Hour, date.Minute, date.Second, date.Millisecond, TimeSpan.Zero);
                    }
                }
                int year;
                if (Int32.TryParse(Truncate(value, info.Length).Substring(4, 4), out year))
                {
                    // Treat 9999 as blank
                    if (year != 9999)
                    {
                        date = new DateTimeOffset(year, date.Month, date.Day, date.Hour, date.Minute, date.Second, date.Millisecond, TimeSpan.Zero);
                    }
                }
            }
            if (dateOnly)
            {
                return date == null ? null : date.ToString("yyyy-MM-dd");
            }
            else if (withTimezoneOffset)
            {
                return date == null ? null : date.ToString("o");
            }
            else
            {
                return date == null ? null : date.ToString("s");
            }
        }

        /// <summary>Get a value on the DeathRecord whose type is some part of a DateTime.</summary>
        private string DateTime_Get(string ijeFieldName, string dateTimeType, string fhirFieldName)
        {
            IJEField info = FieldInfo(ijeFieldName);
            DateTimeOffset date;
            string current = this.record == null ? null : Convert.ToString(typeof(DeathRecord).GetProperty(fhirFieldName).GetValue(this.record));
            if (DateTimeOffset.TryParse(current, out date))
            {
                date = date.ToUniversalTime();
                date = new DateTimeOffset(date.Year, date.Month, date.Day, date.Hour, date.Minute, date.Second, date.Millisecond, TimeSpan.Zero);
                return Truncate(date.ToString(dateTimeType), info.Length);
            }
            else
            {
                return new String(' ', info.Length);
            }
        }

        /// <summary>Set a value on the DeathRecord whose type is some part of a DateTime.</summary>
        private void DateTime_Set(string ijeFieldName, string dateTimeType, string fhirFieldName, string value, bool dateOnly = false, bool withTimezoneOffset = false)
        {
            IJEField info = FieldInfo(ijeFieldName);
            string current = Convert.ToString(typeof(DeathRecord).GetProperty(fhirFieldName).GetValue(this.record));
            DateTimeOffset date;
            if (current != null && DateTimeOffset.TryParse(current, out date))
            {
                date = date.ToUniversalTime();
                date = new DateTimeOffset(date.Year, date.Month, date.Day, date.Hour, date.Minute, date.Second, date.Millisecond, TimeSpan.Zero);
                typeof(DeathRecord).GetProperty(fhirFieldName).SetValue(this.record, DateTimeStringHelper(info, value, dateTimeType, date, dateOnly, withTimezoneOffset));
            }
            else
            {
                date = new DateTimeOffset(1, 1, 1, 0, 0, 0, 0, TimeSpan.Zero);
                typeof(DeathRecord).GetProperty(fhirFieldName).SetValue(this.record, DateTimeStringHelper(info, value, dateTimeType, date, dateOnly, withTimezoneOffset));
            }
        }

        /// <summary>Get a value on the DeathRecord whose IJE type is a left justified string.</summary>
        private string RightJustifiedZeroed_Get(string ijeFieldName, string fhirFieldName)
        {
            IJEField info = FieldInfo(ijeFieldName);
            string current = Convert.ToString(typeof(DeathRecord).GetProperty(fhirFieldName).GetValue(this.record));
            if (current != null)
            {
                return Truncate(current, info.Length).PadLeft(info.Length, '0');
            }
            else
            {
                return new String('0', info.Length);
            }
        }

        /// <summary>Set a value on the DeathRecord whose IJE type is a right justified, zeroed filled string.</summary>
        private void RightJustifiedZeroed_Set(string ijeFieldName, string fhirFieldName, string value)
        {
            IJEField info = FieldInfo(ijeFieldName);
            typeof(DeathRecord).GetProperty(fhirFieldName).SetValue(this.record, value.TrimStart('0'));
        }

        /// <summary>Get a value on the DeathRecord whose IJE type is a left justified string.</summary>
        private string LeftJustified_Get(string ijeFieldName, string fhirFieldName)
        {
            IJEField info = FieldInfo(ijeFieldName);
            string current = Convert.ToString(typeof(DeathRecord).GetProperty(fhirFieldName).GetValue(this.record));
            if (current != null)
            {
                return Truncate(current, info.Length).PadRight(info.Length, ' ');
            }
            else
            {
                return new String(' ', info.Length);
            }
        }

        /// <summary>Set a value on the DeathRecord whose IJE type is a left justified string.</summary>
        private void LeftJustified_Set(string ijeFieldName, string fhirFieldName, string value)
        {
            IJEField info = FieldInfo(ijeFieldName);
            typeof(DeathRecord).GetProperty(fhirFieldName).SetValue(this.record, value.Trim());
        }

        /// <summary>Get a value on the DeathRecord whose property is a Dictionary type.</summary>
        private string Dictionary_Get(string ijeFieldName, string fhirFieldName, string key)
        {
            IJEField info = FieldInfo(ijeFieldName);
            Dictionary<string, string> dictionary = (Dictionary<string, string>)typeof(DeathRecord).GetProperty(fhirFieldName).GetValue(this.record);
            if (dictionary == null || !dictionary.ContainsKey(key))
            {
                return "";
            }
            string current = Convert.ToString(dictionary[key]);
            if (current != null)
            {
                return Truncate(current, info.Length).PadRight(info.Length, ' ');
            }
            else
            {
                return new String(' ', info.Length);
            }
        }

        /// <summary>Get a value on the DeathRecord whose property is a Dictionary type, with NO truncating.</summary>
        private string Dictionary_Get_Full(string ijeFieldName, string fhirFieldName, string key)
        {
            IJEField info = FieldInfo(ijeFieldName);
            Dictionary<string, string> dictionary = (Dictionary<string, string>)typeof(DeathRecord).GetProperty(fhirFieldName).GetValue(this.record);
            if (dictionary != null && dictionary.ContainsKey(key))
            {
                string current = Convert.ToString(dictionary[key]);
                if (current != null)
                {
                    return current;
                }
                else
                {
                    return "";
                }
            }
            return "";
        }

        /// <summary>Set a value on the DeathRecord whose property is a Dictionary type.</summary>
        private void Dictionary_Set(string ijeFieldName, string fhirFieldName, string key, string value)
        {
            IJEField info = FieldInfo(ijeFieldName);
            Dictionary<string, string> dictionary = (Dictionary<string, string>)typeof(DeathRecord).GetProperty(fhirFieldName).GetValue(this.record);
            if (dictionary != null && (!dictionary.ContainsKey(key) || String.IsNullOrWhiteSpace(dictionary[key])))
            {
                if (!String.IsNullOrWhiteSpace(value))
                {
                    dictionary[key] = value.Trim();
                }
            }
            else
            {
                dictionary = new Dictionary<string, string>();
                if (!String.IsNullOrWhiteSpace(value))
                {
                    dictionary[key] = value.Trim();
                }
            }
            typeof(DeathRecord).GetProperty(fhirFieldName).SetValue(this.record, dictionary);
        }

        /// <summary>Get a value on the DeathRecord whose property is a geographic type (and is contained in a dictionary).</summary>
        private string Dictionary_Geo_Get(string ijeFieldName, string fhirFieldName, string keyPrefix, string geoType, bool isCoded)
        {
            IJEField info = FieldInfo(ijeFieldName);
            Dictionary<string, string> dictionary = this.record == null ? null : (Dictionary<string, string>)typeof(DeathRecord).GetProperty(fhirFieldName).GetValue(this.record);
            string key = keyPrefix + char.ToUpper(geoType[0]) + geoType.Substring(1);
            if (dictionary == null || !dictionary.ContainsKey(key))
            {
                return new String(' ', info.Length);
            }
            string current = Convert.ToString(dictionary[key]);
            if (isCoded)
            {
                if (geoType == "place"|| geoType == "city")
                {
                    string state = null;
                    string county = null;
                    dictionary.TryGetValue(keyPrefix + "State", out state);
                    dictionary.TryGetValue(keyPrefix + "County", out county);
                    if (state != null && county != null)
                    {
                        current = dataLookup.StateNameAndCountyNameAndPlaceNameToPlaceCode(state, county, current);
                    }
                }
                else if (geoType == "county")
                {
                    string state = null;
                    dictionary.TryGetValue(keyPrefix + "State", out state);
                    if (state != null)
                    {
                        current = dataLookup.StateNameAndCountyNameToCountyCode(state, current);
                    }
                }
                else if (geoType == "state")
                {
                    current = dataLookup.StateNameToStateCode(current);
                }
                else if (geoType == "country")
                {
                    current = dataLookup.CountryNameToCountryCode(current);
                }
                else if (geoType == "insideCityLimits")
                {
                    if (String.IsNullOrWhiteSpace(current))
                    {
                        current = "U";
                    }
                    else if (current == "true" || current == "True")
                    {
                        current = "Y";
                    }
                    else if (current == "false" || current == "False")
                    {
                        current = "N";
                    }
                }
            }
            if (current != null)
            {
                return Truncate(current.Replace("-", string.Empty), info.Length).PadRight(info.Length, ' '); // Remove "-" for zip
            }
            else
            {
                return new String(' ', info.Length);
            }
        }

        /// <summary>Set a value on the DeathRecord whose property is a geographic type (and is contained in a dictionary).</summary>
        private void Dictionary_Geo_Set(string ijeFieldName, string fhirFieldName, string keyPrefix, string geoType, bool isCoded, string value)
        {
            IJEField info = FieldInfo(ijeFieldName);
            Dictionary<string, string> dictionary = (Dictionary<string, string>)typeof(DeathRecord).GetProperty(fhirFieldName).GetValue(this.record);
            string key = keyPrefix + char.ToUpper(geoType[0]) + geoType.Substring(1);
            if (dictionary != null && (!dictionary.ContainsKey(key) || String.IsNullOrWhiteSpace(dictionary[key])))
            {
                if (isCoded)
                {
                    if (geoType == "place" || geoType == "city") // This is a tricky case, we need to know about county and state!
                    {
                        string state = null;
                        string county = null;
                        dictionary.TryGetValue(keyPrefix + "State", out state);
                        dictionary.TryGetValue(keyPrefix + "County", out county);
                        if (!String.IsNullOrWhiteSpace(state) && !String.IsNullOrWhiteSpace(county))
                        {
                            string city = dataLookup.StateNameAndCountyNameAndPlaceCodeToPlaceName(state, county, value);
                            if (!String.IsNullOrWhiteSpace(city))
                            {
                                dictionary[key] = city;
                            }
                        }
                    }
                    else if (geoType == "county") // This is a tricky case, we need to know about state!
                    {
                        string state = null;
                        dictionary.TryGetValue(keyPrefix + "State", out state);
                        if (!String.IsNullOrWhiteSpace(state))
                        {
                            string county = dataLookup.StateNameAndCountyCodeToCountyName(state, value);
                            if (!String.IsNullOrWhiteSpace(county))
                            {
                                dictionary[key] = county;
                            }
                        }
                    }
                    else if (geoType == "state")
                    {
                        dictionary[key] = value;
                    }
                    else if (geoType == "country")
                    {
                        string country = dataLookup.CountryCodeToCountryName(value);
                        if (!String.IsNullOrWhiteSpace(country))
                        {
                            dictionary[key] = country;
                        }
                    }
                    else if (geoType == "insideCityLimits")
                    {
                        if (!String.IsNullOrWhiteSpace(value) && value == "N")
                        {
                            dictionary[key] = "False";
                        }
                    }
                }
                else
                {
                    dictionary[key] = value.Trim();
                }
            }
            else
            {
                dictionary = new Dictionary<string, string>();
                dictionary[key] = value.Trim();
            }
            typeof(DeathRecord).GetProperty(fhirFieldName).SetValue(this.record, dictionary);
        }

        /// <summary>If the decedent was of hispanic origin, returns a list of ethnicities.</summary>
        private string[] HispanicOrigin()
        {
            Tuple<string, string>[] ethnicityStatus = record.Ethnicity;
            List<string> ethnicities = new List<string>();
            // Check if hispanic origin
            if (Array.Exists(ethnicityStatus, element => element.Item1 == "Hispanic or Latino" || element.Item2 == "2135-2"))
            {
                foreach(Tuple<string, string> tuple in ethnicityStatus)
                {
                    ethnicities.Add(tuple.Item1);
                    ethnicities.Add(tuple.Item2);
                }
            }
            return ethnicities.ToArray();
        }

        /// <summary>If the decedent was of hispanic origin, returns a list of OTHER ethnicities (not Mexican, Cuban, or Puerto Rican).</summary>
        private Tuple<string, string>[] HispanicOriginOther()
        {
            Tuple<string, string>[] ethnicityStatus = record.Ethnicity;
            List<Tuple<string, string>> ethnicities = new List<Tuple<string, string>>();
            foreach(Tuple<string, string> tuple in ethnicityStatus)
            {
                if (tuple.Item1.ToUpper() != "Non Hispanic or Latino".ToUpper() &&
                    tuple.Item1.ToUpper() != "Hispanic or Latino".ToUpper() &&
                    tuple.Item1.ToUpper() != "Mexican".ToUpper() &&
                    tuple.Item1.ToUpper() != "Puerto Rican".ToUpper() &&
                    tuple.Item1.ToUpper() != "Cuban".ToUpper())
                {
                    if (tuple.Item2.ToUpper() != "2186-5".ToUpper() &&
                        tuple.Item2.ToUpper() != "2135-2".ToUpper() &&
                        tuple.Item2.ToUpper() != "2148-5".ToUpper() &&
                        tuple.Item2.ToUpper() != "2180-8".ToUpper() &&
                        tuple.Item2.ToUpper() != "2182-4".ToUpper())
                    {
                        ethnicities.Add(tuple);
                    }
                }
            }
            return ethnicities.ToArray();
        }

        /// <summary>Checks if the given race exists in the record.</summary>
        private bool Get_Race(string code, string display)
        {
            return Array.Exists(record.Race, element => element.Item1 == display || element.Item2 == code);
        }

        /// <summary>Retrieves American Indian or Alaska Native Race literals on the record.</summary>
        private string[] Get_Race_AIAN_Literals()
        {
            KeyValuePair<string, string>[] literals = record.Race.Select(race => new KeyValuePair<string, string>(race.Item2, race.Item1)).Intersect(dataLookup.CDCRaceAIANCodes).ToArray();
            string[] filterCodes = { "1002-5" };
            return literals.Where(race => !filterCodes.Contains(race.Key)).Select(race => race.Value).ToArray();
        }

        /// <summary>Retrieves Asian Race literals (not including ones captured by distinct fields).</summary>
        private string[] Get_Race_A_Literals()
        {
            KeyValuePair<string, string>[] literals = record.Race.Select(race => new KeyValuePair<string, string>(race.Item2, race.Item1)).Intersect(dataLookup.CDCRaceACodes).ToArray();
            string[] filterCodes = { "2028-9", "2039-6", "2040-4", "2047-9", "2036-2", "2034-7", "2029-7" };
            return literals.Where(race => !filterCodes.Contains(race.Key)).Select(race => race.Value).ToArray();
        }

        /// <summary>Retrieves Black or African American Race literals on the record.</summary>
        private string[] Get_Race_BAA_Literals()
        {
            KeyValuePair<string, string>[] literals = record.Race.Select(race => new KeyValuePair<string, string>(race.Item2, race.Item1)).Intersect(dataLookup.CDCRaceBAACodes).ToArray();
            string[] filterCodes = { "2054-5" };
            return literals.Where(race => !filterCodes.Contains(race.Key)).Select(race => race.Value).ToArray();
        }

        /// <summary>Retrieves Native Hawaiian or Other Pacific Islander Race literals on the record.</summary>
        private string[] Get_Race_NHOPI_Literals()
        {
            KeyValuePair<string, string>[] literals = record.Race.Select(race => new KeyValuePair<string, string>(race.Item2, race.Item1)).Intersect(dataLookup.CDCRaceNHOPICodes).ToArray();
            string[] filterCodes = { "2076-8", "2086-7", "2080-0", "2079-2" };
            return literals.Where(race => !filterCodes.Contains(race.Key)).Select(race => race.Value).ToArray();
        }

        /// <summary>Retrieves White Race literals on the record.</summary>
        private string[] Get_Race_W_Literals()
        {
            KeyValuePair<string, string>[] literals = record.Race.Select(race => new KeyValuePair<string, string>(race.Item2, race.Item1)).Intersect(dataLookup.CDCRaceWCodes).ToArray();
            string[] filterCodes = { "2106-3" };
            return literals.Where(race => !filterCodes.Contains(race.Key)).Select(race => race.Value).ToArray();
        }

        /// <summary>Retrieves OTHER Race literals on the record.</summary>
        private string[] Get_Race_OTHER_Literals()
        {
            return Get_Race_W_Literals().ToList().Concat(Get_Race_BAA_Literals().ToList()).ToArray();
        }

        /// <summary>Adds the given race to the record.</summary>
        private void Set_Race(string code, string display)
        {
            List<Tuple<string, string>> raceStatus = record.Race.ToList();
            raceStatus.Add(Tuple.Create(display, code));
            record.Race = raceStatus.Distinct().ToList().ToArray();
        }

        /// <summary>Gets a "Yes", "No", or "Unknown" value.</summary>
        private string Get_YNU(string fhirFieldName)
        {
            object status = typeof(DeathRecord).GetProperty(fhirFieldName).GetValue(this.record);
            if (status == null)
            {
                return "U";
            }
            else
            {
                return ((bool)status) ? "Y" : "N";
            }
        }

        /// <summary>Sets a "Yes", "No", or "Unkown" value.</summary>
        private void Set_YNU(string fhirFieldName, string value)
        {
            if (value != "U" && value == "Y")
            {
                typeof(DeathRecord).GetProperty(fhirFieldName).SetValue(this.record, true);
            }
            else if (value != "U" && value == "N")
            {
                typeof(DeathRecord).GetProperty(fhirFieldName).SetValue(this.record, false);
            }
        }


        /////////////////////////////////////////////////////////////////////////////////
        //
        // Class Properties that provide getters and setters for each of the IJE
        // Mortality fields.
        //
        // Getters look at the embedded DeathRecord and convert values to IJE style.
        // Setters convert and store IJE style values to the embedded DeathRecord.
        //
        /////////////////////////////////////////////////////////////////////////////////

        /// <summary>Date of Death--Year</summary>
        [IJEField(1, 1, 4, "Date of Death--Year", "DOD_YR", 1)]
        public string DOD_YR
        {
            get
            {
                return DateTime_Get("DOD_YR", "yyyy", "DateOfDeath");
            }
            set
            {
                if (!String.IsNullOrWhiteSpace(value))
                {
                    DateTime_Set("DOD_YR", "yyyy", "DateOfDeath", value, false, true);
                }
            }
        }

        /// <summary>State, U.S. Territory or Canadian Province of Death - code</summary>
        [IJEField(2, 5, 2, "State, U.S. Territory or Canadian Province of Death - code", "DSTATE", 1)]
        public string DSTATE
        {
            get
            {
                return LeftJustified_Get("DSTATE", "DeathLocationJurisdiction");
            }
            set
            {
                if (!String.IsNullOrWhiteSpace(value))
                {
                     LeftJustified_Set("DSTATE", "DeathLocationJurisdiction",value);
                     Dictionary_Set("STATEC", "DeathLocationAddress", "addressState", value);
                }
            }
        }

        /// <summary>Certificate Number</summary>
        [IJEField(3, 7, 6, "Certificate Number", "FILENO", 1)]
        public string FILENO
        {
            get
            {
                if (String.IsNullOrWhiteSpace(record?.Identifier))
                {
                    return "".PadLeft(6, '0');
                }
                string id_str = record.Identifier;
                if (id_str.Length > 6)
                {
                    id_str = id_str.Substring(id_str.Length - 6);
                }
                return id_str.PadLeft(6, '0');
            }
            set
            {
                if (!String.IsNullOrWhiteSpace(value))
                {
                    RightJustifiedZeroed_Set("FILENO", "Identifier", value);
                }
            }
        }

        /// <summary>Void flag</summary>
        [IJEField(4, 13, 1, "Void flag", "VOID", 1)]
        public string VOID
        {
            get
            {
                return "0";
            }
            set
            {
                // NOOP
            }
        }

        /// <summary>Auxiliary State file number</summary>
        [IJEField(5, 14, 12, "Auxiliary State file number", "AUXNO", 1)]
        public string AUXNO
        {
            get
            {
                return RightJustifiedZeroed_Get("AUXNO", "StateLocalIdentifier");
            }
            set
            {
                if (!String.IsNullOrWhiteSpace(value))
                {
                    RightJustifiedZeroed_Set("AUXNO", "StateLocalIdentifier", value);
                }
            }
        }

        /// <summary>Source flag: paper/electronic</summary>
        [IJEField(6, 26, 1, "Source flag: paper/electronic", "MFILED", 1)]
        public string MFILED
        {
            get
            {
                return "0";
            }
            set
            {
                // NOOP
            }
        }

        /// <summary>Decedent's Legal Name--Given</summary>
        [IJEField(7, 27, 50, "Decedent's Legal Name--Given", "GNAME", 1)]
        public string GNAME
        {
            get
            {
                string[] names = record.GivenNames;
                if (names.Length > 0)
                {
                    return names[0];
                }
                return "";
            }
            set
            {
                if (!String.IsNullOrWhiteSpace(value))
                {
                    record.GivenNames = new string[] { value.Trim() };
                }
            }
        }

        /// <summary>Decedent's Legal Name--Middle</summary>
        [IJEField(8, 77, 1, "Decedent's Legal Name--Middle", "MNAME", 3)]
        public string MNAME
        {
            get
            {
                string[] names = record.GivenNames;
                if (names.Length > 1)
                {
                    return names[1];
                }
                return "";
            }
            set
            {
                if (!String.IsNullOrWhiteSpace(value))
                {
                    if (String.IsNullOrWhiteSpace(DMIDDLE))
                    {
                        if (record.GivenNames != null)
                        {
                            List<string> names = record.GivenNames.ToList();
                            names.Add(value.Trim());
                            record.GivenNames = names.ToArray();
                        }
                    }
                }
            }
        }

        /// <summary>Decedent's Legal Name--Last</summary>
        [IJEField(9, 78, 50, "Decedent's Legal Name--Last", "LNAME", 1)]
        public string LNAME
        {
            get
            {
                return LeftJustified_Get("LNAME", "FamilyName");
            }
            set
            {
                if (!String.IsNullOrWhiteSpace(value))
                {
                    LeftJustified_Set("LNAME", "FamilyName", value.Trim());
                }
            }
        }

        /// <summary>Decedent's Legal Name--Suffix</summary>
        [IJEField(10, 128, 10, "Decedent's Legal Name--Suffix", "SUFF", 1)]
        public string SUFF
        {
            get
            {
                return LeftJustified_Get("SUFF", "Suffix");
            }
            set
            {
                if (!String.IsNullOrWhiteSpace(value))
                {
                    LeftJustified_Set("SUFF", "Suffix", value.Trim());
                }
            }
        }

        /// <summary>Decedent's Legal Name--Alias</summary>
        [IJEField(11, 138, 1, "Decedent's Legal Name--Alias", "ALIAS", 1)]
        public string ALIAS
        {
            get
            {
                return "0";
            }
            set
            {
                // NOOP
            }
        }

        /// <summary>Father's Surname</summary>
        [IJEField(12, 139, 50, "Father's Surname", "FLNAME", 1)]
        public string FLNAME
        {
            get
            {
                return LeftJustified_Get("FLNAME", "FatherFamilyName");
            }
            set
            {
                if (!String.IsNullOrWhiteSpace(value))
                {
                    LeftJustified_Set("FLNAME", "FatherFamilyName", value.Trim());
                }
            }
        }

        /// <summary>Sex</summary>
        [IJEField(13, 189, 1, "Sex", "SEX", 1)]
        public string SEX
        {
            get
            {
                return record.BirthSex;
            }
            set
            {
                if (!String.IsNullOrWhiteSpace(value))
                {
                    record.BirthSex = value.Trim();
                    string code = value == "U" ? "UNK" : value;
                    string display = "";
                    if (code == "M")
                    {
                        display = "Male";
                    }
                    else if (code == "F")
                    {
                        display = "Female";
                    }
                    else if (code == "UNK")
                    {
                        display = "Unknown";
                    }
                    LeftJustified_Set("SEX", "Gender", display);
                }
            }
        }

        /// <summary>Sex--Edit Flag</summary>
        [IJEField(14, 190, 1, "Sex--Edit Flag", "SEX_BYPASS", 1)]
        public string SEX_BYPASS
        {
            get
            {
                return ""; // Blank
            }
            set
            {
                // NOOP
            }
        }

        /// <summary>Social Security Number</summary>
        [IJEField(15, 191, 9, "Social Security Number", "SSN", 1)]
        public string SSN
        {
            get
            {
                string ssn = record.SSN;
                if (!String.IsNullOrWhiteSpace(ssn))
                {
                    return ssn.Replace("-", string.Empty);
                }
                else
                {
                    return "";
                }
            }
            set
            {
                if (!String.IsNullOrWhiteSpace(value))
                {
                    LeftJustified_Set("SSN", "SSN", value);
                }
            }
        }

        /// <summary>Decedent's Age--Type</summary>
        [IJEField(16, 200, 1, "Decedent's Age--Type", "AGETYPE", 1)]
        public string AGETYPE
        {
            get
            {
                if (record.AgeAtDeath != null && !String.IsNullOrWhiteSpace(record.AgeAtDeath["unit"]))
                {
                    switch (record.AgeAtDeath["unit"].ToLower().Trim())
                    {
                        case "a":
                            return "1";
                        case "d":
                            return "4";
                        case "h":
                            return "5";
                        case "min":
                            return "6";
                        case "mo":
                            return "2";
                        case "unk":
                            return "9";
                        case "wk":
                            return "3";
                    }
                }
                return "9";
            }
            set
            {
                if (!String.IsNullOrWhiteSpace(value))
                {
                    Dictionary<string, string> ageAtDeath = new Dictionary<string, string>();
                    switch (value.Trim())
                    {
                        case "1":
                            ageAtDeath["unit"] = "a";
                            break;
                        case "4":
                            ageAtDeath["unit"] = "d";
                            break;
                        case "5":
                            ageAtDeath["unit"] = "h";
                            break;
                        case "6":
                            ageAtDeath["unit"] = "min";
                            break;
                        case "2":
                            ageAtDeath["unit"] = "mo";
                            break;
                        case "9":
                            ageAtDeath["unit"] = "unk";
                            break;
                        case "3":
                            ageAtDeath["unit"] = "wk";
                            break;
                    }
                    record.AgeAtDeath = ageAtDeath;
                }
            }
        }

        /// <summary>Decedent's Age--Units</summary>
        [IJEField(17, 201, 3, "Decedent's Age--Units", "AGE", 2)]
        public string AGE
        {
            get
            {
                if (record.AgeAtDeath != null && !String.IsNullOrWhiteSpace(record.AgeAtDeath["value"]) && this.AGETYPE != "9")
                {
                    IJEField info = FieldInfo("AGE");
                    return Truncate(record.AgeAtDeath["value"], info.Length).PadLeft(info.Length, '0');
                }
                return "999";
            }
            set
            {
                if (!String.IsNullOrWhiteSpace(value))
                {
                    Dictionary<string, string> ageAtDeath = record.AgeAtDeath;
                    ageAtDeath["value"] = value.TrimStart('0');
                    record.AgeAtDeath = ageAtDeath;
                }
            }
        }

        /// <summary>Decedent's Age--Edit Flag</summary>
        [IJEField(18, 204, 1, "Decedent's Age--Edit Flag", "AGE_BYPASS", 1)]
        public string AGE_BYPASS
        {
            get
            {
                return ""; // Blank
            }
            set
            {
                // NOOP
            }
        }

        /// <summary>Date of Birth--Year</summary>
        [IJEField(19, 205, 4, "Date of Birth--Year", "DOB_YR", 1)]
        public string DOB_YR
        {
            get
            {
                return DateTime_Get("DOB_YR", "yyyy", "DateOfBirth");
            }
            set
            {
                if (!String.IsNullOrWhiteSpace(value))
                {
                    DateTime_Set("DOB_YR", "yyyy", "DateOfBirth", value, true);
                }
            }
        }

        /// <summary>Date of Birth--Month</summary>
        [IJEField(20, 209, 2, "Date of Birth--Month", "DOB_MO", 1)]
        public string DOB_MO
        {
            get
            {
                return DateTime_Get("DOB_MO", "MM", "DateOfBirth");
            }
            set
            {
                if (!String.IsNullOrWhiteSpace(value))
                {
                    DateTime_Set("DOB_MO", "MM", "DateOfBirth", value, true);
                }
            }
        }

        /// <summary>Date of Birth--Day</summary>
        [IJEField(21, 211, 2, "Date of Birth--Day", "DOB_DY", 1)]
        public string DOB_DY
        {
            get
            {
                return DateTime_Get("DOB_DY", "dd", "DateOfBirth");
            }
            set
            {
                if (!String.IsNullOrWhiteSpace(value))
                {
                    DateTime_Set("DOB_DY", "dd", "DateOfBirth", value, true);
                }
            }
        }

        /// <summary>Birthplace--Country</summary>
        [IJEField(22, 213, 2, "Birthplace--Country", "BPLACE_CNT", 1)]
        public string BPLACE_CNT
        {
            get
            {
                return Dictionary_Geo_Get("BPLACE_CNT", "PlaceOfBirth", "address", "country", true);
            }
            set
            {
                if (!String.IsNullOrWhiteSpace(value))
                {
                    Dictionary_Set("STATEC", "PlaceOfBirth", "addressCountry", dataLookup.CountryCodeToCountryName(value));
                }
            }
        }

        /// <summary>State, U.S. Territory or Canadian Province of Birth - code</summary>
        [IJEField(23, 215, 2, "State, U.S. Territory or Canadian Province of Birth - code", "BPLACE_ST", 1)]
        public string BPLACE_ST
        {
            get
            {
                return Dictionary_Geo_Get("BPLACE_ST", "PlaceOfBirth", "address", "state", true);
            }
            set
            {
                if (!String.IsNullOrWhiteSpace(value))
                {
                    Dictionary_Geo_Set("BPLACE_ST", "PlaceOfBirth", "address", "state", true, value);
                }
            }
        }

        /// <summary>Decedent's Residence--City</summary>
        [IJEField(24, 217, 5, "Decedent's Residence--City", "CITYC", 3)]
        public string CITYC
        {
            get
            {
                return Dictionary_Geo_Get("CITYC", "Residence", "address", "city", true);
            }
            set
            {
                // NOOP
            }
        }

        /// <summary>Decedent's Residence--County</summary>
        [IJEField(25, 222, 3, "Decedent's Residence--County", "COUNTYC", 2)]
        public string COUNTYC
        {
            get
            {
                return Dictionary_Geo_Get("COUNTYC", "Residence", "address", "county", true);
            }
            set
            {
                if (!String.IsNullOrWhiteSpace(value))
                {
                    Dictionary_Geo_Set("COUNTYC", "Residence", "address", "county", true, value);
                }
            }
        }

        /// <summary>State, U.S. Territory or Canadian Province of Decedent's residence - code</summary>
        [IJEField(26, 225, 2, "State, U.S. Territory or Canadian Province of Decedent's residence - code", "STATEC", 1)]
        public string STATEC
        {
            get
            {
                return Dictionary_Geo_Get("STATEC", "Residence", "address", "state", true);
            }
            set
            {
                if (!String.IsNullOrWhiteSpace(value))
                {
                    Dictionary_Set("STATEC", "Residence", "addressState", value);
                }
            }
        }

        /// <summary>Decedent's Residence--Country</summary>
        [IJEField(27, 227, 2, "Decedent's Residence--Country", "COUNTRYC", 1)]
        public string COUNTRYC
        {
            get
            {
                return Dictionary_Geo_Get("COUNTRYC", "Residence", "address", "country", true);
            }
            set
            {
                if (!String.IsNullOrWhiteSpace(value))
                {
                    Dictionary_Geo_Set("COUNTRYC", "Residence", "address", "country", true, value);
                }
            }
        }

        /// <summary>Decedent's Residence--Inside City Limits</summary>
        [IJEField(28, 229, 1, "Decedent's Residence--Inside City Limits", "LIMITS", 10)]
        public string LIMITS
        {
            get
            {
                switch (record.ResidenceWithinCityLimitsBoolean)
                {
                    case true: // Yes
                        return "Y";
                    case false: // No
                        return "N";
                    default: // Unknown
                        return "U";
                }
            }
            set
            {
                if (!String.IsNullOrWhiteSpace(value))
                {
                    switch (value)
                    {
                        case "Y":
                            record.ResidenceWithinCityLimitsBoolean = true;
                            break;
                        case "N":
                            record.ResidenceWithinCityLimitsBoolean = false;
                            break;
                        default:
                            record.ResidenceWithinCityLimitsBoolean = null;
                            break;
                    }
                }
            }
        }

        /// <summary>Marital Status</summary>
        [IJEField(29, 230, 1, "Marital Status", "MARITAL", 1)]
        public string MARITAL
        {
            get
            {
                string code = Dictionary_Get("MARITAL", "MaritalStatus", "code");
                switch (code)
                {
                    case "M":
                    case "A":
                    case "W":
                    case "D":
                    case "S":
                        return code;
                    case "I":
                    case "L":
                    case "P":
                    case "T":
                    case "U":
                    case "UNK":
                        return "U";
                }
                return "";
            }
            set
            {
                if (!String.IsNullOrWhiteSpace(value))
                {
                    switch (value)
                    {
                        case "M":
                            Dictionary_Set("MARITAL", "MaritalStatus", "code", value);
                            Dictionary_Set("MARITAL", "MaritalStatus", "system", CodeSystems.PH_MaritalStatus_HL7_2x);
                            Dictionary_Set("MARITAL", "MaritalStatus", "display", "Married");
                            break;
                        case "A":
                            Dictionary_Set("MARITAL", "MaritalStatus", "code", value);
                            Dictionary_Set("MARITAL", "MaritalStatus", "system", CodeSystems.PH_MaritalStatus_HL7_2x);
                            Dictionary_Set("MARITAL", "MaritalStatus", "display", "Annulled");
                            break;
                        case "W":
                            Dictionary_Set("MARITAL", "MaritalStatus", "code", value);
                            Dictionary_Set("MARITAL", "MaritalStatus", "system", CodeSystems.PH_MaritalStatus_HL7_2x);
                            Dictionary_Set("MARITAL", "MaritalStatus", "display", "Widowed");
                            break;
                        case "D":
                            Dictionary_Set("MARITAL", "MaritalStatus", "code", value);
                            Dictionary_Set("MARITAL", "MaritalStatus", "system", CodeSystems.PH_MaritalStatus_HL7_2x);
                            Dictionary_Set("MARITAL", "MaritalStatus", "display", "Divorced");
                            break;
                        case "S":
                            Dictionary_Set("MARITAL", "MaritalStatus", "code", value);
                            Dictionary_Set("MARITAL", "MaritalStatus", "system", CodeSystems.PH_MaritalStatus_HL7_2x);
                            Dictionary_Set("MARITAL", "MaritalStatus", "display", "Never Married");
                            break;
                        case "U":
                            Dictionary_Set("MARITAL", "MaritalStatus", "code", "value");
                            Dictionary_Set("MARITAL", "MaritalStatus", "system", CodeSystems.PH_MaritalStatus_HL7_2x);
                            Dictionary_Set("MARITAL", "MaritalStatus", "display", "Unknown");
                            break;
                    }
                }
            }
        }

        /// <summary>Marital Status--Edit Flag</summary>
        [IJEField(30, 231, 1, "Marital Status--Edit Flag", "MARITAL_BYPASS", 1)]
        public string MARITAL_BYPASS
        {
            get
            {
                return ""; // Blank
            }
            set
            {
                // NOOP
            }
        }

        /// <summary>County of Death Occurrence</summary>
        [IJEField(32, 233, 3, "County of Death Occurrence", "COD", 2)]
        public string COD
        {
            get
            {
                return Dictionary_Geo_Get("COD", "DeathLocationAddress", "address", "county", true);
            }
            set
            {
                if (!String.IsNullOrWhiteSpace(value))
                {
                    Dictionary_Geo_Set("COD", "DeathLocationAddress", "address", "county", true, value);
                }
            }
        }

        /// <summary>Method of Disposition</summary>
        [IJEField(33, 236, 1, "Method of Disposition", "DISP", 1)]
        public string DISP
        {
            get
            {
                string code = Dictionary_Get_Full("DISP", "DecedentDispositionMethod", "code");
                switch (code)
                {
                    case "449951000124101": // Donation
                        return "D";
                    case "449971000124106": // Burial
                        return "B";
                    case "449961000124104": // Cremation
                        return "C";
                    case "449931000124108": // Entombment
                        return "E";
                    case "449941000124103": // Removal from state
                        return "R";
                    case "UNK": // Unknown
                        return "U";
                    case "455401000124109": // Hospital Disposition
                    case "OTH": // Other
                        return "O";
                }
                return "";
            }
            set
            {
                if (!String.IsNullOrWhiteSpace(value))
                {
                    switch (value)
                    {
                        case "D":
                            Dictionary_Set("DISP", "DecedentDispositionMethod", "code", "449951000124101");
                            Dictionary_Set("DISP", "DecedentDispositionMethod", "system", CodeSystems.SCT);
                            Dictionary_Set("DISP", "DecedentDispositionMethod", "display", "Patient status determination, deceased and body donated");
                            break;
                        case "B":
                            Dictionary_Set("DISP", "DecedentDispositionMethod", "code", "449971000124106");
                            Dictionary_Set("DISP", "DecedentDispositionMethod", "system", CodeSystems.SCT);
                            Dictionary_Set("DISP", "DecedentDispositionMethod", "display", "Patient status determination, deceased and buried");
                            break;
                        case "C":
                            Dictionary_Set("DISP", "DecedentDispositionMethod", "code", "449961000124104");
                            Dictionary_Set("DISP", "DecedentDispositionMethod", "system", CodeSystems.SCT);
                            Dictionary_Set("DISP", "DecedentDispositionMethod", "display", "Patient status determination, deceased and cremated");
                            break;
                        case "E":
                            Dictionary_Set("DISP", "DecedentDispositionMethod", "code", "449931000124108");
                            Dictionary_Set("DISP", "DecedentDispositionMethod", "system", CodeSystems.SCT);
                            Dictionary_Set("DISP", "DecedentDispositionMethod", "display", "Patient status determination, deceased and entombed");
                            break;
                        case "R":
                            Dictionary_Set("DISP", "DecedentDispositionMethod", "code", "449941000124103");
                            Dictionary_Set("DISP", "DecedentDispositionMethod", "system", CodeSystems.SCT);
                            Dictionary_Set("DISP", "DecedentDispositionMethod", "display", "Patient status determination, deceased and removed from state");
                            break;
                        case "U":
                            Dictionary_Set("DISP", "DecedentDispositionMethod", "code", "UNK");
                            Dictionary_Set("DISP", "DecedentDispositionMethod", "system", CodeSystems.PH_NullFlavor_HL7_V3 );
                            Dictionary_Set("DISP", "DecedentDispositionMethod", "display", "Unknown");
                            break;
                        case "O":
                            Dictionary_Set("DISP", "DecedentDispositionMethod", "code", "OTH");
                            Dictionary_Set("DISP", "DecedentDispositionMethod", "system", CodeSystems.PH_NullFlavor_HL7_V3);
                            Dictionary_Set("DISP", "DecedentDispositionMethod", "display", "Other");
                            break;
                    }
                }
            }
        }

        /// <summary>Date of Death--Month</summary>
        [IJEField(34, 237, 2, "Date of Death--Month", "DOD_MO", 1)]
        public string DOD_MO
        {
            get
            {
                return DateTime_Get("DOD_MO", "MM", "DateOfDeath");
            }
            set
            {
                if (!String.IsNullOrWhiteSpace(value))
                {
                    DateTime_Set("DOD_MO", "MM", "DateOfDeath", value, false, true);
                }
            }
        }

        /// <summary>Date of Death--Day</summary>
        [IJEField(35, 239, 2, "Date of Death--Day", "DOD_DY", 1)]
        public string DOD_DY
        {
            get
            {
                return DateTime_Get("DOD_DY", "dd", "DateOfDeath");
            }
            set
            {
                if (!String.IsNullOrWhiteSpace(value))
                {
                    DateTime_Set("DOD_DY", "dd", "DateOfDeath", value, false, true);
                }
            }
        }

        /// <summary>Time of Death</summary>
        [IJEField(36, 241, 4, "Time of Death", "TOD", 1)]
        public string TOD
        {
            get
            {
                return DateTime_Get("TOD", "HHmm", "DateOfDeath");
            }
            set
            {
                if (!String.IsNullOrWhiteSpace(value))
                {
                    DateTime_Set("TOD", "HHmm", "DateOfDeath", value, false, true);
                }
            }
        }

        /// <summary>Decedent's Education</summary>
        [IJEField(37, 245, 1, "Decedent's Education", "DEDUC", 1)]
        public string DEDUC
        {
            get
            {
                string code = Dictionary_Get_Full("DEDUC", "EducationLevel", "code");
                switch (code)
                {
                    case "PHC1448": // Elementary School
                        return "1";
                    case "PHC1449": // Some secondary or high school education
                        return "2";
                    case "PHC1450": // High School Graduate or GED Completed
                        return "3";
                    case "PHC1451": // Some College education
                        return "4";
                    case "PHC1452": // Associate's or technical degree complete
                        return "5";
                    case "PHC1453": // College or baccalaureate degree complete
                        return "6";
                    case "PHC1454": // Graduate or professional Degree complete
                        return "7";
                    case "PHC1455": // Doctoral or post graduate education
                        return "8";
                    case "UNK": // Unknown
                        return "9";
                }
                return "";
            }
            set
            {
                if (!String.IsNullOrWhiteSpace(value))
                {
<<<<<<< HEAD
                    Dictionary_Set("DEDUC", "EducationLevel", "system", "2.16.840.1.114222.4.5.274"); // CDC Local Coding System
=======
                    Dictionary_Set("DEDUC", "EducationLevel", "system", CodeSystems.PH_PHINVS_CDC); // CDC Local Coding System, except for UNK
>>>>>>> 7cfe1d4b
                    switch (value)
                    {
                        case "1":
                            Dictionary_Set("DEDUC", "EducationLevel", "code", "PHC1448");
                            Dictionary_Set("DEDUC", "EducationLevel", "display", "8th grade or less");
                            break;
                        case "2":
                            Dictionary_Set("DEDUC", "EducationLevel", "code", "PHC1449");
                            Dictionary_Set("DEDUC", "EducationLevel", "display", "9th through 12th grade; no diploma");
                            break;
                        case "3":
                            Dictionary_Set("DEDUC", "EducationLevel", "code", "PHC1450");
                            Dictionary_Set("DEDUC", "EducationLevel", "display", "High School Graduate or GED Completed");
                            break;
                        case "4":
                            Dictionary_Set("DEDUC", "EducationLevel", "code", "PHC1451");
                            Dictionary_Set("DEDUC", "EducationLevel", "display", "Some college credit, but no degree");
                            break;
                        case "5":
                            Dictionary_Set("DEDUC", "EducationLevel", "code", "PHC1452");
                            Dictionary_Set("DEDUC", "EducationLevel", "display", "Associate Degree");
                            break;
                        case "6":
                            Dictionary_Set("DEDUC", "EducationLevel", "code", "PHC1453");
                            Dictionary_Set("DEDUC", "EducationLevel", "display", "Bachelor's Degree");
                            break;
                        case "7":
                            Dictionary_Set("DEDUC", "EducationLevel", "code", "PHC1454");
                            Dictionary_Set("DEDUC", "EducationLevel", "display", "Master's Degree");
                            break;
                        case "8":
                            Dictionary_Set("DEDUC", "EducationLevel", "code", "PHC1455");
                            Dictionary_Set("DEDUC", "EducationLevel", "display", "Doctorate Degree or Professional Degree");
                            break;
                        case "9":
                            Dictionary_Set("DEDUC", "EducationLevel", "code", "UNK");
<<<<<<< HEAD
                            Dictionary_Set("DEDUC", "EducationLevel", "system", "2.16.840.1.113883.5.1008");   // CDC Null Flavor Coding System
=======
                            Dictionary_Set("DEDUC", "EducationLevel", "system", CodeSystems.PH_NullFlavor_HL7_V3);   // CDC Null Flavor Coding System
>>>>>>> 7cfe1d4b
                            Dictionary_Set("DEDUC", "EducationLevel", "display", "Unknown");
                            break;
                    }
                }
            }
        }

        /// <summary>Decedent's Education--Edit Flag</summary>
        [IJEField(38, 246, 1, "Decedent's Education--Edit Flag", "DEDUC_BYPASS", 1)]
        public string DEDUC_BYPASS
        {
            get
            {
                return ""; // Blank
            }
            set
            {
                // NOOP
            }
        }

        /// <summary>Decedent of Hispanic Origin?--Mexican</summary>
        [IJEField(39, 247, 1, "Decedent of Hispanic Origin?--Mexican", "DETHNIC1", 1)]
        public string DETHNIC1
        {
            get
            {
                string[] ethnicities = HispanicOrigin();
                if (ethnicities.Length == 0)
                {
                    return "N";
                }
                if (Array.Exists(ethnicities, element => element == "Mexican" || element == "2148-5"))
                {
                    return "H";
                }
                return "N";
            }
            set
            {
                if (!String.IsNullOrWhiteSpace(value))
                {
                    List<Tuple<string, string>> ethnicities = record.Ethnicity.ToList();
                    if (value == "H")
                    {
                        ethnicities.Add(Tuple.Create("Mexican", "2148-5"));
                        ethnicities.Add(Tuple.Create("Hispanic or Latino", "2135-2"));
                        ethnicities.RemoveAll(x => x.Item1 == "Non Hispanic or Latino" || x.Item2 == "2186-5");
                        record.Ethnicity = ethnicities.Distinct().ToList().ToArray();
                    }
                    else if (ethnicities.Count == 0)
                    {
                        ethnicities.Add(Tuple.Create("Non Hispanic or Latino", "2186-5"));
                        record.Ethnicity = ethnicities.Distinct().ToList().ToArray();
                    }
                }
            }
        }

        /// <summary>Decedent of Hispanic Origin?--Puerto Rican</summary>
        [IJEField(40, 248, 1, "Decedent of Hispanic Origin?--Puerto Rican", "DETHNIC2", 1)]
        public string DETHNIC2
        {
            get
            {
                string[] ethnicities = HispanicOrigin();
                if (ethnicities.Length == 0)
                {
                    return "N";
                }
                if (Array.Exists(ethnicities, element => element == "Puerto Rican" || element == "2180-8"))
                {
                    return "H";
                }
                return "N";
            }
            set
            {
                if (!String.IsNullOrWhiteSpace(value))
                {
                    List<Tuple<string, string>> ethnicities = record.Ethnicity.ToList();
                    if (value == "H")
                    {
                        ethnicities.Add(Tuple.Create("Puerto Rican", "2180-8"));
                        ethnicities.Add(Tuple.Create("Hispanic or Latino", "2135-2"));
                        ethnicities.RemoveAll(x => x.Item1 == "Non Hispanic or Latino" || x.Item2 == "2186-5");
                        record.Ethnicity = ethnicities.Distinct().ToList().ToArray();
                    }
                    else if (ethnicities.Count == 0)
                    {
                        ethnicities.Add(Tuple.Create("Non Hispanic or Latino", "2186-5"));
                        record.Ethnicity = ethnicities.Distinct().ToList().ToArray();
                    }
                }
            }
        }

        /// <summary>Decedent of Hispanic Origin?--Cuban</summary>
        [IJEField(41, 249, 1, "Decedent of Hispanic Origin?--Cuban", "DETHNIC3", 1)]
        public string DETHNIC3
        {
            get
            {
                string[] ethnicities = HispanicOrigin();
                if (ethnicities.Length == 0)
                {
                    return "N";
                }
                if (Array.Exists(ethnicities, element => element == "Cuban" || element == "2182-4"))
                {
                    return "H";
                }
                return "N";
            }
            set
            {
                if (!String.IsNullOrWhiteSpace(value))
                {
                    List<Tuple<string, string>> ethnicities = record.Ethnicity.ToList();
                    if (value == "H")
                    {
                        ethnicities.Add(Tuple.Create("Cuban", "2182-4"));
                        ethnicities.Add(Tuple.Create("Hispanic or Latino", "2135-2"));
                        ethnicities.RemoveAll(x => x.Item1 == "Non Hispanic or Latino" || x.Item2 == "2186-5");
                        record.Ethnicity = ethnicities.Distinct().ToList().ToArray();
                    }
                    else if (ethnicities.Count == 0)
                    {
                        ethnicities.Add(Tuple.Create("Non Hispanic or Latino", "2186-5"));
                        record.Ethnicity = ethnicities.Distinct().ToList().ToArray();
                    }
                }
            }
        }

        /// <summary>Decedent of Hispanic Origin?--Other</summary>
        [IJEField(42, 250, 1, "Decedent of Hispanic Origin?--Other", "DETHNIC4", 1)]
        public string DETHNIC4
        {
            get
            {
                string[] hispanicOrigin = HispanicOrigin();
                string[] validHispanicOrigins = { "Cuban", "2182-4", "Puerto Rican", "2180-8", "Mexican", "2148-5" };
                if (hispanicOrigin != null && hispanicOrigin.Length == 0)
                {
                    return "N";
                }
                // We need to handle cases where hispanic origin is other with or without write-in
                // Hispanic origin and other are not mutually exclusive
                else if (hispanicOrigin != null && hispanicOrigin.Any(element => validHispanicOrigins.Contains(element)))
                {
                    return "H";
                }
                else
                {
                    return "N";
                }
            }
            set
            {
                if (!String.IsNullOrWhiteSpace(value))
                {
                    List<Tuple<string, string>> ethnicities = record.Ethnicity.ToList();
                    if (value == "H")
                    {
                        ethnicities.Add(Tuple.Create("Hispanic or Latino", "2135-2"));
                        ethnicities.RemoveAll(x => x.Item1 == "Non Hispanic or Latino" || x.Item2 == "2186-5");
                        record.Ethnicity = ethnicities.Distinct().ToList().ToArray();
                    }
                    else if (ethnicities.Count == 0)
                    {
                        ethnicities.Add(Tuple.Create("Non Hispanic or Latino", "2186-5"));
                        record.Ethnicity = ethnicities.Distinct().ToList().ToArray();
                    }
                }
            }
        }

        /// <summary>Decedent of Hispanic Origin?--Other, Literal</summary>
        [IJEField(43, 251, 20, "Decedent of Hispanic Origin?--Other, Literal", "DETHNIC5", 1)]
        public string DETHNIC5
        {
            get
            {
                var ethnicityText = record.EthnicityText;
                if (!String.IsNullOrWhiteSpace(ethnicityText))
                {
                    return Truncate(ethnicityText, 20).Trim();
                }
                Tuple<string, string> other = HispanicOriginOther().FirstOrDefault();
                if (other != null)
                {
                    return other.Item1;
                }
                else
                {
                    return "";
                }
            }
            set
            {
                if (!String.IsNullOrWhiteSpace(value))
                {
                    record.EthnicityText = value;
                }
            }
        }

        /// <summary>Decedent's Race--White</summary>
        [IJEField(44, 271, 1, "Decedent's Race--White", "RACE1", 1)]
        public string RACE1
        {
            get
            {
                return Get_Race("2106-3", "White") ? "Y" : "N";
            }
            set
            {
                if (!String.IsNullOrWhiteSpace(value))
                {
                    if (value == "Y")
                    {
                        Set_Race("2106-3", "White");
                    }
                }
            }
        }

        /// <summary>Decedent's Race--Black or African American</summary>
        [IJEField(45, 272, 1, "Decedent's Race--Black or African American", "RACE2", 1)]
        public string RACE2
        {
            get
            {
                return Get_Race("2054-5", "Black or African American") ? "Y" : "N";
            }
            set
            {
                if (!String.IsNullOrWhiteSpace(value))
                {
                    if (value == "Y")
                    {
                        Set_Race("2054-5", "Black or African American");
                    }
                }
            }
        }

        /// <summary>Decedent's Race--American Indian or Alaska Native</summary>
        [IJEField(46, 273, 1, "Decedent's Race--American Indian or Alaska Native", "RACE3", 1)]
        public string RACE3
        {
            get
            {
                return Get_Race("1002-5", "American Indian or Alaska Native") ? "Y" : "N";
            }
            set
            {
                if (!String.IsNullOrWhiteSpace(value))
                {
                    if (value == "Y")
                    {
                        Set_Race("1002-5", "American Indian or Alaska Native");
                    }
                }
            }
        }

        /// <summary>Decedent's Race--Asian Indian</summary>
        [IJEField(47, 274, 1, "Decedent's Race--Asian Indian", "RACE4", 1)]
        public string RACE4
        {
            get
            {
                return Get_Race("2029-7", "Asian Indian") ? "Y" : "N";
            }
            set
            {
                if (!String.IsNullOrWhiteSpace(value))
                {
                    if (value == "Y")
                    {
                        Set_Race("2029-7", "Asian Indian");
                    }
                }
            }
        }

        /// <summary>Decedent's Race--Chinese</summary>
        [IJEField(48, 275, 1, "Decedent's Race--Chinese", "RACE5", 1)]
        public string RACE5
        {
            get
            {
                return Get_Race("2034-7", "Chinese") ? "Y" : "N";
            }
            set
            {
                if (!String.IsNullOrWhiteSpace(value))
                {
                    if (value == "Y")
                    {
                        Set_Race("2034-7", "Chinese");
                    }
                }
            }
        }

        /// <summary>Decedent's Race--Filipino</summary>
        [IJEField(49, 276, 1, "Decedent's Race--Filipino", "RACE6", 1)]
        public string RACE6
        {
            get
            {
                return Get_Race("2036-2", "Filipino") ? "Y" : "N";
            }
            set
            {
                if (!String.IsNullOrWhiteSpace(value))
                {
                    if (value == "Y")
                    {
                        Set_Race("2036-2", "Filipino");
                    }
                }
            }
        }

        /// <summary>Decedent's Race--Japanese</summary>
        [IJEField(50, 277, 1, "Decedent's Race--Japanese", "RACE7", 1)]
        public string RACE7
        {
            get
            {
                return Get_Race("2039-6", "Japanese") ? "Y" : "N";
            }
            set
            {
                if (!String.IsNullOrWhiteSpace(value))
                {
                    if (value == "Y")
                    {
                        Set_Race("2039-6", "Japanese");
                    }
                }
            }
        }

        /// <summary>Decedent's Race--Korean</summary>
        [IJEField(51, 278, 1, "Decedent's Race--Korean", "RACE8", 1)]
        public string RACE8
        {
            get
            {
                return Get_Race("2040-4", "Korean") ? "Y" : "N";
            }
            set
            {
                if (!String.IsNullOrWhiteSpace(value))
                {
                    if (value == "Y")
                    {
                        Set_Race("2040-4", "Korean");
                    }
                }
            }
        }

        /// <summary>Decedent's Race--Vietnamese</summary>
        [IJEField(52, 279, 1, "Decedent's Race--Vietnamese", "RACE9", 1)]
        public string RACE9
        {
            get
            {
                return Get_Race("2047-9", "Vietnamese") ? "Y" : "N";
            }
            set
            {
                if (!String.IsNullOrWhiteSpace(value))
                {
                    if (value == "Y")
                    {
                        Set_Race("2047-9", "Vietnamese");
                    }
                }
            }
        }

        /// <summary>Decedent's Race--Other Asian</summary>
        [IJEField(53, 280, 1, "Decedent's Race--Other Asian", "RACE10", 1)]
        public string RACE10
        {
            get
            {
                return Get_Race_A_Literals().Length > 0 ? "Y" : "N";
            }
            set
            {
                // NOOP
            }
        }

        /// <summary>Decedent's Race--Native Hawaiian</summary>
        [IJEField(54, 281, 1, "Decedent's Race--Native Hawaiian", "RACE11", 1)]
        public string RACE11
        {
            get
            {
                return Get_Race("2079-2", "Native Hawaiian") ? "Y" : "N";
            }
            set
            {
                if (!String.IsNullOrWhiteSpace(value))
                {
                    if (value == "Y")
                    {
                        Set_Race("2079-2", "Native Hawaiian");
                    }
                }
            }
        }

        /// <summary>Decedent's Race--Guamanian or Chamorro</summary>
        [IJEField(55, 282, 1, "Decedent's Race--Guamanian or Chamorro", "RACE12", 1)]
        public string RACE12
        {
            get
            {
                return Get_Race("2086-7", "Guamanian or Chamorro") ? "Y" : "N";
            }
            set
            {
                if (!String.IsNullOrWhiteSpace(value))
                {
                    if (value == "Y")
                    {
                        Set_Race("2086-7", "Guamanian or Chamorro");
                    }
                }
            }
        }

        /// <summary>Decedent's Race--Samoan</summary>
        [IJEField(56, 283, 1, "Decedent's Race--Samoan", "RACE13", 1)]
        public string RACE13
        {
            get
            {
                return Get_Race("2080-0", "Samoan") ? "Y" : "N";
            }
            set
            {
                if (!String.IsNullOrWhiteSpace(value))
                {
                    if (value == "Y")
                    {
                        Set_Race("2080-0", "Samoan");
                    }
                }
            }
        }

        /// <summary>Decedent's Race--Other Pacific Islander</summary>
        [IJEField(57, 284, 1, "Decedent's Race--Other Pacific Islander", "RACE14", 1)]
        public string RACE14
        {
            get
            {
                return Get_Race_NHOPI_Literals().Length > 0 ? "Y" : "N";
            }
            set
            {
                // NOOP
            }
        }

        /// <summary>Decedent's Race--Other</summary>
        [IJEField(58, 285, 1, "Decedent's Race--Other", "RACE15", 1)]
        public string RACE15
        {
            get
            {
                return Get_Race_OTHER_Literals().Length > 0 ? "Y" : "N";
            }
            set
            {
                // NOOP
            }
        }

        /// <summary>Decedent's Race--First American Indian or Alaska Native Literal</summary>
        [IJEField(59, 286, 30, "Decedent's Race--First American Indian or Alaska Native Literal", "RACE16", 1)]
        public string RACE16
        {
            get
            {
                string[] literals = Get_Race_AIAN_Literals();
                if (literals.Length > 0)
                {
                    return literals[0];
                }
                return "";
            }
            set
            {
                if (!String.IsNullOrWhiteSpace(value))
                {
                    string name = value.Trim();
                    string code = dataLookup.AIANRaceNameToRaceCode(name);
                    if (!String.IsNullOrWhiteSpace(code) && !String.IsNullOrWhiteSpace(name))
                    {
                        Set_Race(code, name);
                    }
                }
            }
        }

        /// <summary>Decedent's Race--Second American Indian or Alaska Native Literal</summary>
        [IJEField(60, 316, 30, "Decedent's Race--Second American Indian or Alaska Native Literal", "RACE17", 1)]
        public string RACE17
        {
            get
            {
                string[] literals = Get_Race_AIAN_Literals();
                if (literals.Length > 1)
                {
                    return literals[1];
                }
                return "";
            }
            set
            {
                if (!String.IsNullOrWhiteSpace(value))
                {
                    string name = value.Trim();
                    string code = dataLookup.AIANRaceNameToRaceCode(name);
                    if (!String.IsNullOrWhiteSpace(code) && !String.IsNullOrWhiteSpace(name))
                    {
                        Set_Race(code, name);
                    }
                }
            }
        }

        /// <summary>Decedent's Race--First Other Asian Literal</summary>
        [IJEField(61, 346, 30, "Decedent's Race--First Other Asian Literal", "RACE18", 1)]
        public string RACE18
        {
            get
            {
                string[] literals = Get_Race_A_Literals();
                if (literals.Length > 0)
                {
                    return literals[0];
                }
                return "";
            }
            set
            {
                if (!String.IsNullOrWhiteSpace(value))
                {
                    string name = value.Trim();
                    string code = dataLookup.ARaceNameToRaceCode(name);
                    if (!String.IsNullOrWhiteSpace(code) && !String.IsNullOrWhiteSpace(name))
                    {
                        Set_Race(code, name);
                    }
                }
            }
        }

        /// <summary>Decedent's Race--Second Other Asian Literal</summary>
        [IJEField(62, 376, 30, "Decedent's Race--Second Other Asian Literal", "RACE19", 1)]
        public string RACE19
        {
            get
            {
                string[] literals = Get_Race_A_Literals();
                if (literals.Length > 1)
                {
                    return literals[1];
                }
                return "";
            }
            set
            {
                if (!String.IsNullOrWhiteSpace(value))
                {
                    string name = value.Trim();
                    string code = dataLookup.ARaceNameToRaceCode(name);
                    if (!String.IsNullOrWhiteSpace(code) && !String.IsNullOrWhiteSpace(name))
                    {
                        Set_Race(code, name);
                    }
                }
            }
        }

        /// <summary>Decedent's Race--First Other Pacific Islander Literal</summary>
        [IJEField(63, 406, 30, "Decedent's Race--First Other Pacific Islander Literal", "RACE20", 1)]
        public string RACE20
        {
            get
            {
                string[] literals = Get_Race_NHOPI_Literals();
                if (literals.Length > 0)
                {
                    return literals[0];
                }
                return "";
            }
            set
            {
                if (!String.IsNullOrWhiteSpace(value))
                {
                    string name = value.Trim();
                    string code = dataLookup.NHOPIRaceNameToRaceCode(name);
                    if (!String.IsNullOrWhiteSpace(code) && !String.IsNullOrWhiteSpace(name))
                    {
                        Set_Race(code, name);
                    }
                }
            }
        }

        /// <summary>Decedent's Race--Second Other Pacific Islander Literalr</summary>
        [IJEField(64, 436, 30, "Decedent's Race--Second Other Pacific Islander Literal", "RACE21", 1)]
        public string RACE21
        {
            get
            {
                string[] literals = Get_Race_NHOPI_Literals();
                if (literals.Length > 1)
                {
                    return literals[1];
                }
                return "";
            }
            set
            {
                if (!String.IsNullOrWhiteSpace(value))
                {
                    string name = value.Trim();
                    string code = dataLookup.NHOPIRaceNameToRaceCode(name);
                    if (!String.IsNullOrWhiteSpace(code) && !String.IsNullOrWhiteSpace(name))
                    {
                        Set_Race(code, name);
                    }
                }
            }
        }

        /// <summary>Decedent's Race--First Other Literal</summary>
        [IJEField(65, 466, 30, "Decedent's Race--First Other Literal", "RACE22", 1)]
        public string RACE22
        {
            get
            {
                string[] literals = Get_Race_OTHER_Literals();
                if (literals.Length > 0)
                {
                    return literals[0];
                }
                return "";
            }
            set
            {
                if (!String.IsNullOrWhiteSpace(value))
                {
                    string name = value.Trim();
                    string code = dataLookup.WRaceNameToRaceCode(name);
                    if (String.IsNullOrWhiteSpace(code))
                    {
                        code = dataLookup.BAARaceNameToRaceCode(name);
                    }
                    if (!String.IsNullOrWhiteSpace(code) && !String.IsNullOrWhiteSpace(name))
                    {
                        Set_Race(code, name);
                    }
                }
            }
        }

        /// <summary>Decedent's Race--Second Other Literal</summary>
        [IJEField(66, 496, 30, "Decedent's Race--Second Other Literal", "RACE23", 1)]
        public string RACE23
        {
            get
            {
                string[] literals = Get_Race_OTHER_Literals();
                if (literals.Length > 1)
                {
                    return literals[1];
                }
                return "";
            }
            set
            {
                if (!String.IsNullOrWhiteSpace(value))
                {
                    string name = value.Trim();
                    string code = dataLookup.WRaceNameToRaceCode(name);
                    if (String.IsNullOrWhiteSpace(code))
                    {
                        code = dataLookup.BAARaceNameToRaceCode(name);
                    }
                    if (!String.IsNullOrWhiteSpace(code) && !String.IsNullOrWhiteSpace(name))
                    {
                        Set_Race(code, name);
                    }
                }
            }
        }

        /// <summary>Decedent's Race--Missing</summary>
        [IJEField(83, 574, 1, "Decedent's Race--Missing", "RACE_MVR", 1)]
        public string RACE_MVR
        {
            get
            {
                return ""; // Blank
            }
            set
            {
                // NOOP
            }
        }

        /// <summary>Occupation -- Literal (OPTIONAL)</summary>
        [IJEField(84, 575, 40, "Occupation -- Literal (OPTIONAL)", "OCCUP", 1)]
        public string OCCUP
        {
            get
            {
                return LeftJustified_Get("OCCUP", "UsualOccupation");
            }
            set
            {
                if (!String.IsNullOrWhiteSpace(value))
                {
                    LeftJustified_Set("OCCUP", "UsualOccupation", value.Trim());
                }
            }
        }

        /// <summary>Industry -- Literal (OPTIONAL)</summary>
        [IJEField(86, 618, 40, "Industry -- Literal (OPTIONAL)", "INDUST", 1)]
        public string INDUST
        {
            get
            {
                return LeftJustified_Get("INDUST", "UsualIndustry");
            }
            set
            {
                if (!String.IsNullOrWhiteSpace(value))
                {
                    LeftJustified_Set("INDUST", "UsualIndustry", value.Trim());
                }
            }
        }

        /// <summary>Infant Death/Birth Linking - birth certificate number</summary>
        [IJEField(88, 661, 6, "Infant Death/Birth Linking - birth certificate number", "BCNO", 1)]
        public string BCNO
        {
            get
            {
                if (String.IsNullOrWhiteSpace(record.BirthRecordId))
                {
                    return "";
                }
                string id_str = record.BirthRecordId;
                if (id_str.Length > 6)
                {
                    id_str = id_str.Substring(id_str.Length - 6);
                }
                return id_str.PadLeft(6, '0');
            }
            set
            {
                if (!String.IsNullOrWhiteSpace(value))
                {
                    RightJustifiedZeroed_Set("BCNO", "BirthRecordId", value);
                }
            }
        }

        /// <summary>Infant Death/Birth Linking - year of birth</summary>
        [IJEField(89, 667, 4, "Infant Death/Birth Linking - year of birth", "IDOB_YR", 1)]
        public string IDOB_YR
        {
            get
            {
                if (!String.IsNullOrWhiteSpace(BCNO))
                {
                    string dob = DateTime_Get("IDOB_YR", "yyyy", "DateOfBirth");
                    if (String.IsNullOrWhiteSpace(dob))
                    {
                        return "9999"; // Unknown
                    }
                    else
                    {
                        return dob;
                    }
                }
                return ""; // Blank
            }
            set
            {
                // NOOP
            }
        }

        /// <summary>Infant Death/Birth Linking - year of birth</summary>
        [IJEField(90, 671, 2, "Infant Death/Birth Linking - State, U.S. Territory or Canadian Province of Birth - code", "BSTATE", 1)]
        public string BSTATE
        {
            get
            {
                if (!String.IsNullOrWhiteSpace(BCNO))
                {
                    return Dictionary_Geo_Get("BSTATE", "PlaceOfBirth", "address", "state", true);
                }
                return ""; // Blank
            }
            set
            {
                // NOOP
            }
        }

        /// <summary>Date of Registration--Year</summary>
        [IJEField(95, 689, 4, "Date of Registration--Year", "DOR_YR", 1)]
        public string DOR_YR
        {
            get
            {
                return DateTime_Get("DOR_YR", "yyyy", "RegisteredTime");
            }
            set
            {
                if (!String.IsNullOrWhiteSpace(value))
                {
                    DateTime_Set("DOR_YR", "yyyy", "RegisteredTime", value, true);
                }
            }
        }

        /// <summary>Date of Registration--Month</summary>
        [IJEField(96, 693, 2, "Date of Registration--Month", "DOR_MO", 1)]
        public string DOR_MO
        {
            get
            {
                return DateTime_Get("DOR_MO", "MM", "RegisteredTime");
            }
            set
            {
                if (!String.IsNullOrWhiteSpace(value))
                {
                    DateTime_Set("DOR_MO", "MM", "RegisteredTime", value, true);
                }
            }
        }

        /// <summary>Date of Registration--Day</summary>
        [IJEField(97, 695, 2, "Date of Registration--Day", "DOR_DY", 1)]
        public string DOR_DY
        {
            get
            {
                return DateTime_Get("DOR_DY", "dd", "RegisteredTime");
            }
            set
            {
                if (!String.IsNullOrWhiteSpace(value))
                {
                    DateTime_Set("DOR_DY", "dd", "RegisteredTime", value, true);
                }
            }
        }

        /// <summary>Manner of Death</summary>
        [IJEField(99, 701, 1, "Manner of Death", "MANNER", 1)]
        public string MANNER
        {
            get
            {
                string code = Dictionary_Get_Full("MANNER", "MannerOfDeathType", "code");
                switch (code)
                {
                    case "38605008": // Natural
                        return "N";
                    case "7878000": // Accident
                        return "A";
                    case "44301001": // Suicide
                        return "S";
                    case "27935005": // Homicide
                        return "H";
                    case "185973002": // Pending Investigation
                        return "P";
                    case "65037004": // Could not be determined
                        return "C";
                }
                return "";
            }
            set
            {
                if (!String.IsNullOrWhiteSpace(value))
                {
                    switch (value)
                    {
                        case "N":
                            Dictionary_Set("MANNER", "MannerOfDeathType", "code", "38605008");
                            Dictionary_Set("MANNER", "MannerOfDeathType", "system", CodeSystems.SCT);
                            Dictionary_Set("MANNER", "MannerOfDeathType", "display", "Natural death");
                            break;
                        case "A":
                            Dictionary_Set("MANNER", "MannerOfDeathType", "code", "7878000");
                            Dictionary_Set("MANNER", "MannerOfDeathType", "system", CodeSystems.SCT);
                            Dictionary_Set("MANNER", "MannerOfDeathType", "display", "Accidental death");
                            break;
                        case "S":
                            Dictionary_Set("MANNER", "MannerOfDeathType", "code", "44301001");
                            Dictionary_Set("MANNER", "MannerOfDeathType", "system", CodeSystems.SCT);
                            Dictionary_Set("MANNER", "MannerOfDeathType", "display", "Suicide");
                            break;
                        case "H":
                            Dictionary_Set("MANNER", "MannerOfDeathType", "code", "27935005");
                            Dictionary_Set("MANNER", "MannerOfDeathType", "system", CodeSystems.SCT);
                            Dictionary_Set("MANNER", "MannerOfDeathType", "display", "Homicide");
                            break;
                        case "P":
                            Dictionary_Set("MANNER", "MannerOfDeathType", "code", "185973002");
                            Dictionary_Set("MANNER", "MannerOfDeathType", "system", CodeSystems.SCT);
                            Dictionary_Set("MANNER", "MannerOfDeathType", "display", "Patient awaiting investigation");
                            break;
                        case "C":
                            Dictionary_Set("MANNER", "MannerOfDeathType", "code", "65037004");
                            Dictionary_Set("MANNER", "MannerOfDeathType", "system", CodeSystems.SCT);
                            Dictionary_Set("MANNER", "MannerOfDeathType", "display", "Death, manner undetermined");
                            break;
                    }
                }
            }
        }

        /// <summary>Place of Injury (computer generated)</summary>
        [IJEField(102, 704, 1, "Place of Injury (computer generated)", "INJPL", 1)]
        public string INJPL
        {
            get
            {
                // IJE options below, default to Blank.
                // A Home
                // B Farm
                // C Residential Institution
                // D Military Residence
                // E Hospital
                // F School, Other Institutions, Administrative Area
                // G Industrial and Construction
                // H Garage/Warehouse
                // I Trade and Service Area
                // J Mine/Quarry
                // K Street/Highway
                // L Public Recreation Area
                // M Institutional Recreation Area
                // N Sports and Recreation Area
                // O Other building
                // P Other specified Place
                // Q Unspecified Place
                // Blank
                return "";
            }
            set
            {
                // NOOP
            }
        }

        /// <summary>Was Autopsy performed</summary>
        [IJEField(108, 976, 1, "Was Autopsy performed", "AUTOP", 1)]
        public string AUTOP
        {
            get
            {
                string code = Dictionary_Get_Full("AUTOP", "AutopsyPerformedIndicator", "code");
                switch (code)
                {
                    case "Y": // Yes
                        return "Y";
                    case "N": // No
                        return "N";
                    case "UNK": // Unknown
                        return "U";
                }
                return "";
            }
            set
            {
                if (!String.IsNullOrWhiteSpace(value))
                {
                    switch (value)
                    {
                        case "Y":
                            Dictionary_Set("AUTOP", "AutopsyPerformedIndicator", "code", "Y");
                            Dictionary_Set("AUTOP", "AutopsyPerformedIndicator", "system", CodeSystems.PH_YesNo_HL7_2x);
                            Dictionary_Set("AUTOP", "AutopsyPerformedIndicator", "display", "Yes");
                            break;
                        case "N":
                            Dictionary_Set("AUTOP", "AutopsyPerformedIndicator", "code", "N");
                            Dictionary_Set("AUTOP", "AutopsyPerformedIndicator", "system", CodeSystems.PH_YesNo_HL7_2x);
                            Dictionary_Set("AUTOP", "AutopsyPerformedIndicator", "display", "No");
                            break;
                        case "U":
                            Dictionary_Set("AUTOP", "AutopsyPerformedIndicator", "code", "UNK");
                            Dictionary_Set("AUTOP", "AutopsyPerformedIndicator", "system", CodeSystems.PH_NullFlavor_HL7_V3);
                            Dictionary_Set("AUTOP", "AutopsyPerformedIndicator", "display", "Unknown");
                            break;
                    }
                }
            }
        }

        /// <summary>Were Autopsy Findings Available to Complete the Cause of Death?</summary>
        [IJEField(109, 977, 1, "Were Autopsy Findings Available to Complete the Cause of Death?", "AUTOPF", 1)]
        public string AUTOPF
        {
            get
            {
                string code = Dictionary_Get_Full("AUTOPF", "AutopsyResultsAvailable", "code");
                switch (code)
                {
                    case "Y": // Yes
                        return "Y";
                    case "N": // No
                        return "N";
                    case "UNK": // Unknown
                        return "U";
                }
                return "";
            }
            set
            {
                if (!String.IsNullOrWhiteSpace(value))
                {
                    switch (value)
                    {
                        case "Y":
                            Dictionary_Set("AUTOPF", "AutopsyResultsAvailable", "code", "Y");
                            Dictionary_Set("AUTOPF", "AutopsyResultsAvailable", "system", CodeSystems.PH_YesNo_HL7_2x);
                            Dictionary_Set("AUTOPF", "AutopsyResultsAvailable", "display", "Yes");
                            break;
                        case "N":
                            Dictionary_Set("AUTOPF", "AutopsyResultsAvailable", "code", "N");
                            Dictionary_Set("AUTOPF", "AutopsyResultsAvailable", "system", CodeSystems.PH_YesNo_HL7_2x);
                            Dictionary_Set("AUTOPF", "AutopsyResultsAvailable", "display", "No");
                            break;
                        case "U":
                            Dictionary_Set("AUTOPF", "AutopsyResultsAvailable", "code", "UNK");
                            Dictionary_Set("AUTOPF", "AutopsyResultsAvailable", "system", CodeSystems.PH_NullFlavor_HL7_V3);
                            Dictionary_Set("AUTOPF", "AutopsyResultsAvailable", "display", "Unknown");
                            break;
                    }
                }
            }
        }

        /// <summary>Did Tobacco Use Contribute to Death?</summary>
        [IJEField(110, 978, 1, "Did Tobacco Use Contribute to Death?", "TOBAC", 1)]
        public string TOBAC
        {
            /// Value set contains 5 values (SCT/No, SCT/Yes, SCT/Probably, NullFlavor/UNK,  NullFlavor/NASK - C)
            get
            {
                string code = Dictionary_Get_Full("TOBAC", "TobaccoUse", "code");
                switch (code)
                {
                    case "373066001": // Yes
                        return "Y";
                    case "373067005": // No
                        return "N";
                    case "2931005": // Probably
                        return "P";
                    case "UNK": // Unknown
                        return "U";
                    case "NASK": // Not asked
                        return "C"; // maps to not on certificate
                }
                return "";
            }
            set
            {
                if (!String.IsNullOrWhiteSpace(value))
                {
                    switch (value)
                    {
                        case "Y":
                            Dictionary_Set("TOBAC", "TobaccoUse", "code", "373066001");
                            Dictionary_Set("TOBAC", "TobaccoUse", "system", CodeSystems.SCT);
                            Dictionary_Set("TOBAC", "TobaccoUse", "display", "Yes");
                            break;
                        case "N":
                            Dictionary_Set("TOBAC", "TobaccoUse", "code", "373067005");
                            Dictionary_Set("TOBAC", "TobaccoUse", "system", CodeSystems.SCT);
                            Dictionary_Set("TOBAC", "TobaccoUse", "display", "No");
                            break;
                        case "P":
                            Dictionary_Set("TOBAC", "TobaccoUse", "code", "2931005");
                            Dictionary_Set("TOBAC", "TobaccoUse", "system", CodeSystems.SCT);
                            Dictionary_Set("TOBAC", "TobaccoUse", "display", "Probably");
                            break;
                        case "U":
                            Dictionary_Set("TOBAC", "TobaccoUse", "code", "UNK");
                            Dictionary_Set("TOBAC", "TobaccoUse", "system", CodeSystems.PH_NullFlavor_HL7_V3);
                            Dictionary_Set("TOBAC", "TobaccoUse", "display", "Unknown");
                            break;
                        case "C":
                            Dictionary_Set("TOBAC", "TobaccoUse", "code", "NASK");
                            Dictionary_Set("TOBAC", "TobaccoUse", "system", CodeSystems.PH_NullFlavor_HL7_V3);
                            Dictionary_Set("TOBAC", "TobaccoUse", "display", "Not asked");
                            break;
                    }
                }
            }
        }

        /// <summary>Pregnancy</summary>
        [IJEField(111, 979, 1, "Pregnancy", "PREG", 1)]
        public string PREG
        {
            get
            {
                string code = Dictionary_Get_Full("PREG", "PregnancyStatus", "code");
                switch (code)
                {
                    case "PHC1260": // Not pregnant within past year
                        return "1";
                    case "PHC1261": // Pregnant at time of death
                        return "2";
                    case "PHC1262": // Not pregnant, but pregnant within 42 days of death
                        return "3";
                    case "PHC1263": // Not pregnant, but pregnant 43 days to 1 year before death
                        return "4";
                    case "PHC1264": // Unknown if pregnant within the past year
                        return "9";
                    case "NA": // Not applicable
                        return "8";
                }
                return "";
            }
            set
            {
                if (!String.IsNullOrWhiteSpace(value))
                {
                    switch (value)
                    {
                        case "1":
                            Dictionary_Set("PREG", "PregnancyStatus", "code", "PHC1260");
                            Dictionary_Set("PREG", "PregnancyStatus", "system", CodeSystems.PH_PHINVS_CDC);
                            Dictionary_Set("PREG", "PregnancyStatus", "display", "Not pregnant within past year");
                            break;
                        case "2":
                            Dictionary_Set("PREG", "PregnancyStatus", "code", "PHC1261");
                            Dictionary_Set("PREG", "PregnancyStatus", "system", CodeSystems.PH_PHINVS_CDC);
                            Dictionary_Set("PREG", "PregnancyStatus", "display", "Pregnant at time of death");
                            break;
                        case "3":
                            Dictionary_Set("PREG", "PregnancyStatus", "code", "PHC1262");
                            Dictionary_Set("PREG", "PregnancyStatus", "system", CodeSystems.PH_PHINVS_CDC);
                            Dictionary_Set("PREG", "PregnancyStatus", "display", "Not pregnant, but pregnant within 42 days of death");
                            break;
                        case "4":
                            Dictionary_Set("PREG", "PregnancyStatus", "code", "PHC1263");
                            Dictionary_Set("PREG", "PregnancyStatus", "system", CodeSystems.PH_PHINVS_CDC);
                            Dictionary_Set("PREG", "PregnancyStatus", "display", "Not pregnant, but pregnant 43 days to 1 year before death");
                            break;
                        case "9":
                            Dictionary_Set("PREG", "PregnancyStatus", "code", "PHC1264");
                            Dictionary_Set("PREG", "PregnancyStatus", "system", CodeSystems.PH_PHINVS_CDC);
                            Dictionary_Set("PREG", "PregnancyStatus", "display", "Unknown if pregnant within the past year");
                            break;
                        case "8":
                            Dictionary_Set("PREG", "PregnancyStatus", "code", "NA");
                            Dictionary_Set("PREG", "PregnancyStatus", "system", CodeSystems.PH_NullFlavor_HL7_V3);
                            Dictionary_Set("PREG", "PregnancyStatus", "display", "Not applicable");
                            break;
                    }
                }
            }
        }

        /// <summary>If Female--Edit Flag: From EDR only</summary>
        [IJEField(112, 980, 1, "If Female--Edit Flag: From EDR only", "PREG_BYPASS", 1)]
        public string PREG_BYPASS
        {
            get
            {
                return ""; // Blank
            }
            set
            {
                // NOOP
            }
        }

        /// <summary>Date of injury--month</summary>
        [IJEField(113, 981, 2, "Date of injury--month", "DOI_MO", 1)]
        public string DOI_MO
        {
            get
            {
                return DateTime_Get("DOI_MO", "MM", "InjuryDate");
            }
            set
            {
                if (!String.IsNullOrWhiteSpace(value))
                {
                    DateTime_Set("DOI_MO", "MM", "InjuryDate", value.Trim(), false, true);
                }
            }
        }

        /// <summary>Date of injury--day</summary>
        [IJEField(114, 983, 2, "Date of injury--day", "DOI_DY", 1)]
        public string DOI_DY
        {
            get
            {
                return DateTime_Get("DOI_DY", "dd", "InjuryDate");
            }
            set
            {
                if (!String.IsNullOrWhiteSpace(value))
                {
                    DateTime_Set("DOI_DY", "dd", "InjuryDate", value.Trim(), false, true);
                }
            }
        }

        /// <summary>Date of injury--year</summary>
        [IJEField(115, 985, 4, "Date of injury--year", "DOI_YR", 1)]
        public string DOI_YR
        {
            get
            {
                return DateTime_Get("DOI_YR", "yyyy", "InjuryDate");
            }
            set
            {
                if (!String.IsNullOrWhiteSpace(value))
                {
                    DateTime_Set("DOI_YR", "yyyy", "InjuryDate", value.Trim(), false);
                }
            }
        }

        /// <summary>Time of injury</summary>
        [IJEField(116, 989, 4, "Time of injury", "TOI_HR", 1)]
        public string TOI_HR
        {
            get
            {
                return DateTime_Get("TOI_HR", "HHmm", "InjuryDate");
            }
            set
            {
                if (!String.IsNullOrWhiteSpace(value))
                {
                    DateTime_Set("TOI_HR", "HHmm", "InjuryDate", value.Trim(), false, true);
                }
            }
        }

        /// <summary>Time of injury</summary>
        [IJEField(117, 993, 1, "Injury at work", "WORKINJ", 1)]
        public string WORKINJ
        {
            get
            {
                string code = Dictionary_Get_Full("WORKINJ", "InjuryAtWork", "code");
                switch (code)
                {
                    case "Y": // Yes
                        return "Y";
                    case "N": // No
                        return "N";
                    case "UNK": // Unknown
                        return "U";
                }
                return "";
            }
            set
            {
                if (!String.IsNullOrWhiteSpace(value))
                {
                    switch (value)
                    {
                        case "Y":
                            Dictionary_Set("WORKINJ", "InjuryAtWork", "code", "Y");
                            Dictionary_Set("WORKINJ", "InjuryAtWork", "system", CodeSystems.PH_YesNo_HL7_2x);
                            Dictionary_Set("WORKINJ", "InjuryAtWork", "display", "Yes");
                            break;
                        case "N":
                            Dictionary_Set("WORKINJ", "InjuryAtWork", "code", "N");
                            Dictionary_Set("WORKINJ", "InjuryAtWork", "system", CodeSystems.PH_YesNo_HL7_2x);
                            Dictionary_Set("WORKINJ", "InjuryAtWork", "display", "No");
                            break;
                        case "U":
                            Dictionary_Set("WORKINJ", "InjuryAtWork", "code", "UNK");
                            Dictionary_Set("WORKINJ", "InjuryAtWork", "system", CodeSystems.PH_NullFlavor_HL7_V3);
                            Dictionary_Set("WORKINJ", "InjuryAtWork", "display", "Unknown");
                            break;
                    }
                }
            }
        }

        /// <summary>Title of Certifier</summary>
        [IJEField(118, 994, 30, "Title of Certifier", "CERTL", 1)]
        public string CERTL
        {
            get
            {
                string code = Dictionary_Get_Full("CERTL", "CertificationRole", "code");
                switch (code)
                {
                    case "434641000124105": // Physician (Certifier)
                        return "D";
                    case "434651000124107": // Physician (Pronouncer and Certifier)
                        return "P";
                    case "310193003": // Coroner
                        return "M";
                    case "440051000124108": // Medical Examiner
                        return "M";
                }
                return "";
            }
            set
            {
                if (!String.IsNullOrWhiteSpace(value))
                {
                    switch (value.Trim())
                    {
                        case "D":
                            Dictionary_Set("CERTL", "CertificationRole", "code", "434641000124105");
                            Dictionary_Set("CERTL", "CertificationRole", "system", CodeSystems.SCT);
                            Dictionary_Set("CERTL", "CertificationRole", "display", "Death certification and verification by physician");
                            break;
                        case "P":
                            Dictionary_Set("CERTL", "CertificationRole", "code", "434651000124107");
                            Dictionary_Set("CERTL", "CertificationRole", "system", CodeSystems.SCT);
                            Dictionary_Set("CERTL", "CertificationRole", "display", "Physician certified and pronounced death certificate");
                            break;
                        case "M":
                            Dictionary_Set("CERTL", "CertificationRole", "code", "440051000124108");
                            Dictionary_Set("CERTL", "CertificationRole", "system", CodeSystems.SCT);
                            Dictionary_Set("CERTL", "CertificationRole", "display", "Medical Examiner");
                            break;
                    }
                }
            }
        }

        /// <summary>Activity at time of death (computer generated)</summary>
        [IJEField(119, 1024, 1, "Activity at time of death (computer generated)", "INACT", 1)]
        public string INACT
        {
            get
            {
                // IJE options below, default to "9"
                // 0 While engaged in sports activity
                // 1 While engaged in leisure activities
                // 2 While working for income
                // 3 While engaged in other types of work
                // 4 While resting, sleeping, eating, or engaging in other vital activities
                // 8 While engaged in other specified activities
                // 9 During unspecified activity
                return "9";
            }
            set
            {
                // NOOP
            }
        }

        /// <summary>Time of Injury Unit</summary>
        [IJEField(125, 1075, 1, "Time of Injury Unit", "TOI_UNIT", 1)]
        public string TOI_UNIT
        {
            get
            {
                return "M"; // Military time
            }
            set
            {
                // NOOP
            }
        }

        /// <summary>Decedent ever served in Armed Forces?</summary>
        [IJEField(127, 1081, 1, "Decedent ever served in Armed Forces?", "ARMEDF", 1)]
        public string ARMEDF
        {
            get
            {
                string code = Dictionary_Get_Full("ARMEDF", "MilitaryService", "code");
                switch (code)
                {
                    case "Y": // Yes
                        return "Y";
                    case "N": // No
                        return "N";
                    case "UNK": // Unknown
                        return "U";
                }
                return "";
            }
            set
            {
                if (!String.IsNullOrWhiteSpace(value))
                {
                    switch (value)
                    {
                        case "Y":
                            Dictionary_Set("ARMEDF", "MilitaryService", "code", "Y");
                            Dictionary_Set("ARMEDF", "MilitaryService", "system", CodeSystems.PH_YesNo_HL7_2x);
                            Dictionary_Set("ARMEDF", "MilitaryService", "display", "Yes");
                            break;
                        case "N":
                            Dictionary_Set("ARMEDF", "MilitaryService", "code", "N");
                            Dictionary_Set("ARMEDF", "MilitaryService", "system", CodeSystems.PH_YesNo_HL7_2x);
                            Dictionary_Set("ARMEDF", "MilitaryService", "display", "No");
                            break;
                        case "U":
                            Dictionary_Set("ARMEDF", "MilitaryService", "code", "UNK");
                            Dictionary_Set("ARMEDF", "MilitaryService", "system", CodeSystems.PH_NullFlavor_HL7_V3);
                            Dictionary_Set("ARMEDF", "MilitaryService", "display", "Unknown");
                            break;
                    }
                }
            }
        }

        /// <summary>Death Institution name</summary>
        [IJEField(128, 1082, 30, "Death Institution name", "DINSTI", 1)]
        public string DINSTI
        {
            get
            {
                return LeftJustified_Get("DINSTI", "DeathLocationName");
            }
            set
            {
                if (!String.IsNullOrWhiteSpace(value))
                {
                    LeftJustified_Set("DINSTI", "DeathLocationName", value.Trim());
                }
            }
        }

        /// <summary>Long String address for place of death</summary>
        [IJEField(129, 1112, 50, "Long String address for place of death", "ADDRESS_D", 1)]
        public string ADDRESS_D
        {
            get
            {
                return Dictionary_Get("ADDRESS_D", "DeathLocationAddress", "addressLine1");
            }
            set
            {
                if (!String.IsNullOrWhiteSpace(value))
                {
                    Dictionary_Set("ADDRESS_D", "DeathLocationAddress", "addressLine1", value);
                }
            }
        }

        /// <summary>Place of death. City or Town name</summary>
        [IJEField(135, 1252, 28, "Place of death. City or Town name", "CITYTEXT_D", 1)]
        public string CITYTEXT_D
        {
            get
            {
                return Dictionary_Geo_Get("CITYTEXT_D", "DeathLocationAddress", "address", "city", false);
            }
            set
            {
                if (!String.IsNullOrWhiteSpace(value))
                {
                    Dictionary_Geo_Set("CITYTEXT_D", "DeathLocationAddress", "address", "city", false, value);
                }
            }
        }

        /// <summary>Place of death. State name literal</summary>
        [IJEField(136, 1280, 28, "Place of death. State name literal", "STATETEXT_D", 1)]
        public string STATETEXT_D
        {
            get
            {
                return Dictionary_Geo_Get("STATETEXT_D", "DeathLocationAddress", "address", "state", false);
            }
            set
            {
                // NOOP
            }
        }

        /// <summary>Place of death. Zip code</summary>
        [IJEField(137, 1308, 9, "Place of death. Zip code", "ZIP9_D", 1)]
        public string ZIP9_D
        {
            get
            {
                return Dictionary_Get("ZIP9_D", "DeathLocationAddress", "addressZip");
            }
            set
            {
                if (!String.IsNullOrWhiteSpace(value))
                {
                    Dictionary_Set("ZIP9_D", "DeathLocationAddress", "addressZip", value);
                }
            }
        }

        /// <summary>Place of death. County of Death</summary>
        [IJEField(138, 1317, 28, "Place of death. County of Death", "COUNTYTEXT_D", 2)]
        public string COUNTYTEXT_D
        {
            get
            {
                return Dictionary_Geo_Get("COUNTYTEXT_D", "DeathLocationAddress", "address", "county", false);
            }
            set
            {
                // NOOP
            }
        }

        /// <summary>Place of death. City FIPS code</summary>
        [IJEField(139, 1345, 5, "Place of death. City FIPS code", "CITYCODE_D", 1)]
        public string CITYCODE_D
        {
            get
            {
                return Dictionary_Geo_Get("CITYCODE_D", "DeathLocationAddress", "address", "city", true);
            }
            set
            {
                // NOOP
            }
        }

        /// <summary>Decedent's Residence - City or Town name</summary>
        [IJEField(151, 1560, 28, "Decedent's Residence - City or Town name", "CITYTEXT_R", 3)]
        public string CITYTEXT_R
        {
            get
            {
                return Dictionary_Geo_Get("CITYTEXT_R", "Residence", "address", "city", false);
            }
            set
            {
                if (!String.IsNullOrWhiteSpace(value))
                {
                    Dictionary_Geo_Set("CITYTEXT_R", "Residence", "address", "city", false, value);
                }
            }
        }

        /// <summary>Decedent's Residence - ZIP code</summary>
        [IJEField(152, 1588, 9, "Decedent's Residence - ZIP code", "ZIP9_R", 1)]
        public string ZIP9_R
        {
            get
            {
                return Dictionary_Geo_Get("ZIP9_R", "Residence", "address", "zip", false);
            }
            set
            {
                if (!String.IsNullOrWhiteSpace(value))
                {
                    Dictionary_Geo_Set("ZIP9_R", "Residence", "address", "zip", false, value);
                }
            }
        }

        /// <summary>Decedent's Residence - County</summary>
        [IJEField(153, 1597, 28, "Decedent's Residence - County", "COUNTYTEXT_R", 1)]
        public string COUNTYTEXT_R
        {
            get
            {
                return Dictionary_Geo_Get("COUNTYTEXT_R", "Residence", "address", "county", false);
            }
            set
            {
                // NOOP
            }
        }

        /// <summary>Decedent's Residence - State name</summary>
        [IJEField(154, 1625, 28, "Decedent's Residence - State name", "STATETEXT_R", 1)]
        public string STATETEXT_R
        {
            get
            {
                return Dictionary_Geo_Get("STATETEXT_R", "Residence", "address", "state", false);
            }
            set
            {
                // NOOP
            }
        }

        /// <summary>Decedent's Residence - COUNTRY name</summary>
        [IJEField(155, 1653, 28, "Decedent's Residence - COUNTRY name", "COUNTRYTEXT_R", 1)]
        public string COUNTRYTEXT_R
        {
            get
            {
                return Dictionary_Geo_Get("COUNTRYTEXT_R", "Residence", "address", "country", false);
            }
            set
            {
                // NOOP
            }
        }

        /// <summary>Long string address for decedent's place of residence same as above but allows states to choose the way they capture information.</summary>
        [IJEField(156, 1681, 50, "Long string address for decedent's place of residence same as above but allows states to choose the way they capture information.", "ADDRESS_R", 1)]
        public string ADDRESS_R
        {
            get
            {
                return Dictionary_Get("ADDRESS_R", "Residence", "addressLine1");
            }
            set
            {
                if (!String.IsNullOrWhiteSpace(value))
                {
                    Dictionary_Set("ADDRESS_R", "Residence", "addressLine1", value);
                }
            }
        }

        /// <summary>Middle Name of Decedent</summary>
        [IJEField(165, 1808, 50, "Middle Name of Decedent", "DMIDDLE", 2)]
        public string DMIDDLE
        {
            get
            {
                string[] names = record.GivenNames;
                if (names.Length > 1)
                {
                    return names[1];
                }
                return "";
            }
            set
            {
                if (!String.IsNullOrWhiteSpace(value))
                {
                    if (record.GivenNames != null)
                    {
                        List<string> names = record.GivenNames.ToList();
                        names.Add(value.Trim());
                        record.GivenNames = names.ToArray();
                    }
                }
            }
        }

        /// <summary>Mother's Maiden Surname</summary>
        [IJEField(170, 2058, 50, "Mother's Maiden Surname", "DMOMMDN", 1)]
        public string DMOMMDN
        {
            get
            {
                return LeftJustified_Get("DMOMMDN", "MotherMaidenName");
            }
            set
            {
                if (!String.IsNullOrWhiteSpace(value))
                {
                    LeftJustified_Set("DMOMMDN", "MotherMaidenName", value.Trim());
                }
            }
        }

        /// <summary>Was case Referred to Medical Examiner/Coroner?</summary>
        [IJEField(171, 2108, 1, "Was case Referred to Medical Examiner/Coroner?", "REFERRED", 1)]
        public string REFERRED
        {
            get
            {
                return Get_YNU("ExaminerContactedBoolean");
            }
            set
            {
                if (!String.IsNullOrWhiteSpace(value))
                {
                    Set_YNU("ExaminerContactedBoolean", value);
                }
            }
        }

        /// <summary>Place of Injury- literal</summary>
        [IJEField(172, 2109, 50, "Place of Injury- literal", "POILITRL", 1)]
        public string POILITRL
        {
            get
            {
                string code = Dictionary_Get_Full("POILITRL", "InjuryPlace", "code");
                switch (code)
                {
                    case "0":
                        return "Home";
                    case "1":
                        return "Residential Institution";
                    case "2":
                        return "School, Other Institutions, Public Administrative Area";
                    case "3":
                        return "Sports and Atheletics Area";
                    case "4":
                        return "Street/Highway";
                    case "5":
                        return "Trade and Service Area";
                    case "6":
                        return "Industrial and Construction Area";
                    case "7":
                        return "Farm";
                    case "8":
                        return "Other Specified Place";
                    case "9":
                        return "Unspecified Place";
                    case "NI":
                        return "NoInformation";
                }
                return "";
            }
            set
            {
                if (!String.IsNullOrWhiteSpace(value))
                {
                    switch (value.Trim())
                    {
                        case "Home":
                            Dictionary_Set("POILITRL", "InjuryPlace", "code", "0");
                            Dictionary_Set("POILITRL", "InjuryPlace", "system", CodeSystems.PH_PlaceOfOccurrence_ICD_10_WHO);
                            Dictionary_Set("POILITRL", "InjuryPlace", "display", value.Trim());
                            break;
                        case "Residential Institution":
                            Dictionary_Set("POILITRL", "InjuryPlace", "code", "1");
                            Dictionary_Set("POILITRL", "InjuryPlace", "system", CodeSystems.PH_PlaceOfOccurrence_ICD_10_WHO);
                            Dictionary_Set("POILITRL", "InjuryPlace", "display", value.Trim());
                            break;
                        case "School, Other Institutions, Public Administrative Area":
                            Dictionary_Set("POILITRL", "InjuryPlace", "code", "2");
                            Dictionary_Set("POILITRL", "InjuryPlace", "system", CodeSystems.PH_PlaceOfOccurrence_ICD_10_WHO);
                            Dictionary_Set("POILITRL", "InjuryPlace", "display", value.Trim());
                            break;
                        case "Sports and Atheletics Area":
                            Dictionary_Set("POILITRL", "InjuryPlace", "code", "3");
                            Dictionary_Set("POILITRL", "InjuryPlace", "system", CodeSystems.PH_PlaceOfOccurrence_ICD_10_WHO);
                            Dictionary_Set("POILITRL", "InjuryPlace", "display", value.Trim());
                            break;
                        case "Street/Highway":
                            Dictionary_Set("POILITRL", "InjuryPlace", "code", "4");
                            Dictionary_Set("POILITRL", "InjuryPlace", "system", CodeSystems.PH_PlaceOfOccurrence_ICD_10_WHO);
                            Dictionary_Set("POILITRL", "InjuryPlace", "display", value.Trim());
                            break;
                        case "Trade and Service Area":
                            Dictionary_Set("POILITRL", "InjuryPlace", "code", "5");
                            Dictionary_Set("POILITRL", "InjuryPlace", "system", CodeSystems.PH_PlaceOfOccurrence_ICD_10_WHO);
                            Dictionary_Set("POILITRL", "InjuryPlace", "display", value.Trim());
                            break;
                        case "Industrial and Construction Area":
                            Dictionary_Set("POILITRL", "InjuryPlace", "code", "6");
                            Dictionary_Set("POILITRL", "InjuryPlace", "system", CodeSystems.PH_PlaceOfOccurrence_ICD_10_WHO);
                            Dictionary_Set("POILITRL", "InjuryPlace", "display", value.Trim());
                            break;
                        case "Farm":
                            Dictionary_Set("POILITRL", "InjuryPlace", "code", "7");
                            Dictionary_Set("POILITRL", "InjuryPlace", "system", CodeSystems.PH_PlaceOfOccurrence_ICD_10_WHO);
                            Dictionary_Set("POILITRL", "InjuryPlace", "display", value.Trim());
                            break;
                        case "Other Specified Place":
                        default:    // if the value is non-null, but not one of the expected string, it is 'other specified place'
                            Dictionary_Set("POILITRL", "InjuryPlace", "code", "8");
                            Dictionary_Set("POILITRL", "InjuryPlace", "system", CodeSystems.PH_PlaceOfOccurrence_ICD_10_WHO);
                            Dictionary_Set("POILITRL", "InjuryPlace", "display", value.Trim());
                            break;
                        case "Unspecified Place":
                            Dictionary_Set("POILITRL", "InjuryPlace", "code", "9");
                            Dictionary_Set("POILITRL", "InjuryPlace", "system", CodeSystems.PH_PlaceOfOccurrence_ICD_10_WHO);
                            Dictionary_Set("POILITRL", "InjuryPlace", "display", value.Trim());
                            break;                        
                    }
                }
            }
        }

        /// <summary>Describe How Injury Occurred</summary>
        [IJEField(173, 2159, 250, "Describe How Injury Occurred", "HOWINJ", 1)]
        public string HOWINJ
        {
            get
            {
                return LeftJustified_Get("HOWINJ", "InjuryDescription");
            }
            set
            {
                if (!String.IsNullOrWhiteSpace(value))
                {
                    LeftJustified_Set("HOWINJ", "InjuryDescription", value.Trim());
                }
            }
        }

        /// <summary>If Transportation Accident, Specify</summary>
        [IJEField(174, 2409, 30, "If Transportation Accident, Specify", "TRANSPRT", 1)]
        public string TRANSPRT
        {
            get
            {
                string code = Dictionary_Get_Full("TRANSPRT", "TransportationRole", "code");
                switch (code)
                {
                    case "236320001": // Vehicle driver
                        return "DR";
                    case "257500003": // Passenger
                        return "PA";
                    case "257518000": // Pedestrian
                        return "PE";
                }
                return "";
            }
            set
            {
                if (!String.IsNullOrWhiteSpace(value))
                {
                    switch (value.Trim())
                    {
                        case "DR":
                            Dictionary_Set("TRANSPRT", "TransportationRole", "code", "236320001");
                            Dictionary_Set("TRANSPRT", "TransportationRole", "system", CodeSystems.SCT);
                            Dictionary_Set("TRANSPRT", "TransportationRole", "display", "Vehicle driver");
                            break;
                        case "PA":
                            Dictionary_Set("TRANSPRT", "TransportationRole", "code", "257500003");
                            Dictionary_Set("TRANSPRT", "TransportationRole", "system", CodeSystems.SCT);
                            Dictionary_Set("TRANSPRT", "TransportationRole", "display", "Passenger");
                            break;
                        case "PE":
                            Dictionary_Set("TRANSPRT", "TransportationRole", "code", "257518000");
                            Dictionary_Set("TRANSPRT", "TransportationRole", "system", CodeSystems.SCT);
                            Dictionary_Set("TRANSPRT", "TransportationRole", "display", "Pedestrian");
                            break;
                    }
                }
            }
        }

        /// <summary>County of Injury - literal</summary>
        [IJEField(175, 2439, 28, "County of Injury - literal", "COUNTYTEXT_I", 1)]
        public string COUNTYTEXT_I
        {
            get
            {
                return Dictionary_Geo_Get("COUNTYTEXT_I", "InjuryLocationAddress", "address", "county", false);
            }
            set
            {
                // NOOP
            }
        }

        /// <summary>County of Injury code</summary>
        [IJEField(176, 2467, 3, "County of Injury code", "COUNTYCODE_I", 2)]
        public string COUNTYCODE_I
        {
            get
            {
                return Dictionary_Geo_Get("COUNTYCODE_I", "InjuryLocationAddress", "address", "county", true);
            }
            set
            {
                if (!String.IsNullOrWhiteSpace(value))
                {
                    Dictionary_Geo_Set("COUNTYCODE_I", "InjuryLocationAddress", "address", "county", true, value);
                }
            }
        }

        /// <summary>Town/city of Injury - literal</summary>
        [IJEField(177, 2470, 28, "Town/city of Injury - literal", "CITYTEXT_I", 3)]
        public string CITYTEXT_I
        {
            get
            {
                return Dictionary_Geo_Get("CITYTEXT_I", "InjuryLocationAddress", "address", "city", false);
            }
            set
            {
                if (!String.IsNullOrWhiteSpace(value))
                {
                    Dictionary_Geo_Set("CITYTEXT_I", "InjuryLocationAddress", "address", "city", false, value);
                }
            }
        }

        /// <summary>Town/city of Injury code</summary>
        [IJEField(178, 2498, 5, "Town/city of Injury code", "CITYCODE_I", 3)]
        public string CITYCODE_I
        {
            get
            {
                return Dictionary_Geo_Get("CITYCODE_I", "InjuryLocationAddress", "address", "city", true);
            }
            set
            {
                // NOOP
            }
        }

        /// <summary>State, U.S. Territory or Canadian Province of Injury - code</summary>
        [IJEField(179, 2503, 2, "State, U.S. Territory or Canadian Province of Injury - code", "STATECODE_I", 1)]
        public string STATECODE_I
        {
            get
            {
                return Dictionary_Geo_Get("STATECODE_I", "InjuryLocationAddress", "address", "state", true);
            }
            set
            {
                if (!String.IsNullOrWhiteSpace(value))
                {
                    Dictionary_Geo_Set("STATECODE_I", "InjuryLocationAddress", "address", "state", true, value);
                }
            }
        }

        /// <summary>Cause of Death Part I Line a</summary>
        [IJEField(184, 2542, 120, "Cause of Death Part I Line a", "COD1A", 1)]
        public string COD1A
        {
            get
            {
                if (!String.IsNullOrWhiteSpace(record.COD1A)) {
                    return record.COD1A.Trim();
                }
                return "";
            }
            set
            {
                if (!String.IsNullOrWhiteSpace(value))
                {
                    record.COD1A = value.Trim();
                }
            }
        }

        /// <summary>Cause of Death Part I Interval, Line a</summary>
        [IJEField(185, 2662, 20, "Cause of Death Part I Interval, Line a", "INTERVAL1A", 2)]
        public string INTERVAL1A
        {
            get
            {
                if (!String.IsNullOrWhiteSpace(record.INTERVAL1A)) {
                    return record.INTERVAL1A.Trim();
                }
                return "";
            }
            set
            {
                if (!String.IsNullOrWhiteSpace(value))
                {
                    record.INTERVAL1A = value.Trim();
                }
            }
        }

        /// <summary>Cause of Death Part I Line b</summary>
        [IJEField(186, 2682, 120, "Cause of Death Part I Line b", "COD1B", 3)]
        public string COD1B
        {
            get
            {
                if (!String.IsNullOrWhiteSpace(record.COD1B)) {
                    return record.COD1B.Trim();
                }
                return "";
            }
            set
            {
                if (!String.IsNullOrWhiteSpace(value))
                {
                    record.COD1B = value.Trim();
                }
            }
        }

        /// <summary>Cause of Death Part I Interval, Line b</summary>
        [IJEField(187, 2802, 20, "Cause of Death Part I Interval, Line b", "INTERVAL1B", 4)]
        public string INTERVAL1B
        {
            get
            {
                if (!String.IsNullOrWhiteSpace(record.INTERVAL1B)) {
                    return record.INTERVAL1B.Trim();
                }
                return "";
            }
            set
            {
                if (!String.IsNullOrWhiteSpace(value))
                {
                    record.INTERVAL1B = value.Trim();
                }
            }
        }

        /// <summary>Cause of Death Part I Line c</summary>
        [IJEField(188, 2822, 120, "Cause of Death Part I Line c", "COD1C", 5)]
        public string COD1C
        {
            get
            {
                if (!String.IsNullOrWhiteSpace(record.COD1C)) {
                    return record.COD1C.Trim();
                }
                return "";
            }
            set
            {
                if (!String.IsNullOrWhiteSpace(value))
                {
                    record.COD1C = value.Trim();
                }
            }
        }

        /// <summary>Cause of Death Part I Interval, Line c</summary>
        [IJEField(189, 2942, 20, "Cause of Death Part I Interval, Line c", "INTERVAL1C", 6)]
        public string INTERVAL1C
        {
            get
            {
                if (!String.IsNullOrWhiteSpace(record.INTERVAL1C)) {
                    return record.INTERVAL1C.Trim();
                }
                return "";
            }
            set
            {
                if (!String.IsNullOrWhiteSpace(value))
                {
                    record.INTERVAL1C = value.Trim();
                }
            }
        }

        /// <summary>Cause of Death Part I Line d</summary>
        [IJEField(190, 2962, 120, "Cause of Death Part I Line d", "COD1D", 7)]
        public string COD1D
        {
            get
            {
                if (!String.IsNullOrWhiteSpace(record.COD1D)) {
                    return record.COD1D.Trim();
                }
                return "";
            }
            set
            {
                if (!String.IsNullOrWhiteSpace(value))
                {
                    record.COD1D = value.Trim();
                }
            }
        }

        /// <summary>Cause of Death Part I Interval, Line d</summary>
        [IJEField(191, 3082, 20, "Cause of Death Part I Interval, Line d", "INTERVAL1D", 8)]
        public string INTERVAL1D
        {
            get
            {
                if (!String.IsNullOrWhiteSpace(record.INTERVAL1D)) {
                    return record.INTERVAL1D.Trim();
                }
                return "";
            }
            set
            {
                if (!String.IsNullOrWhiteSpace(value))
                {
                    record.INTERVAL1D = value.Trim();
                }
            }
        }

        /// <summary>Cause of Death Part II</summary>
        [IJEField(192, 3102, 240, "Cause of Death Part II", "OTHERCONDITION", 1)]
        public string OTHERCONDITION
        {
            get
            {
                if (record.ContributingConditions != null)
                {
                    return record.ContributingConditions.Trim();
                }
                return "";
            }
            set
            {
                if (!String.IsNullOrWhiteSpace(value))
                {
                    record.ContributingConditions = value.Trim();
                }
            }
        }

        /// <summary>Decedent's Maiden Name</summary>
        [IJEField(193, 3342, 50, "Decedent's Maiden Name", "DMAIDEN", 1)]
        public string DMAIDEN
        {
            get
            {
                return LeftJustified_Get("DMAIDEN", "MaidenName");
            }
            set
            {
                if (!String.IsNullOrWhiteSpace(value))
                {
                    LeftJustified_Set("DMAIDEN", "MaidenName", value);
                }
            }
        }

        /// <summary>Decedent's Birth Place City - Literal</summary>
        [IJEField(195, 3397, 28, "Decedent's Birth Place City - Literal", "DBPLACECITY", 3)]
        public string DBPLACECITY
        {
            get
            {
                return Dictionary_Geo_Get("DBPLACECITY", "PlaceOfBirth", "address", "city", false);
            }
            set
            {
                if (!String.IsNullOrWhiteSpace(value))
                {
                    Dictionary_Geo_Set("DBPLACECITY", "PlaceOfBirth", "address", "city", false, value);
                    // We've got city, and we probably also have state now - so attempt to find county while we're at it (IJE does NOT include this).
                    string state = Dictionary_Geo_Get("BSTATE", "PlaceOfBirth", "address", "state", true);
                    string county = dataLookup.StateCodeAndCityNameToCountyName(state, value);
                    if (!String.IsNullOrWhiteSpace(county))
                    {
                        Dictionary_Geo_Set("DBPLACECITY", "PlaceOfBirth", "address", "county", false, county);
                    }
                }
            }
        }

        /// <summary>State, U.S. Territory or Canadian Province of Disposition - code</summary>
        [IJEField(201, 3535, 2, "State, U.S. Territory or Canadian Province of Disposition - code", "DISPSTATECD", 1)]
        public string DISPSTATECD
        {
            get
            {
                return Dictionary_Geo_Get("DISPSTATECD", "DispositionLocationAddress", "address", "state", true);
            }
            set
            {
                if (!String.IsNullOrWhiteSpace(value))
                {
                    Dictionary_Geo_Set("DISPSTATECD", "DispositionLocationAddress", "address", "state", true, value);
                }
            }
        }

        /// <summary>Disposition State or Territory - Literal</summary>
        [IJEField(202, 3537, 28, "Disposition State or Territory - Literal", "DISPSTATE", 1)]
        public string DISPSTATE
        {
            get
            {
                return Dictionary_Geo_Get("DISPSTATE", "DispositionLocationAddress", "address", "state", false);
            }
            set
            {
                // NOOP
            }
        }

        /// <summary>Disposition City - Literal</summary>
        [IJEField(204, 3570, 28, "Disposition City - Literal", "DISPCITY", 3)]
        public string DISPCITY
        {
            get
            {
                return Dictionary_Geo_Get("DISPCITY", "DispositionLocationAddress", "address", "city", false);
            }
            set
            {
                if (!String.IsNullOrWhiteSpace(value))
                {
                    Dictionary_Geo_Set("DISPCITY", "DispositionLocationAddress", "address", "city", false, value);
                    // We've got city, and we probably also have state now - so attempt to find county while we're at it (IJE does NOT include this).
                    string state = Dictionary_Geo_Get("DISPSTATECD", "DispositionLocationAddress", "address", "state", true);
                    string county = dataLookup.StateCodeAndCityNameToCountyName(state, value);
                    if (!String.IsNullOrWhiteSpace(county))
                    {
                        Dictionary_Geo_Set("DISPCITY", "DispositionLocationAddress", "address", "county", false, county);
                        // If we found a county, we know the country.
                        Dictionary_Geo_Set("DISPCITY", "DispositionLocationAddress", "address", "country", false, "United States");
                    }
                }
            }
        }

        /// <summary>Funeral Facility Name</summary>
        [IJEField(205, 3598, 100, "Funeral Facility Name", "FUNFACNAME", 1)]
        public string FUNFACNAME
        {
            get
            {
                return LeftJustified_Get("FUNFACNAME", "FuneralHomeName");
            }
            set
            {
                if (!String.IsNullOrWhiteSpace(value))
                {
                    LeftJustified_Set("FUNFACNAME", "FuneralHomeName", value.Trim());
                }
            }
        }

        /// <summary>Long string address for Funeral Facility same as above but allows states to choose the way they capture information.</summary>
        [IJEField(212, 3773, 50, "Long string address for Funeral Facility same as above but allows states to choose the way they capture information.", "FUNFACADDRESS", 1)]
        public string FUNFACADDRESS
        {
            get
            {
                return Dictionary_Get("FUNFACADDRESS", "FuneralHomeAddress", "addressLine1");
            }
            set
            {
                if (!String.IsNullOrWhiteSpace(value))
                {
                    Dictionary_Set("FUNFACADDRESS", "FuneralHomeAddress", "addressLine1", value);
                }
            }
        }

        /// <summary>Funeral Facility - City or Town name</summary>
        [IJEField(213, 3823, 28, "Funeral Facility - City or Town name", "FUNCITYTEXT", 3)]
        public string FUNCITYTEXT
        {
            get
            {
                return Dictionary_Get("FUNCITYTEXT", "FuneralHomeAddress", "addressCity");
            }
            set
            {
                if (!String.IsNullOrWhiteSpace(value))
                {
                    Dictionary_Set("FUNCITYTEXT", "FuneralHomeAddress", "addressCity", value);
                    // We've got city, and we probably also have state now - so attempt to find county while we're at it (IJE does NOT include this).
                    string state = dataLookup.StateNameToStateCode(Dictionary_Get("FUNSTATE", "FuneralHomeAddress", "addressState"));
                    string county = dataLookup.StateCodeAndCityNameToCountyName(state, value);
                    if (!String.IsNullOrWhiteSpace(county))
                    {
                        Dictionary_Set("FUNCITYTEXT", "FuneralHomeAddress", "addressCounty", county);
                        // If we found a county, we know the country.
                        Dictionary_Set("FUNCITYTEXT", "FuneralHomeAddress", "addressCountry", "United States");
                    }
                }
            }
        }

        /// <summary>State, U.S. Territory or Canadian Province of Funeral Facility - code</summary>
        [IJEField(214, 3851, 2, "State, U.S. Territory or Canadian Province of Funeral Facility - code", "FUNSTATECD", 1)]
        public string FUNSTATECD
        {
            get
            {
                return dataLookup.StateNameToStateCode(Dictionary_Get_Full("FUNSTATECD", "FuneralHomeAddress", "addressState"));
            }
            set
            {
                if (!String.IsNullOrWhiteSpace(value))
                {
                    Dictionary_Set("FUNSTATECD", "FuneralHomeAddress", "addressState", value);
                }
            }
        }

        /// <summary>State, U.S. Territory or Canadian Province of Funeral Facility - literal</summary>
        [IJEField(215, 3853, 28, "State, U.S. Territory or Canadian Province of Funeral Facility - literal", "FUNSTATE", 1)]
        public string FUNSTATE
        {
            get
            {
                return Dictionary_Get("FUNSTATE", "FuneralHomeAddress", "addressState");
            }
            set
            {
                // NOOP
            }
        }

        /// <summary>Funeral Facility - ZIP</summary>
        [IJEField(216, 3881, 9, "Funeral Facility - ZIP", "FUNZIP", 1)]
        public string FUNZIP
        {
            get
            {
                return Dictionary_Get("FUNZIP", "FuneralHomeAddress", "addressZip");
            }
            set
            {
                if (!String.IsNullOrWhiteSpace(value))
                {
                    Dictionary_Set("FUNZIP", "FuneralHomeAddress", "addressZip", value);
                }
            }
        }

        /// <summary>Person Pronouncing Date Signed</summary>
        [IJEField(217, 3890, 8, "Person Pronouncing Date Signed", "PPDATESIGNED", 1)]
        public string PPDATESIGNED
        {
            get
            {
                return DateTime_Get("PPDATESIGNED", "MMddyyyy", "DateOfDeathPronouncement");
            }
            set
            {
                if (!String.IsNullOrWhiteSpace(value))
                {
                    DateTime_Set("PPDATESIGNED", "MMddyyyy", "DateOfDeathPronouncement", value, false, true);
                }
            }
        }

        /// <summary>Person Pronouncing Time Pronounced</summary>
        [IJEField(218, 3898, 4, "Person Pronouncing Time Pronounced", "PPTIME", 1)]
        public string PPTIME
        {
            get
            {
                return DateTime_Get("PPTIME", "HHmm", "DateOfDeathPronouncement");
            }
            set
            {
                if (!String.IsNullOrWhiteSpace(value))
                {
                    DateTime_Set("PPTIME", "HHmm", "DateOfDeathPronouncement", value, false, true);
                }
            }
        }

        /// <summary>Certifier's First Name</summary>
        [IJEField(219, 3902, 50, "Certifier's First Name", "CERTFIRST", 1)]
        public string CERTFIRST
        {
            get
            {
                string[] names = record.CertifierGivenNames;
                if (names != null && names.Length > 0)
                {
                    return names[0];
                }
                return "";
            }
            set
            {
                if (!String.IsNullOrWhiteSpace(value))
                {
                    record.CertifierGivenNames = new string[] { value.Trim() };
                }
            }
        }

        /// <summary>Certifier's Middle Name</summary>
        [IJEField(220, 3952, 50, "Certifier's Middle Name", "CERTMIDDLE", 2)]
        public string CERTMIDDLE
        {
            get
            {
                string[] names = record.CertifierGivenNames;
                if (names != null && names.Length > 1)
                {
                    return names[1];
                }
                return "";
            }
            set
            {
                if (!String.IsNullOrWhiteSpace(value))
                {
                    if (record.GivenNames != null)
                    {
                        List<string> names = record.CertifierGivenNames.ToList();
                        names.Add(value.Trim());
                        record.CertifierGivenNames = names.ToArray();
                    }
                }
            }
        }

        /// <summary>Certifier's Last Name</summary>
        [IJEField(221, 4002, 50, "Certifier's Last Name", "CERTLAST", 3)]
        public string CERTLAST
        {
            get
            {
                return LeftJustified_Get("CERTLAST", "CertifierFamilyName");
            }
            set
            {
                if (!String.IsNullOrWhiteSpace(value))
                {
                    LeftJustified_Set("CERTLAST", "CertifierFamilyName", value.Trim());
                }
            }
        }

        /// <summary>Certifier's Suffix Name</summary>
        [IJEField(222, 4052, 10, "Certifier's Suffix Name", "CERTSUFFIX", 4)]
        public string CERTSUFFIX
        {
            get
            {
                return LeftJustified_Get("CERTSUFFIX", "CertifierSuffix");
            }
            set
            {
                if (!String.IsNullOrWhiteSpace(value))
                {
                    LeftJustified_Set("CERTSUFFIX", "CertifierSuffix", value.Trim());
                }
            }
        }

        /// <summary>Long string address for Certifier same as above but allows states to choose the way they capture information.</summary>
        [IJEField(229, 4137, 50, "Long string address for Certifier same as above but allows states to choose the way they capture information.", "CERTADDRESS", 1)]
        public string CERTADDRESS
        {
            get
            {
                return Dictionary_Get("CERTADDRESS", "CertifierAddress", "addressLine1");
            }
            set
            {
                if (!String.IsNullOrWhiteSpace(value))
                {
                    Dictionary_Set("CERTADDRESS", "CertifierAddress", "addressLine1", value);
                }
            }
        }

        /// <summary>Certifier - City or Town name</summary>
        [IJEField(230, 4187, 28, "Certifier - City or Town name", "CERTCITYTEXT", 2)]
        public string CERTCITYTEXT
        {
            get
            {
                return Dictionary_Get("CERTCITYTEXT", "CertifierAddress", "addressCity");
            }
            set
            {
                if (!String.IsNullOrWhiteSpace(value))
                {
                    Dictionary_Set("CERTCITYTEXT", "CertifierAddress", "addressCity", value);
                    // We've got city, and we probably also have state now - so attempt to find county while we're at it (IJE does NOT include this).
                    string county = dataLookup.StateCodeAndCityNameToCountyName(CERTSTATECD, value);
                    if (!String.IsNullOrWhiteSpace(county))
                    {
                        Dictionary_Geo_Set("CERTCITYTEXT", "CertifierAddress", "address", "county", false, county);
                        // If we found a county, we know the country.
                        Dictionary_Geo_Set("CERTCITYTEXT", "CertifierAddress", "address", "country", false, "United States");
                    }
                }
            }
        }

        /// <summary>State, U.S. Territory or Canadian Province of Certifier - code</summary>
        [IJEField(231, 4215, 2, "State, U.S. Territory or Canadian Province of Certifier - code", "CERTSTATECD", 1)]
        public string CERTSTATECD
        {
            get
            {
                return dataLookup.StateNameToStateCode(Dictionary_Get_Full("CERTSTATECD", "CertifierAddress", "addressState"));
            }
            set
            {
                if (!String.IsNullOrWhiteSpace(value))
                {
                    Dictionary_Set("CERTSTATECD", "CertifierAddress", "addressState", value);
                }
            }
        }

        /// <summary>State, U.S. Territory or Canadian Province of Certifier - literal</summary>
        [IJEField(232, 4217, 28, "State, U.S. Territory or Canadian Province of Certifier - literal", "CERTSTATE", 1)]
        public string CERTSTATE
        {
            get
            {
                return Dictionary_Get("CERTSTATE", "CertifierAddress", "addressState");
            }
            set
            {
                // NOOP
            }
        }

        /// <summary>Certifier - Zip</summary>
        [IJEField(233, 4245, 9, "Certifier - Zip", "CERTZIP", 1)]
        public string CERTZIP
        {
            get
            {
                return Dictionary_Get("CERTZIP", "CertifierAddress", "addressZip");
            }
            set
            {
                if (!String.IsNullOrWhiteSpace(value))
                {
                    Dictionary_Set("CERTZIP", "CertifierAddress", "addressZip", value);
                }
            }
        }

        /// <summary>Certifier Date Signed</summary>
        [IJEField(234, 4254, 8, "Certifier Date Signed", "CERTDATE", 1)]
        public string CERTDATE
        {
            get
            {
                return DateTime_Get("CERTDATE", "MMddyyyy", "CertifiedTime");
            }
            set
            {
                if (!String.IsNullOrWhiteSpace(value))
                {
                    DateTime_Set("CERTDATE", "MMddyyyy", "CertifiedTime", value, true, false);
                }
            }
        }

        /// <summary>State, U.S. Territory or Canadian Province of Injury - literal</summary>
        [IJEField(236, 4270, 28, "State, U.S. Territory or Canadian Province of Injury - literal", "STINJURY", 1)]
        public string STINJURY
        {
            get
            {
                return Dictionary_Geo_Get("STINJURY", "InjuryLocationAddress", "address", "state", false);
            }
            set
            {
                // NOOP
            }
        }

        /// <summary>State, U.S. Territory or Canadian Province of Birth - literal</summary>
        [IJEField(237, 4298, 28, "State, U.S. Territory or Canadian Province of Birth - literal", "STATEBTH", 1)]
        public string STATEBTH
        {
            get
            {
                return Dictionary_Geo_Get("STATEBTH", "PlaceOfBirth", "address", "state", false);
            }
            set
            {
                // NOOP
            }
        }

        /// <summary>Country of Death - Code</summary>
        [IJEField(238, 4326, 2, "Country of Death - Code", "DTHCOUNTRYCD", 1)]
        public string DTHCOUNTRYCD
        {
            get
            {
                return Dictionary_Geo_Get("DTHCOUNTRYCD", "DeathLocationAddress", "address", "country", true);
            }
            set
            {
                if (!String.IsNullOrWhiteSpace(value))
                {
                    Dictionary_Geo_Set("DTHCOUNTRYCD", "DeathLocationAddress", "address", "country", true, value);
                }
            }
        }

        /// <summary>Country of Death - Literal</summary>
        [IJEField(239, 4328, 28, "Country of Death - Literal", "DTHCOUNTRY", 1)]
        public string DTHCOUNTRY
        {
            get
            {
                return Dictionary_Geo_Get("DTHCOUNTRY", "DeathLocationAddress", "address", "country", false);
            }
            set
            {
                // NOOP
            }
        }
    }
}<|MERGE_RESOLUTION|>--- conflicted
+++ resolved
@@ -1526,11 +1526,7 @@
             {
                 if (!String.IsNullOrWhiteSpace(value))
                 {
-<<<<<<< HEAD
-                    Dictionary_Set("DEDUC", "EducationLevel", "system", "2.16.840.1.114222.4.5.274"); // CDC Local Coding System
-=======
                     Dictionary_Set("DEDUC", "EducationLevel", "system", CodeSystems.PH_PHINVS_CDC); // CDC Local Coding System, except for UNK
->>>>>>> 7cfe1d4b
                     switch (value)
                     {
                         case "1":
@@ -1567,11 +1563,7 @@
                             break;
                         case "9":
                             Dictionary_Set("DEDUC", "EducationLevel", "code", "UNK");
-<<<<<<< HEAD
-                            Dictionary_Set("DEDUC", "EducationLevel", "system", "2.16.840.1.113883.5.1008");   // CDC Null Flavor Coding System
-=======
                             Dictionary_Set("DEDUC", "EducationLevel", "system", CodeSystems.PH_NullFlavor_HL7_V3);   // CDC Null Flavor Coding System
->>>>>>> 7cfe1d4b
                             Dictionary_Set("DEDUC", "EducationLevel", "display", "Unknown");
                             break;
                     }
